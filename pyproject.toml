

[tool.poetry]
name = "insights-engine"
version = "0.1.0"
description = ""
authors = []
readme = "README.md"

[tool.poetry.dependencies]
python = "^3.10"
django = "^5.0.3"
djangorestframework = "^3.15.1"
pre-commit = "^3.7.0"
psycopg = {extras = ["pool"], version = "^3.1.19"}
factory-boy = "^3.3.0"
gevent = "^24.2.1"
django-environ = "^0.11.2"
whitenoise = "^6.6.0"
mozilla-django-oidc = "^4.0.1"
django-cors-headers = "4.3.1"
amqp = "^5.2.0"
sentry-sdk = "^1.44.0"
gunicorn = "^22.0.0"
drf-spectacular = "^0.27.2"
django-filter = "^24.2"
pytz = "^2024.1"
django-redis = "^5.4.0"
redis = "^5.2.0"
responses = "^0.25.3"
babel = "^2.17.0"
weni-datalake-sdk = "0.3.0a0"
<<<<<<< HEAD
pendulum = "^3.1.0"
=======
>>>>>>> 14fae497

[tool.poetry.group.dev.dependencies]
ipython = "^8.22.2"
isort = "^5.13.2"
flake8 = "^7.0.0"
black = "^24.3.0"
pytest = "^8.1.1"
pytest-django = "^4.8.0"
pytest-cov = "^5.0.0"

[build-system]
requires = ["poetry-core"]
build-backend = "poetry.core.masonry.api"

[tool.black]
extend-exclude = '''
    (
        migrations/
        | manage.py
        | settings.py
        | __init__.py
    )
'''

[tool.isort]
profile = "black"
line_length = 79
extend_skip = ['migrations', 'manage.py', 'wsgi.py', 'asgi.py', '__init__.py']

[flake8]
max-line-length=79

[tool.coverage.report]
omit = [
  "settings.py",
  "asgi.py",
  "wsgi.py",
  "__init__.py",
  "migrations/",
  "manage.py",
  "insights/urls.py",
]

[tool.pytest.ini_options]
pythonpath = "."
python_files = "tests.py test_*.py *_tests.py"
DJANGO_SETTINGS_MODULE = "insights.settings"
addopts = "--cov"<|MERGE_RESOLUTION|>--- conflicted
+++ resolved
@@ -12,7 +12,7 @@
 django = "^5.0.3"
 djangorestframework = "^3.15.1"
 pre-commit = "^3.7.0"
-psycopg = {extras = ["pool"], version = "^3.1.19"}
+psycopg = { extras = ["pool"], version = "^3.1.19" }
 factory-boy = "^3.3.0"
 gevent = "^24.2.1"
 django-environ = "^0.11.2"
@@ -30,10 +30,7 @@
 responses = "^0.25.3"
 babel = "^2.17.0"
 weni-datalake-sdk = "0.3.0a0"
-<<<<<<< HEAD
 pendulum = "^3.1.0"
-=======
->>>>>>> 14fae497
 
 [tool.poetry.group.dev.dependencies]
 ipython = "^8.22.2"
@@ -64,7 +61,7 @@
 extend_skip = ['migrations', 'manage.py', 'wsgi.py', 'asgi.py', '__init__.py']
 
 [flake8]
-max-line-length=79
+max-line-length = 79
 
 [tool.coverage.report]
 omit = [
