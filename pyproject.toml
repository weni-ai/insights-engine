--- conflicted
+++ resolved
@@ -32,13 +32,10 @@
 weni-datalake-sdk = "0.3.0"
 celery = "^5.5.3"
 django-celery-beat = "^2.8.1"
-<<<<<<< HEAD
 pendulum = "^3.1.0"
 xlsxwriter = "^3.2.5"
-=======
 growthbook = "^1.3.1"
 standardwebhooks = "^1.0.0"
->>>>>>> e1fa87df
 
 [tool.poetry.group.dev.dependencies]
 ipython = "^8.22.2"
