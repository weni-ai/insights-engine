--- conflicted
+++ resolved
@@ -325,7 +325,6 @@
         ).data
 
 
-<<<<<<< HEAD
 class AvailableWidgetsQueryParamsSerializer(serializers.Serializer):
     """
     Serializer for available widgets query params
@@ -345,7 +344,8 @@
     available_widgets = serializers.ListField(
         child=serializers.ChoiceField(choices=AvailableWidgets.choices)
     )
-=======
+
+
 class CrosstabQueryParamsSerializer(serializers.Serializer):
     """
     Serializer for crosstab query params
@@ -469,5 +469,4 @@
         """
         return {
             item.title: CrosstabSubItemSerializer(item).data for item in obj.subitems
-        }
->>>>>>> 2dda894c
+        }