--- conflicted
+++ resolved
@@ -1,14 +1,11 @@
 from rest_framework import serializers
 
-<<<<<<< HEAD
 
 from insights.metrics.conversations.enums import (
     ConversationsSubjectsType,
     ConversationsTimeseriesUnit,
+    NPSType,
 )
-=======
-from insights.metrics.conversations.enums import NPSType
->>>>>>> 0bc7cc86
 from insights.projects.models import Project
 
 
@@ -43,7 +40,6 @@
         return attrs
 
 
-<<<<<<< HEAD
 class ConversationTotalsMetricsByTypeSerializer(serializers.Serializer):
     """
     Serializer for conversation totals metrics by type
@@ -190,7 +186,8 @@
     """
 
     groups = SubjectGroupSerializer(many=True)
-=======
+
+
 class NPSQueryParamsSerializer(ConversationBaseQueryParamsSerializer):
     """
     Serializer for NPS query params
@@ -208,5 +205,4 @@
     total_responses = serializers.IntegerField()
     promoters = serializers.IntegerField()
     detractors = serializers.IntegerField()
-    passives = serializers.IntegerField()
->>>>>>> 0bc7cc86
+    passives = serializers.IntegerField()