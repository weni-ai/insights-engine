from rest_framework import serializers


from insights.metrics.conversations.enums import (
    ConversationsSubjectsType,
    ConversationsTimeseriesUnit,
)
from insights.projects.models import Project


class ConversationBaseQueryParamsSerializer(serializers.Serializer):
    """
    Serializer for conversation base query params
    """

    start_date = serializers.DateField()
    end_date = serializers.DateField()
    project_uuid = serializers.UUIDField()

    def validate(self, attrs: dict) -> dict:
        """
        Validate query params
        """
        if attrs["start_date"] > attrs["end_date"]:
            raise serializers.ValidationError(
                {"start_date": "Start date must be before end date"},
                code="start_date_after_end_date",
            )

        project = Project.objects.filter(uuid=attrs["project_uuid"]).first()

        if not project:
            raise serializers.ValidationError(
                {"project_uuid": "Project not found"}, code="project_not_found"
            )

        attrs["project"] = project

        return attrs


<<<<<<< HEAD
class ConversationTotalsMetricsByTypeSerializer(serializers.Serializer):
    """
    Serializer for conversation totals metrics by type
    """

    value = serializers.IntegerField()
    percentage = serializers.FloatField()


class ConversationTotalsMetricsSerializer(serializers.Serializer):
    """
    Serializer for conversation totals metrics
    """

    total = serializers.IntegerField()
    by_ai = ConversationTotalsMetricsByTypeSerializer()
    by_human = ConversationTotalsMetricsByTypeSerializer()


class ConversationTotalsMetricsQueryParamsSerializer(
    ConversationBaseQueryParamsSerializer
):
    """
    Serializer for conversation totals metrics query params
    """


class ConversationsTimeseriesDataSerializer(serializers.Serializer):
    """
    Serializer for the conversations timeseries data.
    """

    label = serializers.CharField()
    value = serializers.IntegerField()


class ConversationsTimeseriesMetricsSerializer(serializers.Serializer):
    """
    Serializer for the conversations timeseries metrics.
    """

    unit = serializers.ChoiceField(choices=ConversationsTimeseriesUnit.choices)
    total = ConversationsTimeseriesDataSerializer(many=True)
    by_human = ConversationsTimeseriesDataSerializer(many=True)


class ConversationsTimeseriesMetricsQueryParamsSerializer(
    ConversationBaseQueryParamsSerializer
):
    """
    Serializer for the conversations timeseries metrics query params.
    """

    unit = serializers.ChoiceField(choices=ConversationsTimeseriesUnit.choices)


class SubjectMetricDataSerializer(serializers.Serializer):
    """
    Serializer for subject metric data
=======
class SubjectsDistributionMetricsQueryParamsSerializer(
    ConversationBaseQueryParamsSerializer
):
    """
    Serializer for subjects distribution metrics query params
    """


class SubjectItemSerializer(serializers.Serializer):
    """
    Serializer for subject item
>>>>>>> 2462c14f
    """

    name = serializers.CharField()
    percentage = serializers.FloatField()


<<<<<<< HEAD
class SubjectsMetricsSerializer(serializers.Serializer):
    """
    Serializer for subjects metrics
    """

    has_more = serializers.BooleanField()
    subjects = SubjectMetricDataSerializer(many=True)


class ConversationsSubjectsMetricsQueryParamsSerializer(
    ConversationBaseQueryParamsSerializer
):
    """
    Serializer for conversations subjects metrics query params
    """

    type = serializers.ChoiceField(
        choices=ConversationsSubjectsType.choices,
    )
    limit = serializers.IntegerField(required=False)


class RoomsByQueueMetricQueryParamsSerializer(ConversationBaseQueryParamsSerializer):
    """
    Serializer for rooms by queue metric query params
    """

    limit = serializers.IntegerField(required=False)


class QueueMetricSerializer(serializers.Serializer):
    """
    Serializer for queue metric
=======
class SubjectGroupSerializer(serializers.Serializer):
    """
    Serializer for subject group
>>>>>>> 2462c14f
    """

    name = serializers.CharField()
    percentage = serializers.FloatField()
<<<<<<< HEAD


class RoomsByQueueMetricSerializer(serializers.Serializer):
    """
    Serializer for rooms by queue metric
    """

    queues = QueueMetricSerializer(many=True)
    has_more = serializers.BooleanField()
=======
    subjects = SubjectItemSerializer(many=True)


class SubjectsDistributionMetricsSerializer(serializers.Serializer):
    """
    Serializer for subjects distribution metrics
    """

    groups = SubjectGroupSerializer(many=True)
>>>>>>> 2462c14f
<|MERGE_RESOLUTION|>--- conflicted
+++ resolved
@@ -39,7 +39,6 @@
         return attrs
 
 
-<<<<<<< HEAD
 class ConversationTotalsMetricsByTypeSerializer(serializers.Serializer):
     """
     Serializer for conversation totals metrics by type
@@ -99,26 +98,12 @@
 class SubjectMetricDataSerializer(serializers.Serializer):
     """
     Serializer for subject metric data
-=======
-class SubjectsDistributionMetricsQueryParamsSerializer(
-    ConversationBaseQueryParamsSerializer
-):
-    """
-    Serializer for subjects distribution metrics query params
-    """
-
-
-class SubjectItemSerializer(serializers.Serializer):
-    """
-    Serializer for subject item
->>>>>>> 2462c14f
     """
 
     name = serializers.CharField()
     percentage = serializers.FloatField()
 
 
-<<<<<<< HEAD
 class SubjectsMetricsSerializer(serializers.Serializer):
     """
     Serializer for subjects metrics
@@ -152,16 +137,10 @@
 class QueueMetricSerializer(serializers.Serializer):
     """
     Serializer for queue metric
-=======
-class SubjectGroupSerializer(serializers.Serializer):
-    """
-    Serializer for subject group
->>>>>>> 2462c14f
     """
 
     name = serializers.CharField()
     percentage = serializers.FloatField()
-<<<<<<< HEAD
 
 
 class RoomsByQueueMetricSerializer(serializers.Serializer):
@@ -171,7 +150,32 @@
 
     queues = QueueMetricSerializer(many=True)
     has_more = serializers.BooleanField()
-=======
+
+
+class SubjectsDistributionMetricsQueryParamsSerializer(
+    ConversationBaseQueryParamsSerializer
+):
+    """
+    Serializer for subjects distribution metrics query params
+    """
+
+
+class SubjectItemSerializer(serializers.Serializer):
+    """
+    Serializer for subject item
+    """
+
+    name = serializers.CharField()
+    percentage = serializers.FloatField()
+
+
+class SubjectGroupSerializer(serializers.Serializer):
+    """
+    Serializer for subject group
+    """
+
+    name = serializers.CharField()
+    percentage = serializers.FloatField()
     subjects = SubjectItemSerializer(many=True)
 
 
@@ -180,5 +184,4 @@
     Serializer for subjects distribution metrics
     """
 
-    groups = SubjectGroupSerializer(many=True)
->>>>>>> 2462c14f
+    groups = SubjectGroupSerializer(many=True)