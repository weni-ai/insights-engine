--- conflicted
+++ resolved
@@ -1,28 +1,7 @@
 from rest_framework import serializers
 
-<<<<<<< HEAD
 
 from insights.metrics.conversations.enums import ConversationsTimeseriesUnit
-
-
-class ConversationsTimeseriesDataSerializer(serializers.Serializer):
-    """
-    Serializer for the conversations timeseries data.
-    """
-
-    label = serializers.CharField()
-    value = serializers.IntegerField()
-
-
-class ConversationsTimeseriesMetricsSerializer(serializers.Serializer):
-    """
-    Serializer for the conversations timeseries metrics.
-    """
-
-    unit = serializers.ChoiceField(choices=ConversationsTimeseriesUnit.choices)
-    total = ConversationsTimeseriesDataSerializer(many=True)
-    by_human = ConversationsTimeseriesDataSerializer(many=True)
-=======
 from insights.projects.models import Project
 
 
@@ -55,4 +34,22 @@
         attrs["project"] = project
 
         return attrs
->>>>>>> 7f692b73
+
+
+class ConversationsTimeseriesDataSerializer(serializers.Serializer):
+    """
+    Serializer for the conversations timeseries data.
+    """
+
+    label = serializers.CharField()
+    value = serializers.IntegerField()
+
+
+class ConversationsTimeseriesMetricsSerializer(serializers.Serializer):
+    """
+    Serializer for the conversations timeseries metrics.
+    """
+
+    unit = serializers.ChoiceField(choices=ConversationsTimeseriesUnit.choices)
+    total = ConversationsTimeseriesDataSerializer(many=True)
+    by_human = ConversationsTimeseriesDataSerializer(many=True)