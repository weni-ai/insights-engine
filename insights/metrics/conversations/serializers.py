--- conflicted
+++ resolved
@@ -8,13 +8,10 @@
 
 from insights.metrics.conversations.dataclass import CrosstabItemData
 from insights.metrics.conversations.enums import (
-<<<<<<< HEAD
     ConversationsSubjectsType,
     ConversationsTimeseriesUnit,
-=======
     AvailableWidgets,
     AvailableWidgetsListType,
->>>>>>> 9ce4e0be
     CsatMetricsType,
     NPSType,
     NpsMetricsType,
@@ -458,7 +455,6 @@
         ).data
 
 
-<<<<<<< HEAD
 class CrosstabQueryParamsSerializer(serializers.Serializer):
     """
     Serializer for crosstab query params
@@ -583,7 +579,8 @@
         return {
             item.title: CrosstabSubItemSerializer(item).data for item in obj.subitems
         }
-=======
+
+
 class AvailableWidgetsQueryParamsSerializer(serializers.Serializer):
     """
     Serializer for available widgets query params
@@ -602,5 +599,4 @@
 
     available_widgets = serializers.ListField(
         child=serializers.ChoiceField(choices=AvailableWidgets.choices)
-    )
->>>>>>> 9ce4e0be
+    )