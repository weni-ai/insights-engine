import pytz
from datetime import datetime, time
from rest_framework import serializers

<<<<<<< HEAD

from insights.metrics.conversations.enums import (
    ConversationsSubjectsType,
    ConversationsTimeseriesUnit,
    NPSType,
)
from insights.metrics.conversations.enums import ConversationType
=======
from insights.metrics.conversations.enums import (
    CsatMetricsType,
    ConversationType,
    NpsMetricsType,
)
>>>>>>> 3c183352
from insights.projects.models import Project
from insights.widgets.models import Widget


class ConversationBaseQueryParamsSerializer(serializers.Serializer):
    """
    Serializer for conversation base query params
    """

    start_date = serializers.DateField()
    end_date = serializers.DateField()
    project_uuid = serializers.UUIDField()

    def validate(self, attrs: dict) -> dict:
        """
        Validate query params
        """
        if attrs["start_date"] > attrs["end_date"]:
            raise serializers.ValidationError(
                {"start_date": "Start date must be before end date"},
                code="start_date_after_end_date",
            )

        project = Project.objects.filter(uuid=attrs["project_uuid"]).first()

        if not project:
            raise serializers.ValidationError(
                {"project_uuid": "Project not found"}, code="project_not_found"
            )

        attrs["project"] = project

        timezone = pytz.timezone(project.timezone) if project.timezone else pytz.UTC

        # Convert start_date to datetime at midnight (00:00:00) in project timezone
        start_datetime = datetime.combine(attrs["start_date"], time.min)
        attrs["start_date"] = timezone.localize(start_datetime)

        # Convert end_date to datetime at 23:59:59 in project timezone
        end_datetime = datetime.combine(attrs["end_date"], time(23, 59, 59))
        attrs["end_date"] = timezone.localize(end_datetime)

        return attrs


<<<<<<< HEAD
class ConversationsTotalsMetricSerializer(serializers.Serializer):
    """
    Serializer for conversation totals metrics by type
    """

    value = serializers.IntegerField()
    percentage = serializers.FloatField()


class ConversationTotalsMetricsSerializer(serializers.Serializer):
    """
    Serializer for conversation totals metrics
    """

    total_conversations = ConversationsTotalsMetricSerializer()
    resolved = ConversationsTotalsMetricSerializer()
    unresolved = ConversationsTotalsMetricSerializer()
    abandoned = ConversationsTotalsMetricSerializer()
    transferred_to_human = ConversationsTotalsMetricSerializer()


class ConversationTotalsMetricsQueryParamsSerializer(
=======
class CsatMetricsQueryParamsSerializer(ConversationBaseQueryParamsSerializer):
    """
    Serializer for csat metrics query params
    """

    widget_uuid = serializers.UUIDField(required=True)
    type = serializers.ChoiceField(required=True, choices=CsatMetricsType.choices)

    def validate(self, attrs: dict) -> dict:
        """
        Validate query params
        """
        attrs = super().validate(attrs)

        widget = Widget.objects.filter(
            uuid=attrs["widget_uuid"], dashboard__project=attrs["project"]
        ).first()

        if not widget:
            raise serializers.ValidationError(
                {"widget_uuid": "Widget not found"}, code="widget_not_found"
            )

        attrs["widget"] = widget
        return attrs


class TopicsDistributionMetricsQueryParamsSerializer(
>>>>>>> 3c183352
    ConversationBaseQueryParamsSerializer
):
    """
    Serializer for conversation totals metrics query params
    """


class ConversationsTimeseriesDataSerializer(serializers.Serializer):
    """
    Serializer for the conversations timeseries data.
    """

    label = serializers.CharField()
    value = serializers.IntegerField()


class ConversationsTimeseriesMetricsSerializer(serializers.Serializer):
    """
    Serializer for the conversations timeseries metrics.
    """

    unit = serializers.ChoiceField(choices=ConversationsTimeseriesUnit.choices)
    total = ConversationsTimeseriesDataSerializer(many=True)
    by_human = ConversationsTimeseriesDataSerializer(many=True)


class ConversationsTimeseriesMetricsQueryParamsSerializer(
    ConversationBaseQueryParamsSerializer
):
    """
    Serializer for the conversations timeseries metrics query params.
    """

    unit = serializers.ChoiceField(choices=ConversationsTimeseriesUnit.choices)


class SubjectMetricDataSerializer(serializers.Serializer):
    """
    Serializer for subject metric data
    """

    name = serializers.CharField()
    percentage = serializers.FloatField()


class SubjectsMetricsSerializer(serializers.Serializer):
    """
    Serializer for subjects metrics
    """

    has_more = serializers.BooleanField()
    subjects = SubjectMetricDataSerializer(many=True)


class ConversationsSubjectsMetricsQueryParamsSerializer(
    ConversationBaseQueryParamsSerializer
):
    """
    Serializer for conversations subjects metrics query params
    """

    type = serializers.ChoiceField(
        choices=ConversationsSubjectsType.choices,
    )
    limit = serializers.IntegerField(required=False)


class RoomsByQueueMetricQueryParamsSerializer(ConversationBaseQueryParamsSerializer):
    """
    Serializer for rooms by queue metric query params
    """

    limit = serializers.IntegerField(required=False)


class QueueMetricSerializer(serializers.Serializer):
    """
    Serializer for queue metric
    """

    name = serializers.CharField()
    percentage = serializers.FloatField()


class RoomsByQueueMetricSerializer(serializers.Serializer):
    """
    Serializer for rooms by queue metric
    """

    queues = QueueMetricSerializer(many=True)
    has_more = serializers.BooleanField()


class TopicsDistributionMetricsQueryParamsSerializer(
    ConversationBaseQueryParamsSerializer
):
    """
    Serializer for topics distribution metrics query params
    """

    type = serializers.ChoiceField(
        choices=ConversationType.choices,
        required=True,
    )


class NPSQueryParamsSerializer(ConversationBaseQueryParamsSerializer):
    """
    Serializer for NPS query params
    """

    type = serializers.ChoiceField(choices=NPSType.choices, required=True)


class NPSSerializer(serializers.Serializer):
    """
    Serializer for NPS
    """

    score = serializers.FloatField()
    total_responses = serializers.IntegerField()
    promoters = serializers.IntegerField()
    detractors = serializers.IntegerField()
    passives = serializers.IntegerField()


class GetTopicsQueryParamsSerializer(serializers.Serializer):
    """
    Serializer for getting conversation topics
    """

    project_uuid = serializers.UUIDField(required=True)


class BaseTopicSerializer(serializers.Serializer):
    """
    Serializer for conversation topic
    """

    name = serializers.CharField(required=True)
    description = serializers.CharField(required=True)


class CreateTopicSerializer(BaseTopicSerializer):
    """
    Serializer for creating a conversation topic
    """

    project_uuid = serializers.UUIDField(required=True)


class DeleteTopicSerializer(serializers.Serializer):
    """
    Serializer for deleting a conversation topic
    """

    project_uuid = serializers.UUIDField(required=True)


class SubtopicSerializer(serializers.Serializer):
    """
    Serializer for subtopic
    """

    uuid = serializers.UUIDField(required=False, allow_null=True)
    name = serializers.CharField()
    quantity = serializers.IntegerField()
    percentage = serializers.FloatField()


class TopicSerializer(serializers.Serializer):
    """
    Serializer for topic
    """

    uuid = serializers.UUIDField(required=False, allow_null=True)
    name = serializers.CharField()
    quantity = serializers.IntegerField()
    percentage = serializers.FloatField()
    subtopics = SubtopicSerializer(many=True)


class TopicsDistributionMetricsSerializer(serializers.Serializer):
    """
<<<<<<< HEAD
    Serializer for topics distribution metrics
    """

    topics = TopicSerializer(many=True)
=======
    Serializer for conversation totals metrics query params
    """


class NpsMetricsQueryParamsSerializer(ConversationBaseQueryParamsSerializer):
    """
    Serializer for NPS metrics query params
    """

    widget_uuid = serializers.UUIDField(required=True)
    type = serializers.ChoiceField(required=True, choices=NpsMetricsType.choices)

    def validate(self, attrs: dict) -> dict:
        """
        Validate query params
        """
        attrs = super().validate(attrs)

        widget = Widget.objects.filter(
            uuid=attrs["widget_uuid"], dashboard__project=attrs["project"]
        ).first()

        if not widget:
            raise serializers.ValidationError(
                {"widget_uuid": "Widget not found"}, code="widget_not_found"
            )

        attrs["widget"] = widget
        return attrs


class NpsMetricsSerializer(serializers.Serializer):
    """
    Serializer for NPS metrics
    """

    total_responses = serializers.IntegerField()
    promoters = serializers.IntegerField()
    passives = serializers.IntegerField()
    detractors = serializers.IntegerField()
    score = serializers.IntegerField()
>>>>>>> 3c183352
<|MERGE_RESOLUTION|>--- conflicted
+++ resolved
@@ -2,21 +2,15 @@
 from datetime import datetime, time
 from rest_framework import serializers
 
-<<<<<<< HEAD
 
 from insights.metrics.conversations.enums import (
     ConversationsSubjectsType,
     ConversationsTimeseriesUnit,
+    CsatMetricsType,
     NPSType,
+    NpsMetricsType,
 )
 from insights.metrics.conversations.enums import ConversationType
-=======
-from insights.metrics.conversations.enums import (
-    CsatMetricsType,
-    ConversationType,
-    NpsMetricsType,
-)
->>>>>>> 3c183352
 from insights.projects.models import Project
 from insights.widgets.models import Widget
 
@@ -62,7 +56,6 @@
         return attrs
 
 
-<<<<<<< HEAD
 class ConversationsTotalsMetricSerializer(serializers.Serializer):
     """
     Serializer for conversation totals metrics by type
@@ -85,7 +78,99 @@
 
 
 class ConversationTotalsMetricsQueryParamsSerializer(
-=======
+    ConversationBaseQueryParamsSerializer
+):
+    """
+    Serializer for conversation totals metrics query params
+    """
+
+
+class ConversationsTimeseriesDataSerializer(serializers.Serializer):
+    """
+    Serializer for the conversations timeseries data.
+    """
+
+    label = serializers.CharField()
+    value = serializers.IntegerField()
+
+
+class ConversationsTimeseriesMetricsSerializer(serializers.Serializer):
+    """
+    Serializer for the conversations timeseries metrics.
+    """
+
+    unit = serializers.ChoiceField(choices=ConversationsTimeseriesUnit.choices)
+    total = ConversationsTimeseriesDataSerializer(many=True)
+    by_human = ConversationsTimeseriesDataSerializer(many=True)
+
+
+class ConversationsTimeseriesMetricsQueryParamsSerializer(
+    ConversationBaseQueryParamsSerializer
+):
+    """
+    Serializer for the conversations timeseries metrics query params.
+    """
+
+    unit = serializers.ChoiceField(choices=ConversationsTimeseriesUnit.choices)
+
+
+class SubjectMetricDataSerializer(serializers.Serializer):
+    """
+    Serializer for subject metric data
+    """
+
+    name = serializers.CharField()
+    percentage = serializers.FloatField()
+
+
+class SubjectsMetricsSerializer(serializers.Serializer):
+    """
+    Serializer for subjects metrics
+    """
+
+    has_more = serializers.BooleanField()
+    subjects = SubjectMetricDataSerializer(many=True)
+
+
+class ConversationsSubjectsMetricsQueryParamsSerializer(
+    ConversationBaseQueryParamsSerializer
+):
+    """
+    Serializer for conversations subjects metrics query params
+    """
+
+    type = serializers.ChoiceField(
+        choices=ConversationsSubjectsType.choices,
+    )
+    limit = serializers.IntegerField(required=False)
+
+
+class RoomsByQueueMetricQueryParamsSerializer(ConversationBaseQueryParamsSerializer):
+    """
+    Serializer for rooms by queue metric query params
+    """
+
+    limit = serializers.IntegerField(required=False)
+
+
+class QueueMetricSerializer(serializers.Serializer):
+    """
+    Serializer for queue metric
+    """
+
+    name = serializers.CharField()
+    percentage = serializers.FloatField()
+
+
+class RoomsByQueueMetricSerializer(serializers.Serializer):
+    """
+    Serializer for rooms by queue metric
+    """
+
+    queues = QueueMetricSerializer(many=True)
+    has_more = serializers.BooleanField()
+
+
 class CsatMetricsQueryParamsSerializer(ConversationBaseQueryParamsSerializer):
     """
     Serializer for csat metrics query params
@@ -111,101 +196,6 @@
 
         attrs["widget"] = widget
         return attrs
-
-
-class TopicsDistributionMetricsQueryParamsSerializer(
->>>>>>> 3c183352
-    ConversationBaseQueryParamsSerializer
-):
-    """
-    Serializer for conversation totals metrics query params
-    """
-
-
-class ConversationsTimeseriesDataSerializer(serializers.Serializer):
-    """
-    Serializer for the conversations timeseries data.
-    """
-
-    label = serializers.CharField()
-    value = serializers.IntegerField()
-
-
-class ConversationsTimeseriesMetricsSerializer(serializers.Serializer):
-    """
-    Serializer for the conversations timeseries metrics.
-    """
-
-    unit = serializers.ChoiceField(choices=ConversationsTimeseriesUnit.choices)
-    total = ConversationsTimeseriesDataSerializer(many=True)
-    by_human = ConversationsTimeseriesDataSerializer(many=True)
-
-
-class ConversationsTimeseriesMetricsQueryParamsSerializer(
-    ConversationBaseQueryParamsSerializer
-):
-    """
-    Serializer for the conversations timeseries metrics query params.
-    """
-
-    unit = serializers.ChoiceField(choices=ConversationsTimeseriesUnit.choices)
-
-
-class SubjectMetricDataSerializer(serializers.Serializer):
-    """
-    Serializer for subject metric data
-    """
-
-    name = serializers.CharField()
-    percentage = serializers.FloatField()
-
-
-class SubjectsMetricsSerializer(serializers.Serializer):
-    """
-    Serializer for subjects metrics
-    """
-
-    has_more = serializers.BooleanField()
-    subjects = SubjectMetricDataSerializer(many=True)
-
-
-class ConversationsSubjectsMetricsQueryParamsSerializer(
-    ConversationBaseQueryParamsSerializer
-):
-    """
-    Serializer for conversations subjects metrics query params
-    """
-
-    type = serializers.ChoiceField(
-        choices=ConversationsSubjectsType.choices,
-    )
-    limit = serializers.IntegerField(required=False)
-
-
-class RoomsByQueueMetricQueryParamsSerializer(ConversationBaseQueryParamsSerializer):
-    """
-    Serializer for rooms by queue metric query params
-    """
-
-    limit = serializers.IntegerField(required=False)
-
-
-class QueueMetricSerializer(serializers.Serializer):
-    """
-    Serializer for queue metric
-    """
-
-    name = serializers.CharField()
-    percentage = serializers.FloatField()
-
-
-class RoomsByQueueMetricSerializer(serializers.Serializer):
-    """
-    Serializer for rooms by queue metric
-    """
-
-    queues = QueueMetricSerializer(many=True)
-    has_more = serializers.BooleanField()
 
 
 class TopicsDistributionMetricsQueryParamsSerializer(
@@ -299,14 +289,10 @@
 
 class TopicsDistributionMetricsSerializer(serializers.Serializer):
     """
-<<<<<<< HEAD
     Serializer for topics distribution metrics
     """
 
     topics = TopicSerializer(many=True)
-=======
-    Serializer for conversation totals metrics query params
-    """
 
 
 class NpsMetricsQueryParamsSerializer(ConversationBaseQueryParamsSerializer):
@@ -345,5 +331,4 @@
     promoters = serializers.IntegerField()
     passives = serializers.IntegerField()
     detractors = serializers.IntegerField()
-    score = serializers.IntegerField()
->>>>>>> 3c183352
+    score = serializers.IntegerField()