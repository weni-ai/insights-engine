--- conflicted
+++ resolved
@@ -34,7 +34,16 @@
 
         attrs["project"] = project
 
-<<<<<<< HEAD
+        timezone = pytz.timezone(project.timezone) if project.timezone else pytz.UTC
+
+        # Convert start_date to datetime at midnight (00:00:00) in project timezone
+        start_datetime = datetime.combine(attrs["start_date"], time.min)
+        attrs["start_date"] = timezone.localize(start_datetime)
+
+        # Convert end_date to datetime at 23:59:59 in project timezone
+        end_datetime = datetime.combine(attrs["end_date"], time(23, 59, 59))
+        attrs["end_date"] = timezone.localize(end_datetime)
+
         return attrs
 
 
@@ -112,17 +121,4 @@
     Serializer for deleting a conversation topic
     """
 
-    project_uuid = serializers.UUIDField(required=True)
-=======
-        timezone = pytz.timezone(project.timezone) if project.timezone else pytz.UTC
-
-        # Convert start_date to datetime at midnight (00:00:00) in project timezone
-        start_datetime = datetime.combine(attrs["start_date"], time.min)
-        attrs["start_date"] = timezone.localize(start_datetime)
-
-        # Convert end_date to datetime at 23:59:59 in project timezone
-        end_datetime = datetime.combine(attrs["end_date"], time(23, 59, 59))
-        attrs["end_date"] = timezone.localize(end_datetime)
-
-        return attrs
->>>>>>> 6460b0b0
+    project_uuid = serializers.UUIDField(required=True)