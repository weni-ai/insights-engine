--- conflicted
+++ resolved
@@ -46,7 +46,6 @@
         return attrs
 
 
-<<<<<<< HEAD
 class GetTopicsQueryParamsSerializer(serializers.Serializer):
     """
     Serializer for getting conversation topics
@@ -78,7 +77,8 @@
     """
 
     project_uuid = serializers.UUIDField(required=True)
-=======
+
+
 class ConversationsTotalsMetricSerializer(serializers.Serializer):
     """
     Serializer for conversation totals metrics by type
@@ -105,5 +105,4 @@
 ):
     """
     Serializer for conversation totals metrics query params
-    """
->>>>>>> 38a7c04b
+    """