from rest_framework import serializers


from insights.metrics.conversations.enums import (
    ConversationsSubjectsType,
    ConversationsTimeseriesUnit,
    NPSType,
)
from insights.metrics.conversations.enums import ConversationType
from insights.projects.models import Project


class ConversationBaseQueryParamsSerializer(serializers.Serializer):
    """
    Serializer for conversation base query params
    """

    start_date = serializers.DateField()
    end_date = serializers.DateField()
    project_uuid = serializers.UUIDField()

    def validate(self, attrs: dict) -> dict:
        """
        Validate query params
        """
        if attrs["start_date"] > attrs["end_date"]:
            raise serializers.ValidationError(
                {"start_date": "Start date must be before end date"},
                code="start_date_after_end_date",
            )

        project = Project.objects.filter(uuid=attrs["project_uuid"]).first()

        if not project:
            raise serializers.ValidationError(
                {"project_uuid": "Project not found"}, code="project_not_found"
            )

        attrs["project"] = project

        return attrs


class ConversationsTotalsMetricSerializer(serializers.Serializer):
    """
    Serializer for conversation totals metrics by type
    """

    value = serializers.IntegerField()
    percentage = serializers.FloatField()


class ConversationTotalsMetricsSerializer(serializers.Serializer):
    """
    Serializer for conversation totals metrics
    """

    total_conversations = ConversationsTotalsMetricSerializer()
    resolved = ConversationsTotalsMetricSerializer()
    unresolved = ConversationsTotalsMetricSerializer()
    abandoned = ConversationsTotalsMetricSerializer()
<<<<<<< HEAD
=======
    transferred_to_human = ConversationsTotalsMetricSerializer()
>>>>>>> 2ca04afe


class ConversationTotalsMetricsQueryParamsSerializer(
    ConversationBaseQueryParamsSerializer
):
    """
    Serializer for conversation totals metrics query params
<<<<<<< HEAD
    """


class ConversationsTimeseriesDataSerializer(serializers.Serializer):
    """
    Serializer for the conversations timeseries data.
    """

    label = serializers.CharField()
    value = serializers.IntegerField()


class ConversationsTimeseriesMetricsSerializer(serializers.Serializer):
    """
    Serializer for the conversations timeseries metrics.
    """

    unit = serializers.ChoiceField(choices=ConversationsTimeseriesUnit.choices)
    total = ConversationsTimeseriesDataSerializer(many=True)
    by_human = ConversationsTimeseriesDataSerializer(many=True)


class ConversationsTimeseriesMetricsQueryParamsSerializer(
    ConversationBaseQueryParamsSerializer
):
    """
    Serializer for the conversations timeseries metrics query params.
    """

    unit = serializers.ChoiceField(choices=ConversationsTimeseriesUnit.choices)


class SubjectMetricDataSerializer(serializers.Serializer):
    """
    Serializer for subject metric data
    """

    name = serializers.CharField()
    percentage = serializers.FloatField()


class SubjectsMetricsSerializer(serializers.Serializer):
    """
    Serializer for subjects metrics
    """

    has_more = serializers.BooleanField()
    subjects = SubjectMetricDataSerializer(many=True)


class ConversationsSubjectsMetricsQueryParamsSerializer(
    ConversationBaseQueryParamsSerializer
):
    """
    Serializer for conversations subjects metrics query params
    """

    type = serializers.ChoiceField(
        choices=ConversationsSubjectsType.choices,
    )
    limit = serializers.IntegerField(required=False)


class RoomsByQueueMetricQueryParamsSerializer(ConversationBaseQueryParamsSerializer):
    """
    Serializer for rooms by queue metric query params
    """

    limit = serializers.IntegerField(required=False)


class QueueMetricSerializer(serializers.Serializer):
    """
    Serializer for queue metric
    """

    name = serializers.CharField()
    percentage = serializers.FloatField()


class RoomsByQueueMetricSerializer(serializers.Serializer):
    """
    Serializer for rooms by queue metric
    """

    queues = QueueMetricSerializer(many=True)
    has_more = serializers.BooleanField()


class TopicsDistributionMetricsQueryParamsSerializer(
    ConversationBaseQueryParamsSerializer
):
    """
    Serializer for topics distribution metrics query params
    """

    type = serializers.ChoiceField(
        choices=ConversationType.choices,
        required=True,
    )


class NPSQueryParamsSerializer(ConversationBaseQueryParamsSerializer):
    """
    Serializer for NPS query params
    """

    type = serializers.ChoiceField(choices=NPSType.choices, required=True)


class NPSSerializer(serializers.Serializer):
    """
    Serializer for NPS
    """

    score = serializers.FloatField()
    total_responses = serializers.IntegerField()
    promoters = serializers.IntegerField()
    detractors = serializers.IntegerField()
    passives = serializers.IntegerField()


class GetTopicsQueryParamsSerializer(serializers.Serializer):
    """
    Serializer for getting conversation topics
    """

    project_uuid = serializers.UUIDField(required=True)


class BaseTopicSerializer(serializers.Serializer):
    """
    Serializer for conversation topic
    """

    name = serializers.CharField(required=True)
    description = serializers.CharField(required=True)


class CreateTopicSerializer(BaseTopicSerializer):
    """
    Serializer for creating a conversation topic
    """

    project_uuid = serializers.UUIDField(required=True)


class DeleteTopicSerializer(serializers.Serializer):
    """
    Serializer for deleting a conversation topic
    """

    project_uuid = serializers.UUIDField(required=True)


class SubtopicSerializer(serializers.Serializer):
    """
    Serializer for subtopic
    """

    uuid = serializers.UUIDField()
    name = serializers.CharField()
    quantity = serializers.IntegerField()
    percentage = serializers.FloatField()


class TopicSerializer(serializers.Serializer):
    """
    Serializer for topic
    """

    uuid = serializers.UUIDField()
    name = serializers.CharField()
    quantity = serializers.IntegerField()
    percentage = serializers.FloatField()
    subtopics = SubtopicSerializer(many=True)


class TopicsDistributionMetricsSerializer(serializers.Serializer):
    """
    Serializer for topics distribution metrics
    """

    topics = TopicSerializer(many=True)
=======
    """
>>>>>>> 2ca04afe
<|MERGE_RESOLUTION|>--- conflicted
+++ resolved
@@ -59,10 +59,7 @@
     resolved = ConversationsTotalsMetricSerializer()
     unresolved = ConversationsTotalsMetricSerializer()
     abandoned = ConversationsTotalsMetricSerializer()
-<<<<<<< HEAD
-=======
     transferred_to_human = ConversationsTotalsMetricSerializer()
->>>>>>> 2ca04afe
 
 
 class ConversationTotalsMetricsQueryParamsSerializer(
@@ -70,7 +67,6 @@
 ):
     """
     Serializer for conversation totals metrics query params
-<<<<<<< HEAD
     """
 
 
@@ -254,7 +250,4 @@
     Serializer for topics distribution metrics
     """
 
-    topics = TopicSerializer(many=True)
-=======
-    """
->>>>>>> 2ca04afe
+    topics = TopicSerializer(many=True)