from rest_framework import serializers


from insights.metrics.conversations.enums import (
    ConversationsSubjectsType,
    ConversationsTimeseriesUnit,
    NPSType,
)
from insights.projects.models import Project


class ConversationBaseQueryParamsSerializer(serializers.Serializer):
    """
    Serializer for conversation base query params
    """

    start_date = serializers.DateField()
    end_date = serializers.DateField()
    project_uuid = serializers.UUIDField()

    def validate(self, attrs: dict) -> dict:
        """
        Validate query params
        """
        if attrs["start_date"] > attrs["end_date"]:
            raise serializers.ValidationError(
                {"start_date": "Start date must be before end date"},
                code="start_date_after_end_date",
            )

        project = Project.objects.filter(uuid=attrs["project_uuid"]).first()

        if not project:
            raise serializers.ValidationError(
                {"project_uuid": "Project not found"}, code="project_not_found"
            )

        attrs["project"] = project

        return attrs


<<<<<<< HEAD
class ConversationsTotalsMetricSerializer(serializers.Serializer):
    """
    Serializer for conversation totals metrics by type
    """

    value = serializers.IntegerField()
    percentage = serializers.FloatField()


class ConversationTotalsMetricsSerializer(serializers.Serializer):
    """
    Serializer for conversation totals metrics
    """

    total_conversations = ConversationsTotalsMetricSerializer()
    resolved = ConversationsTotalsMetricSerializer()
    unresolved = ConversationsTotalsMetricSerializer()


class ConversationTotalsMetricsQueryParamsSerializer(
    ConversationBaseQueryParamsSerializer
):
    """
    Serializer for conversation totals metrics query params
    """


class ConversationsTimeseriesDataSerializer(serializers.Serializer):
    """
    Serializer for the conversations timeseries data.
    """

    label = serializers.CharField()
    value = serializers.IntegerField()


class ConversationsTimeseriesMetricsSerializer(serializers.Serializer):
    """
    Serializer for the conversations timeseries metrics.
    """

    unit = serializers.ChoiceField(choices=ConversationsTimeseriesUnit.choices)
    total = ConversationsTimeseriesDataSerializer(many=True)
    by_human = ConversationsTimeseriesDataSerializer(many=True)


class ConversationsTimeseriesMetricsQueryParamsSerializer(
    ConversationBaseQueryParamsSerializer
):
    """
    Serializer for the conversations timeseries metrics query params.
    """

    unit = serializers.ChoiceField(choices=ConversationsTimeseriesUnit.choices)


class SubjectMetricDataSerializer(serializers.Serializer):
    """
    Serializer for subject metric data
    """

    name = serializers.CharField()
    percentage = serializers.FloatField()


class SubjectsMetricsSerializer(serializers.Serializer):
    """
    Serializer for subjects metrics
    """

    has_more = serializers.BooleanField()
    subjects = SubjectMetricDataSerializer(many=True)


class ConversationsSubjectsMetricsQueryParamsSerializer(
    ConversationBaseQueryParamsSerializer
):
    """
    Serializer for conversations subjects metrics query params
    """

    type = serializers.ChoiceField(
        choices=ConversationsSubjectsType.choices,
    )
    limit = serializers.IntegerField(required=False)


class RoomsByQueueMetricQueryParamsSerializer(ConversationBaseQueryParamsSerializer):
    """
    Serializer for rooms by queue metric query params
    """

    limit = serializers.IntegerField(required=False)


class QueueMetricSerializer(serializers.Serializer):
    """
    Serializer for queue metric
    """

    name = serializers.CharField()
    percentage = serializers.FloatField()


class RoomsByQueueMetricSerializer(serializers.Serializer):
    """
    Serializer for rooms by queue metric
    """

    queues = QueueMetricSerializer(many=True)
    has_more = serializers.BooleanField()


class SubjectsDistributionMetricsQueryParamsSerializer(
    ConversationBaseQueryParamsSerializer
):
    """
    Serializer for subjects distribution metrics query params
    """


class SubjectItemSerializer(serializers.Serializer):
    """
    Serializer for subject item
    """

    name = serializers.CharField()
    percentage = serializers.FloatField()


class SubjectGroupSerializer(serializers.Serializer):
    """
    Serializer for subject group
    """

    name = serializers.CharField()
    percentage = serializers.FloatField()
    subjects = SubjectItemSerializer(many=True)


class SubjectsDistributionMetricsSerializer(serializers.Serializer):
    """
    Serializer for subjects distribution metrics
    """

    groups = SubjectGroupSerializer(many=True)


class NPSQueryParamsSerializer(ConversationBaseQueryParamsSerializer):
    """
    Serializer for NPS query params
    """

    type = serializers.ChoiceField(choices=NPSType.choices, required=True)


class NPSSerializer(serializers.Serializer):
    """
    Serializer for NPS
    """

    score = serializers.FloatField()
    total_responses = serializers.IntegerField()
    promoters = serializers.IntegerField()
    detractors = serializers.IntegerField()
    passives = serializers.IntegerField()
=======
class GetTopicsQueryParamsSerializer(serializers.Serializer):
    """
    Serializer for getting conversation topics
    """

    project_uuid = serializers.UUIDField(required=True)


class GetSubtopicsQueryParamsSerializer(GetTopicsQueryParamsSerializer):
    """
    Serializer for getting conversation subtopics
    """

    topic_uuid = serializers.UUIDField(required=True)


class BaseTopicSerializer(serializers.Serializer):
    """
    Serializer for conversation topic
    """

    name = serializers.CharField(required=True)
    description = serializers.CharField(required=True)


class CreateTopicSerializer(BaseTopicSerializer):
    """
    Serializer for creating a conversation topic
    """

    project_uuid = serializers.UUIDField(required=True)


class CreateSubtopicSerializer(BaseTopicSerializer):
    """
    Serializer for creating a conversation subtopic
    """

    project_uuid = serializers.UUIDField(required=True)
    topic_uuid = serializers.UUIDField(required=True)


class DeleteTopicSerializer(serializers.Serializer):
    """
    Serializer for deleting a conversation topic
    """

    project_uuid = serializers.UUIDField(required=True)
>>>>>>> 7b86d728
<|MERGE_RESOLUTION|>--- conflicted
+++ resolved
@@ -40,7 +40,6 @@
         return attrs
 
 
-<<<<<<< HEAD
 class ConversationsTotalsMetricSerializer(serializers.Serializer):
     """
     Serializer for conversation totals metrics by type
@@ -207,7 +206,8 @@
     promoters = serializers.IntegerField()
     detractors = serializers.IntegerField()
     passives = serializers.IntegerField()
-=======
+
+
 class GetTopicsQueryParamsSerializer(serializers.Serializer):
     """
     Serializer for getting conversation topics
@@ -255,5 +255,4 @@
     Serializer for deleting a conversation topic
     """
 
-    project_uuid = serializers.UUIDField(required=True)
->>>>>>> 7b86d728
+    project_uuid = serializers.UUIDField(required=True)