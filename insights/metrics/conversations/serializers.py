--- conflicted
+++ resolved
@@ -40,7 +40,6 @@
         return attrs
 
 
-<<<<<<< HEAD
 class ConversationsTotalsMetricSerializer(serializers.Serializer):
     """
     Serializer for conversation totals metrics by type
@@ -155,20 +154,6 @@
     has_more = serializers.BooleanField()
 
 
-class SubjectsDistributionMetricsQueryParamsSerializer(
-    ConversationBaseQueryParamsSerializer
-):
-    """
-    Serializer for subjects distribution metrics query params
-    """
-
-
-class SubjectItemSerializer(serializers.Serializer):
-    """
-    Serializer for subject item
-    """
-
-=======
 class TopicsDistributionMetricsQueryParamsSerializer(
     ConversationBaseQueryParamsSerializer
 ):
@@ -183,28 +168,27 @@
     """
 
     uuid = serializers.UUIDField()
->>>>>>> 14fae497
-    name = serializers.CharField()
-    percentage = serializers.FloatField()
-
-
-<<<<<<< HEAD
-class SubjectGroupSerializer(serializers.Serializer):
-    """
-    Serializer for subject group
-    """
-
-    name = serializers.CharField()
-    percentage = serializers.FloatField()
-    subjects = SubjectItemSerializer(many=True)
-
-
-class SubjectsDistributionMetricsSerializer(serializers.Serializer):
-    """
-    Serializer for subjects distribution metrics
-    """
-
-    groups = SubjectGroupSerializer(many=True)
+    name = serializers.CharField()
+    percentage = serializers.FloatField()
+
+
+class TopicSerializer(serializers.Serializer):
+    """
+    Serializer for topic
+    """
+
+    uuid = serializers.UUIDField()
+    name = serializers.CharField()
+    percentage = serializers.FloatField()
+    subtopics = SubtopicSerializer(many=True)
+
+
+class TopicsDistributionMetricsSerializer(serializers.Serializer):
+    """
+    Serializer for topics distribution metrics
+    """
+
+    topics = TopicSerializer(many=True)
 
 
 class NPSQueryParamsSerializer(ConversationBaseQueryParamsSerializer):
@@ -257,23 +241,4 @@
     Serializer for deleting a conversation topic
     """
 
-    project_uuid = serializers.UUIDField(required=True)
-=======
-class TopicSerializer(serializers.Serializer):
-    """
-    Serializer for topic
-    """
-
-    uuid = serializers.UUIDField()
-    name = serializers.CharField()
-    percentage = serializers.FloatField()
-    subtopics = SubtopicSerializer(many=True)
-
-
-class TopicsDistributionMetricsSerializer(serializers.Serializer):
-    """
-    Serializer for topics distribution metrics
-    """
-
-    topics = TopicSerializer(many=True)
->>>>>>> 14fae497
+    project_uuid = serializers.UUIDField(required=True)