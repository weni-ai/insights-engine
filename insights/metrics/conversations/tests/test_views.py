--- conflicted
+++ resolved
@@ -2,7 +2,6 @@
 import uuid
 
 from django.urls import reverse
-<<<<<<< HEAD
 from rest_framework import status
 from rest_framework.response import Response
 from rest_framework.test import APITestCase
@@ -14,26 +13,10 @@
     ConversationsSubjectsType,
     ConversationsTimeseriesUnit,
     NPSType,
-)
-from insights.metrics.conversations.integrations.chats.db.dataclass import RoomsByQueue
-=======
-from rest_framework.test import APITestCase
-from rest_framework.response import Response
-from rest_framework import status
-
-from insights.authentication.authentication import User
-from insights.authentication.tests.decorators import with_project_auth
-from insights.dashboards.models import Dashboard
-from insights.metrics.conversations.dataclass import (
-    ConversationsTotalsMetric,
-    ConversationsTotalsMetrics,
-)
-from insights.metrics.conversations.enums import (
-    ConversationType,
     CsatMetricsType,
     NpsMetricsType,
 )
->>>>>>> 3c183352
+from insights.metrics.conversations.integrations.chats.db.dataclass import RoomsByQueue
 from insights.metrics.conversations.integrations.datalake.tests.mock_services import (
     MockDatalakeConversationsMetricsService,
 )
@@ -53,6 +36,7 @@
 )
 from insights.sources.integrations.tests.mock_clients import MockNexusClient
 from insights.widgets.models import Widget
+from insights.dashboards.models import Dashboard
 
 
 class BaseTestConversationsMetricsViewSet(APITestCase):
@@ -843,7 +827,6 @@
             }
         )
         self.assertEqual(response.status_code, status.HTTP_200_OK)
-<<<<<<< HEAD
 
         self.assertIn("topics", response.data)
         self.assertIn("uuid", response.data["topics"][0])
@@ -851,13 +834,6 @@
         self.assertIn("quantity", response.data["topics"][0])
         self.assertIn("subtopics", response.data["topics"][0])
         self.assertIn("percentage", response.data["topics"][0])
-=======
-        self.assertEqual(response.data["total_conversations"]["value"], 100)
-        self.assertEqual(response.data["total_conversations"]["percentage"], 100)
-        self.assertEqual(response.data["resolved"]["value"], 60)
-        self.assertEqual(response.data["resolved"]["percentage"], 60)
-        self.assertEqual(response.data["unresolved"]["value"], 40)
-        self.assertEqual(response.data["unresolved"]["percentage"], 40)
 
     def test_cannot_get_csat_metrics_without_project_uuid(self):
         response = self.get_csat_metrics({})
@@ -992,5 +968,4 @@
             }
         )
 
-        self.assertEqual(response.status_code, status.HTTP_200_OK)
->>>>>>> 3c183352
+        self.assertEqual(response.status_code, status.HTTP_200_OK)