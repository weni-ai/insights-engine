--- conflicted
+++ resolved
@@ -1,4 +1,5 @@
-<<<<<<< HEAD
+import uuid
+from unittest.mock import patch
 from django.urls import reverse
 from rest_framework.test import APITestCase
 from rest_framework.response import Response
@@ -7,43 +8,22 @@
 from insights.authentication.authentication import User
 from insights.authentication.tests.decorators import with_project_auth
 from insights.dashboards.models import Dashboard
-from insights.metrics.conversations.enums import CsatMetricsType
+from insights.metrics.conversations.dataclass import (
+    ConversationsTotalsMetric,
+    ConversationsTotalsMetrics,
+)
+from insights.metrics.conversations.enums import ConversationType, CsatMetricsType
+from insights.metrics.conversations.integrations.datalake.tests.mock_services import (
+    MockDatalakeConversationsMetricsService,
+)
 from insights.metrics.conversations.services import ConversationsMetricsService
 from insights.metrics.conversations.views import ConversationsMetricsViewSet
 from insights.projects.models import Project
 from insights.sources.flowruns.tests.mock_query_executor import (
     MockFlowRunsQueryExecutor,
 )
+from insights.sources.integrations.tests.mock_clients import MockNexusClient
 from insights.widgets.models import Widget
-
-
-class BaseTestConversationsMetricsViewSet(APITestCase):
-    def get_csat_metrics(self, query_params: dict) -> Response:
-        url = reverse("conversations-csat-metrics")
-
-        return self.client.get(url, query_params, format="json")
-=======
-import uuid
-from unittest.mock import patch
-from django.urls import reverse
-from rest_framework import status
-from rest_framework.test import APITestCase
-from rest_framework.response import Response
-
-from insights.authentication.authentication import User
-from insights.authentication.tests.decorators import with_project_auth
-from insights.metrics.conversations.dataclass import (
-    ConversationsTotalsMetric,
-    ConversationsTotalsMetrics,
-)
-from insights.metrics.conversations.enums import ConversationType
-from insights.metrics.conversations.integrations.datalake.tests.mock_services import (
-    MockDatalakeConversationsMetricsService,
-)
-from insights.metrics.conversations.services import ConversationsMetricsService
-from insights.metrics.conversations.views import ConversationsMetricsViewSet
-from insights.projects.models import Project
-from insights.sources.integrations.tests.mock_clients import MockNexusClient
 
 
 class BaseTestConversationsMetricsViewSet(APITestCase):
@@ -54,6 +34,7 @@
         ConversationsMetricsViewSet.service = ConversationsMetricsService(
             datalake_service=MockDatalakeConversationsMetricsService(),
             nexus_client=MockNexusClient(),
+            flowruns_query_executor=MockFlowRunsQueryExecutor,
         )
 
     @classmethod
@@ -105,54 +86,58 @@
         url = "/v1/metrics/conversations/totals/"
 
         return self.client.get(url, query_params)
->>>>>>> 64705b89
+
+    def get_csat_metrics(self, query_params: dict) -> Response:
+        url = reverse("conversations-csat-metrics")
+
+        return self.client.get(url, query_params, format="json")
 
 
 class TestConversationsMetricsViewSetAsAnonymousUser(
     BaseTestConversationsMetricsViewSet
 ):
-<<<<<<< HEAD
+    def test_cannot_get_topics_distribution_when_unauthenticated(self):
+        response = self.get_topics_distribution({})
+
+        self.assertEqual(response.status_code, status.HTTP_401_UNAUTHORIZED)
+
+    def test_cannot_get_topics_when_unauthenticated(self):
+        response = self.get_topics({})
+
+        self.assertEqual(response.status_code, status.HTTP_401_UNAUTHORIZED)
+
+    def test_cannot_get_subtopics_when_unauthenticated(self):
+        response = self.get_subtopics(uuid.uuid4(), {})
+
+        self.assertEqual(response.status_code, status.HTTP_401_UNAUTHORIZED)
+
+    def test_cannot_create_topic_when_unauthenticated(self):
+        response = self.create_topic({})
+
+        self.assertEqual(response.status_code, status.HTTP_401_UNAUTHORIZED)
+
+    def test_cannot_create_subtopic_when_unauthenticated(self):
+        response = self.create_subtopic(uuid.uuid4(), {})
+
+        self.assertEqual(response.status_code, status.HTTP_401_UNAUTHORIZED)
+
+    def test_cannot_delete_topic_when_unauthenticated(self):
+        response = self.delete_topic(uuid.uuid4(), {})
+
+        self.assertEqual(response.status_code, status.HTTP_401_UNAUTHORIZED)
+
+    def test_cannot_delete_subtopic_when_unauthenticated(self):
+        response = self.delete_subtopic(uuid.uuid4(), uuid.uuid4(), {})
+
+        self.assertEqual(response.status_code, status.HTTP_401_UNAUTHORIZED)
+
+    def test_cannot_get_totals_when_not_authenticated(self):
+        response = self.get_totals({})
+
+        self.assertEqual(response.status_code, status.HTTP_401_UNAUTHORIZED)
+
     def test_cannot_get_csat_metrics_when_unauthenticated(self):
         response = self.get_csat_metrics({})
-=======
-    def test_cannot_get_topics_distribution_when_unauthenticated(self):
-        response = self.get_topics_distribution({})
-
-        self.assertEqual(response.status_code, status.HTTP_401_UNAUTHORIZED)
-
-    def test_cannot_get_topics_when_unauthenticated(self):
-        response = self.get_topics({})
-
-        self.assertEqual(response.status_code, status.HTTP_401_UNAUTHORIZED)
-
-    def test_cannot_get_subtopics_when_unauthenticated(self):
-        response = self.get_subtopics(uuid.uuid4(), {})
-
-        self.assertEqual(response.status_code, status.HTTP_401_UNAUTHORIZED)
-
-    def test_cannot_create_topic_when_unauthenticated(self):
-        response = self.create_topic({})
-
-        self.assertEqual(response.status_code, status.HTTP_401_UNAUTHORIZED)
-
-    def test_cannot_create_subtopic_when_unauthenticated(self):
-        response = self.create_subtopic(uuid.uuid4(), {})
-
-        self.assertEqual(response.status_code, status.HTTP_401_UNAUTHORIZED)
-
-    def test_cannot_delete_topic_when_unauthenticated(self):
-        response = self.delete_topic(uuid.uuid4(), {})
-
-        self.assertEqual(response.status_code, status.HTTP_401_UNAUTHORIZED)
-
-    def test_cannot_delete_subtopic_when_unauthenticated(self):
-        response = self.delete_subtopic(uuid.uuid4(), uuid.uuid4(), {})
-
-        self.assertEqual(response.status_code, status.HTTP_401_UNAUTHORIZED)
-
-    def test_cannot_get_totals_when_not_authenticated(self):
-        response = self.get_totals({})
->>>>>>> 64705b89
 
         self.assertEqual(response.status_code, status.HTTP_401_UNAUTHORIZED)
 
@@ -162,32 +147,11 @@
 ):
     def setUp(self) -> None:
         self.user = User.objects.create(email="test@test.com")
-<<<<<<< HEAD
-        self.project = Project.objects.create(name="Test Project")
+        self.project = Project.objects.create(name="Test Project")  # type: ignore
         self.dashboard = Dashboard.objects.create(
             name="Test Dashboard",
             project=self.project,
         )
-
-        self.client.force_authenticate(self.user)
-
-    @classmethod
-    def setUpClass(cls):
-        super().setUpClass()
-        cls.original_service = ConversationsMetricsViewSet.service
-        ConversationsMetricsViewSet.service = ConversationsMetricsService(
-            flowruns_query_executor=MockFlowRunsQueryExecutor,
-        )
-
-    @classmethod
-    def tearDownClass(cls):
-        super().tearDownClass()
-        ConversationsMetricsViewSet.service = cls.original_service
-
-    def test_cannot_get_csat_metrics_without_project_uuid(self):
-        response = self.get_csat_metrics({})
-=======
-        self.project = Project.objects.create(name="Test Project")  # type: ignore
 
         self.client.force_authenticate(self.user)
 
@@ -346,12 +310,84 @@
 
     def test_cannot_delete_subtopic_without_project_uuid(self):
         response = self.delete_subtopic(uuid.uuid4(), uuid.uuid4(), {})
->>>>>>> 64705b89
-
-        self.assertEqual(response.status_code, status.HTTP_400_BAD_REQUEST)
-        self.assertEqual(response.data["project_uuid"][0].code, "required")
-
-<<<<<<< HEAD
+
+        self.assertEqual(response.status_code, status.HTTP_400_BAD_REQUEST)
+        self.assertEqual(response.data["project_uuid"][0].code, "required")
+
+    def test_cannot_delete_subtopic_without_project_permission(self):
+        response = self.delete_subtopic(
+            uuid.uuid4(), uuid.uuid4(), {"project_uuid": self.project.uuid}
+        )
+
+        self.assertEqual(response.status_code, status.HTTP_403_FORBIDDEN)
+
+    @with_project_auth
+    def test_delete_subtopic(self):
+        response = self.delete_subtopic(
+            uuid.uuid4(), uuid.uuid4(), {"project_uuid": self.project.uuid}
+        )
+
+        self.assertEqual(response.status_code, status.HTTP_204_NO_CONTENT)
+
+    def test_cannot_get_totals_without_permission(self):
+        response = self.get_totals(
+            {
+                "project_uuid": self.project.uuid,
+                "start_date": "2025-01-01",
+                "end_date": "2025-01-01",
+            }
+        )
+
+        self.assertEqual(response.status_code, status.HTTP_403_FORBIDDEN)
+
+    def test_cannot_get_totals_without_project_uuid(self):
+        response = self.get_totals({})
+        self.assertEqual(response.status_code, status.HTTP_400_BAD_REQUEST)
+        self.assertEqual(response.data["project_uuid"][0].code, "required")
+
+    @with_project_auth
+    def test_cannot_get_totals_without_required_query_params(self):
+        response = self.get_totals({"project_uuid": self.project.uuid})
+
+        self.assertEqual(response.status_code, status.HTTP_400_BAD_REQUEST)
+        self.assertEqual(response.data["start_date"][0].code, "required")
+        self.assertEqual(response.data["end_date"][0].code, "required")
+
+    @with_project_auth
+    @patch(
+        "insights.metrics.conversations.services.ConversationsMetricsService.get_totals"
+    )
+    def test_get_totals(self, mock_get_totals):
+        mock_get_totals.return_value = ConversationsTotalsMetrics(
+            total_conversations=ConversationsTotalsMetric(value=100, percentage=100),
+            resolved=ConversationsTotalsMetric(value=60, percentage=60),
+            unresolved=ConversationsTotalsMetric(value=40, percentage=40),
+            abandoned=ConversationsTotalsMetric(value=0, percentage=0),
+            transferred_to_human=ConversationsTotalsMetric(value=0, percentage=0),
+        )
+
+        response = self.get_totals(
+            {
+                "project_uuid": self.project.uuid,
+                "start_date": "2025-01-01",
+                "end_date": "2025-01-01",
+            }
+        )
+
+        self.assertEqual(response.status_code, status.HTTP_200_OK)
+        self.assertEqual(response.data["total_conversations"]["value"], 100)
+        self.assertEqual(response.data["total_conversations"]["percentage"], 100)
+        self.assertEqual(response.data["resolved"]["value"], 60)
+        self.assertEqual(response.data["resolved"]["percentage"], 60)
+        self.assertEqual(response.data["unresolved"]["value"], 40)
+        self.assertEqual(response.data["unresolved"]["percentage"], 40)
+
+    def test_cannot_get_csat_metrics_without_project_uuid(self):
+        response = self.get_csat_metrics({})
+
+        self.assertEqual(response.status_code, status.HTTP_400_BAD_REQUEST)
+        self.assertEqual(response.data["project_uuid"][0].code, "required")
+
     def test_cannot_get_csat_metrics_without_permission(self):
         response = self.get_csat_metrics({"project_uuid": self.project.uuid})
 
@@ -392,77 +428,7 @@
                 "start_date": "2024-01-01",
                 "end_date": "2024-01-31",
                 "type": CsatMetricsType.HUMAN,
-=======
-    def test_cannot_delete_subtopic_without_project_permission(self):
-        response = self.delete_subtopic(
-            uuid.uuid4(), uuid.uuid4(), {"project_uuid": self.project.uuid}
-        )
-
-        self.assertEqual(response.status_code, status.HTTP_403_FORBIDDEN)
-
-    @with_project_auth
-    def test_delete_subtopic(self):
-        response = self.delete_subtopic(
-            uuid.uuid4(), uuid.uuid4(), {"project_uuid": self.project.uuid}
-        )
-
-        self.assertEqual(response.status_code, status.HTTP_204_NO_CONTENT)
-
-    def test_cannot_get_totals_without_permission(self):
-        response = self.get_totals(
-            {
-                "project_uuid": self.project.uuid,
-                "start_date": "2025-01-01",
-                "end_date": "2025-01-01",
             }
         )
 
-        self.assertEqual(response.status_code, status.HTTP_403_FORBIDDEN)
-
-    def test_cannot_get_totals_without_project_uuid(self):
-        response = self.get_totals({})
-        self.assertEqual(response.status_code, status.HTTP_400_BAD_REQUEST)
-        self.assertEqual(response.data["project_uuid"][0].code, "required")
-
-    @with_project_auth
-    def test_cannot_get_totals_without_required_query_params(self):
-        response = self.get_totals({"project_uuid": self.project.uuid})
-
-        self.assertEqual(response.status_code, status.HTTP_400_BAD_REQUEST)
-        self.assertEqual(response.data["start_date"][0].code, "required")
-        self.assertEqual(response.data["end_date"][0].code, "required")
-
-    @with_project_auth
-    @patch(
-        "insights.metrics.conversations.services.ConversationsMetricsService.get_totals"
-    )
-    def test_get_totals(self, mock_get_totals):
-        mock_get_totals.return_value = ConversationsTotalsMetrics(
-            total_conversations=ConversationsTotalsMetric(value=100, percentage=100),
-            resolved=ConversationsTotalsMetric(value=60, percentage=60),
-            unresolved=ConversationsTotalsMetric(value=40, percentage=40),
-            abandoned=ConversationsTotalsMetric(value=0, percentage=0),
-            transferred_to_human=ConversationsTotalsMetric(value=0, percentage=0),
-        )
-
-        response = self.get_totals(
-            {
-                "project_uuid": self.project.uuid,
-                "start_date": "2025-01-01",
-                "end_date": "2025-01-01",
->>>>>>> 64705b89
-            }
-        )
-
-        self.assertEqual(response.status_code, status.HTTP_200_OK)
-<<<<<<< HEAD
-        self.assertIn("results", response.data)
-        self.assertIsInstance(response.data["results"], list)
-=======
-        self.assertEqual(response.data["total_conversations"]["value"], 100)
-        self.assertEqual(response.data["total_conversations"]["percentage"], 100)
-        self.assertEqual(response.data["resolved"]["value"], 60)
-        self.assertEqual(response.data["resolved"]["percentage"], 60)
-        self.assertEqual(response.data["unresolved"]["value"], 40)
-        self.assertEqual(response.data["unresolved"]["percentage"], 40)
->>>>>>> 64705b89
+        self.assertEqual(response.status_code, status.HTTP_200_OK)