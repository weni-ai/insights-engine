--- conflicted
+++ resolved
@@ -1,36 +1,27 @@
-<<<<<<< HEAD
 from unittest.mock import patch
 import uuid
 from rest_framework import status
 from rest_framework.response import Response
-=======
-from rest_framework import status
->>>>>>> 2462c14f
 from rest_framework.test import APITestCase
 from rest_framework.response import Response
 
 from insights.authentication.authentication import User
 from insights.authentication.tests.decorators import with_project_auth
-<<<<<<< HEAD
 from insights.metrics.conversations.enums import (
     ConversationsSubjectsType,
     ConversationsTimeseriesUnit,
 )
 from insights.metrics.conversations.integrations.chats.db.dataclass import RoomsByQueue
 from insights.metrics.conversations.tests.mock import (
+    CONVERSATIONS_SUBJECTS_DISTRIBUTION_MOCK_DATA,
     CONVERSATIONS_SUBJECTS_METRICS_MOCK_DATA,
     CONVERSATIONS_TIMESERIES_METRICS_MOCK_DATA,
     CONVERSATIONS_METRICS_TOTALS_MOCK_DATA,
-=======
-from insights.metrics.conversations.tests.mock import (
-    CONVERSATIONS_SUBJECTS_DISTRIBUTION_MOCK_DATA,
->>>>>>> 2462c14f
 )
 from insights.projects.models import Project
 
 
 class BaseTestConversationsMetricsViewSet(APITestCase):
-<<<<<<< HEAD
     def get_totals(self, query_params: dict) -> Response:
         url = "/v1/metrics/conversations/totals/"
 
@@ -48,10 +39,11 @@
 
     def get_queues_metrics(self, query_params: dict) -> Response:
         url = "/v1/metrics/conversations/queues/"
-=======
+
+        return self.client.get(url, query_params)
+
     def get_subjects_distribution(self, query_params: dict) -> Response:
         url = "/v1/metrics/conversations/subjects-distribution/"
->>>>>>> 2462c14f
 
         return self.client.get(url, query_params)
 
@@ -59,7 +51,6 @@
 class TestConversationsMetricsViewSetAsAnonymousUser(
     BaseTestConversationsMetricsViewSet
 ):
-<<<<<<< HEAD
     def test_cannot_get_totals_when_not_authenticated(self):
         response = self.get_totals({})
 
@@ -77,10 +68,11 @@
 
     def test_cannot_get_queue_metrics_when_unauthenticated(self):
         response = self.get_queues_metrics({})
-=======
+
+        self.assertEqual(response.status_code, status.HTTP_401_UNAUTHORIZED)
+
     def test_cannot_get_subjects_distribution_when_unauthenticated(self):
         response = self.get_subjects_distribution({})
->>>>>>> 2462c14f
 
         self.assertEqual(response.status_code, status.HTTP_401_UNAUTHORIZED)
 
@@ -94,7 +86,6 @@
 
         self.client.force_authenticate(self.user)
 
-<<<<<<< HEAD
     def test_cannot_get_totals_without_permission(self):
         response = self.get_totals(
             {
@@ -363,43 +354,10 @@
             "subjects", []
         )
         response = self.get_subjects_metrics(
-=======
-    def test_cannot_get_subjects_distribution_without_project_uuid(self):
-        response = self.get_subjects_distribution({})
-        self.assertEqual(response.status_code, status.HTTP_400_BAD_REQUEST)
-        self.assertEqual(
-            response.data["project_uuid"][0].code,
-            "required",
-        )
-
-    def test_cannot_get_subjects_distribution_without_permission(self):
-        response = self.get_subjects_distribution({"project_uuid": self.project.uuid})
-
-        self.assertEqual(response.status_code, status.HTTP_403_FORBIDDEN)
-
-    @with_project_auth
-    def test_cannot_get_subjects_distribution_without_required_fields(self):
-        response = self.get_subjects_distribution({"project_uuid": self.project.uuid})
-
-        self.assertEqual(response.status_code, status.HTTP_400_BAD_REQUEST)
-        self.assertEqual(
-            response.data["start_date"][0].code,
-            "required",
-        )
-        self.assertEqual(
-            response.data["end_date"][0].code,
-            "required",
-        )
-
-    @with_project_auth
-    def test_get_subjects_distribution(self):
-        response = self.get_subjects_distribution(
->>>>>>> 2462c14f
-            {
-                "project_uuid": self.project.uuid,
-                "start_date": "2021-01-01",
-                "end_date": "2021-01-02",
-<<<<<<< HEAD
+            {
+                "project_uuid": self.project.uuid,
+                "start_date": "2021-01-01",
+                "end_date": "2021-01-02",
                 "type": ConversationsSubjectsType.GENERAL,
                 "limit": len(mock_subjects_data) - 1,
             }
@@ -521,9 +479,44 @@
             ],
         )
         self.assertEqual(response.data["has_more"], True)
-=======
-            }
-        )
+
+    def test_cannot_get_subjects_distribution_without_project_uuid(self):
+        response = self.get_subjects_distribution({})
+        self.assertEqual(response.status_code, status.HTTP_400_BAD_REQUEST)
+        self.assertEqual(
+            response.data["project_uuid"][0].code,
+            "required",
+        )
+
+    def test_cannot_get_subjects_distribution_without_permission(self):
+        response = self.get_subjects_distribution({"project_uuid": self.project.uuid})
+
+        self.assertEqual(response.status_code, status.HTTP_403_FORBIDDEN)
+
+    @with_project_auth
+    def test_cannot_get_subjects_distribution_without_required_fields(self):
+        response = self.get_subjects_distribution({"project_uuid": self.project.uuid})
+
+        self.assertEqual(response.status_code, status.HTTP_400_BAD_REQUEST)
+        self.assertEqual(
+            response.data["start_date"][0].code,
+            "required",
+        )
+        self.assertEqual(
+            response.data["end_date"][0].code,
+            "required",
+        )
+
+    @with_project_auth
+    def test_get_subjects_distribution(self):
+        response = self.get_subjects_distribution(
+            {
+                "project_uuid": self.project.uuid,
+                "start_date": "2021-01-01",
+                "end_date": "2021-01-02",
+            }
+        )
+
         self.assertEqual(response.status_code, status.HTTP_200_OK)
 
         for group_data, group in zip(
@@ -534,5 +527,4 @@
             self.assertEqual(group_data["percentage"], group["percentage"])
             for subject_data, subject in zip(group_data["subjects"], group["subjects"]):
                 self.assertEqual(subject_data["name"], subject["name"])
-                self.assertEqual(subject_data["percentage"], subject["percentage"])
->>>>>>> 2462c14f
+                self.assertEqual(subject_data["percentage"], subject["percentage"])