<<<<<<< HEAD
from rest_framework import status
from rest_framework.response import Response
=======
from unittest.mock import patch
import uuid

from rest_framework import status
>>>>>>> 5d5516bb
from rest_framework.test import APITestCase
from rest_framework.response import Response

from insights.authentication.authentication import User
from insights.authentication.tests.decorators import with_project_auth
<<<<<<< HEAD
from insights.metrics.conversations.enums import (
    ConversationsSubjectsType,
    ConversationsTimeseriesUnit,
)
from insights.metrics.conversations.tests.mock import (
    CONVERSATIONS_SUBJECTS_METRICS_MOCK_DATA,
    CONVERSATIONS_TIMESERIES_METRICS_MOCK_DATA,
    CONVERSATIONS_METRICS_TOTALS_MOCK_DATA,
)
=======
from insights.metrics.conversations.integrations.chats.db.dataclass import RoomsByQueue
>>>>>>> 5d5516bb
from insights.projects.models import Project


class BaseTestConversationsMetricsViewSet(APITestCase):
<<<<<<< HEAD
    def get_totals(self, query_params: dict) -> Response:
        url = "/v1/metrics/conversations/totals/"

        return self.client.get(url, query_params)

    def get_timeseries(self, query_params: dict) -> Response:
        url = "/v1/metrics/conversations/timeseries/"

        return self.client.get(url, query_params)

    def get_subjects_metrics(self, query_params: dict) -> Response:
        url = "/v1/metrics/conversations/subjects/"
=======
    def get_queues_metrics(self, query_params: dict) -> Response:
        url = "/v1/metrics/conversations/queues/"
>>>>>>> 5d5516bb

        return self.client.get(url, query_params)


class TestConversationsMetricsViewSetAsAnonymousUser(
    BaseTestConversationsMetricsViewSet
):
<<<<<<< HEAD
    def test_cannot_get_totals_when_not_authenticated(self):
        response = self.get_totals({})

        self.assertEqual(response.status_code, status.HTTP_401_UNAUTHORIZED)

    def test_cannot_get_timeseries_when_unauthenticated(self) -> None:
        response = self.get_timeseries({})

        self.assertEqual(response.status_code, status.HTTP_401_UNAUTHORIZED)

    def test_cannot_get_subjects_metrics_when_unauthenticated(self):
        response = self.get_subjects_metrics({})

=======
    def test_cannot_get_queue_metrics_when_unauthenticated(self):
        response = self.get_queues_metrics({})
>>>>>>> 5d5516bb
        self.assertEqual(response.status_code, status.HTTP_401_UNAUTHORIZED)


class TestConversationsMetricsViewSetAsAuthenticatedUser(
    BaseTestConversationsMetricsViewSet
):
    def setUp(self) -> None:
        self.user = User.objects.create(email="test@test.com")
        self.project = Project.objects.create(name="Test Project")

        self.client.force_authenticate(self.user)

<<<<<<< HEAD
    def test_cannot_get_totals_without_permission(self):
        response = self.get_totals(
            {
                "project_uuid": self.project.uuid,
                "start_date": "2025-01-01",
                "end_date": "2025-01-01",
            }
        )

        self.assertEqual(response.status_code, status.HTTP_403_FORBIDDEN)

    def test_cannot_get_totals_without_project_uuid(self):
        response = self.get_totals({})
        self.assertEqual(response.status_code, status.HTTP_400_BAD_REQUEST)
        self.assertEqual(response.data["project_uuid"][0].code, "required")

    @with_project_auth
    def test_cannot_get_totals_without_required_query_params(self):
        response = self.get_totals({"project_uuid": self.project.uuid})

        self.assertEqual(response.status_code, status.HTTP_400_BAD_REQUEST)
        self.assertEqual(response.data["start_date"][0].code, "required")
        self.assertEqual(response.data["end_date"][0].code, "required")

    @with_project_auth
    def test_get_totals(self):
        response = self.get_totals(
            {
                "project_uuid": self.project.uuid,
                "start_date": "2025-01-01",
                "end_date": "2025-01-01",
            }
        )

        self.assertEqual(response.status_code, status.HTTP_200_OK)
        self.assertEqual(
            response.data["total"],
            CONVERSATIONS_METRICS_TOTALS_MOCK_DATA["by_ai"]
            + CONVERSATIONS_METRICS_TOTALS_MOCK_DATA["by_human"],
        )
        self.assertEqual(
            response.data["by_ai"]["value"],
            CONVERSATIONS_METRICS_TOTALS_MOCK_DATA["by_ai"],
        )
        self.assertEqual(
            response.data["by_ai"]["percentage"],
            CONVERSATIONS_METRICS_TOTALS_MOCK_DATA["by_ai"]
            / response.data["total"]
            * 100,
        )
        self.assertEqual(
            response.data["by_human"]["value"],
            CONVERSATIONS_METRICS_TOTALS_MOCK_DATA["by_human"],
        )
        self.assertEqual(
            response.data["by_human"]["percentage"],
            CONVERSATIONS_METRICS_TOTALS_MOCK_DATA["by_human"]
            / response.data["total"]
            * 100,
        )

    def test_cannot_get_timeseries_without_permission(self) -> None:
        response = self.get_timeseries(
            {
                "project_uuid": self.project.uuid,
                "start_date": "2025-01-01",
                "end_date": "2025-01-02",
                "unit": ConversationsTimeseriesUnit.HOUR,
            }
        )
        self.assertEqual(response.status_code, status.HTTP_403_FORBIDDEN)

    def test_cannot_get_timeseries_without_project_uuid(self) -> None:
        response = self.get_timeseries(
            {
                "start_date": "2025-01-01",
                "end_date": "2025-01-02",
                "unit": ConversationsTimeseriesUnit.HOUR,
            }
        )
        self.assertEqual(response.status_code, status.HTTP_400_BAD_REQUEST)
        self.assertEqual(response.data["project_uuid"][0].code, "required")

    @with_project_auth
    def test_cannot_get_timeseries_without_required_query_params(self) -> None:
        response = self.get_timeseries(
            {
                "project_uuid": self.project.uuid,
            }
        )
        self.assertEqual(response.status_code, status.HTTP_400_BAD_REQUEST)
        self.assertEqual(response.data["start_date"][0].code, "required")
        self.assertEqual(response.data["end_date"][0].code, "required")
        self.assertEqual(response.data["unit"][0].code, "required")

    @with_project_auth
    def test_cannot_get_timeseries_with_invalid_unit(self) -> None:
        response = self.get_timeseries(
            {
                "project_uuid": self.project.uuid,
                "start_date": "2025-01-01",
                "end_date": "2025-01-02",
                "unit": "CENTURY",
            }
        )
        self.assertEqual(response.status_code, status.HTTP_400_BAD_REQUEST)
        self.assertEqual(response.data["unit"][0].code, "invalid_choice")

    @with_project_auth
    def test_cannot_get_timeseries_with_invalid_start_date(self) -> None:
        response = self.get_timeseries(
            {
                "project_uuid": self.project.uuid,
                "start_date": "2025-02-01",
                "end_date": "2025-01-02",
                "unit": ConversationsTimeseriesUnit.HOUR,
            }
        )

        self.assertEqual(response.status_code, status.HTTP_400_BAD_REQUEST)
        self.assertEqual(
            response.data["start_date"][0].code, "start_date_after_end_date"
        )

    @with_project_auth
    def test_get_timeseries_for_hour_unit(self) -> None:
        response = self.get_timeseries(
            {
                "project_uuid": self.project.uuid,
                "start_date": "2025-01-01",
                "end_date": "2025-01-02",
                "unit": ConversationsTimeseriesUnit.HOUR,
            }
        )

        self.assertEqual(response.status_code, status.HTTP_200_OK)
        self.assertEqual(response.data["unit"], ConversationsTimeseriesUnit.HOUR)
        self.assertEqual(
            response.data["total"],
            CONVERSATIONS_TIMESERIES_METRICS_MOCK_DATA[
                ConversationsTimeseriesUnit.HOUR
            ]["total"],
        )
        self.assertEqual(
            response.data["by_human"],
            CONVERSATIONS_TIMESERIES_METRICS_MOCK_DATA[
                ConversationsTimeseriesUnit.HOUR
            ]["by_human"],
        )

    @with_project_auth
    def test_get_timeseries_for_day_unit(self) -> None:
        response = self.get_timeseries(
            {
                "project_uuid": self.project.uuid,
                "start_date": "2025-01-01",
                "end_date": "2025-01-02",
                "unit": ConversationsTimeseriesUnit.DAY,
            }
        )

        self.assertEqual(response.status_code, status.HTTP_200_OK)
        self.assertEqual(response.data["unit"], ConversationsTimeseriesUnit.DAY)
        self.assertEqual(
            response.data["total"],
            CONVERSATIONS_TIMESERIES_METRICS_MOCK_DATA[ConversationsTimeseriesUnit.DAY][
                "total"
            ],
        )
        self.assertEqual(
            response.data["by_human"],
            CONVERSATIONS_TIMESERIES_METRICS_MOCK_DATA[ConversationsTimeseriesUnit.DAY][
                "by_human"
            ],
        )

    @with_project_auth
    def test_get_timeseries_for_month_unit(self) -> None:
        response = self.get_timeseries(
            {
                "project_uuid": self.project.uuid,
                "start_date": "2025-01-01",
                "end_date": "2025-01-02",
                "unit": ConversationsTimeseriesUnit.MONTH,
            }
        )

        self.assertEqual(response.status_code, status.HTTP_200_OK)
        self.assertEqual(response.data["unit"], ConversationsTimeseriesUnit.MONTH)
        self.assertEqual(
            response.data["total"],
            CONVERSATIONS_TIMESERIES_METRICS_MOCK_DATA[
                ConversationsTimeseriesUnit.MONTH
            ]["total"],
        )
        self.assertEqual(
            response.data["by_human"],
            CONVERSATIONS_TIMESERIES_METRICS_MOCK_DATA[
                ConversationsTimeseriesUnit.MONTH
            ]["by_human"],
        )

    def test_cannot_get_subjects_metrics_without_permission(self):
        response = self.get_subjects_metrics(
            {
                "project_uuid": self.project.uuid,
                "start_date": "2021-01-01",
                "end_date": "2021-01-02",
                "type": ConversationsSubjectsType.GENERAL,
            }
        )
        self.assertEqual(response.status_code, status.HTTP_403_FORBIDDEN)

    @with_project_auth
    def test_cannot_get_subjects_metrics_without_project_uuid(self):
        response = self.get_subjects_metrics(
            {
                "start_date": "2021-01-01",
                "end_date": "2021-01-02",
                "type": ConversationsSubjectsType.GENERAL,
            }
        )
        self.assertEqual(response.status_code, status.HTTP_400_BAD_REQUEST)
        self.assertEqual(response.data["project_uuid"][0].code, "required")

    @with_project_auth
    def test_cannot_get_subjects_metrics_without_required_query_params(self):
        response = self.get_subjects_metrics(
            {
                "project_uuid": self.project.uuid,
            }
        )
        self.assertEqual(response.status_code, status.HTTP_400_BAD_REQUEST)
        self.assertEqual(response.data["start_date"][0].code, "required")
        self.assertEqual(response.data["end_date"][0].code, "required")

        self.assertEqual(response.data["type"][0].code, "required")

    @with_project_auth
    def test_get_subjects_metrics(self):
        response = self.get_subjects_metrics(
            {
                "project_uuid": self.project.uuid,
                "start_date": "2021-01-01",
                "end_date": "2021-01-02",
                "type": ConversationsSubjectsType.GENERAL,
=======
    def test_cannot_get_queue_metrics_without_permission(self):
        response = self.get_queues_metrics(
            {
                "project_uuid": str(self.project.uuid),
                "start_date": "2021-01-01",
                "end_date": "2021-01-02",
            }
        )

        self.assertEqual(response.status_code, status.HTTP_403_FORBIDDEN)

    @with_project_auth
    def test_cannot_get_queue_metrics_without_required_query_params(self):
        response = self.get_queues_metrics({"project_uuid": str(self.project.uuid)})
        self.assertEqual(response.status_code, status.HTTP_400_BAD_REQUEST)

        self.assertEqual(response.data["start_date"][0].code, "required")
        self.assertEqual(response.data["end_date"][0].code, "required")

    @patch(
        "insights.metrics.conversations.services.ChatsClient.get_rooms_numbers_by_queue"
    )
    @with_project_auth
    def test_get_queue_metrics(self, get_rooms_numbers_by_queue):
        rooms_by_queue = [
            RoomsByQueue(
                queue_uuid=uuid.uuid4(),
                queue_name="Test Queue",
                rooms_number=10,
            ),
            RoomsByQueue(
                queue_uuid=uuid.uuid4(),
                queue_name="Test Queue 2",
                rooms_number=20,
            ),
        ]

        get_rooms_numbers_by_queue.return_value = rooms_by_queue

        response = self.get_queues_metrics(
            {
                "project_uuid": str(self.project.uuid),
                "start_date": "2021-01-01",
                "end_date": "2021-01-02",
>>>>>>> 5d5516bb
            }
        )

        self.assertEqual(response.status_code, status.HTTP_200_OK)
<<<<<<< HEAD

        mock_subjects_data = CONVERSATIONS_SUBJECTS_METRICS_MOCK_DATA.get(
            "subjects", []
        )

        self.assertEqual(response.data["has_more"], False)
        self.assertEqual(len(response.data["subjects"]), len(mock_subjects_data))

        for i, subject in enumerate(response.data["subjects"]):
            self.assertEqual(subject["name"], mock_subjects_data[i]["name"])
            self.assertEqual(subject["percentage"], mock_subjects_data[i]["percentage"])

    @with_project_auth
    def test_get_subjects_metrics_with_limit(self):
        mock_subjects_data = CONVERSATIONS_SUBJECTS_METRICS_MOCK_DATA.get(
            "subjects", []
        )
        response = self.get_subjects_metrics(
            {
                "project_uuid": self.project.uuid,
                "start_date": "2021-01-01",
                "end_date": "2021-01-02",
                "type": ConversationsSubjectsType.GENERAL,
                "limit": len(mock_subjects_data) - 1,
=======
        self.assertIn("queues", response.data)
        self.assertIn("has_more", response.data)
        self.assertEqual(
            response.data["queues"],
            [
                {
                    "name": "Test Queue",
                    "percentage": 33.33,
                },
                {
                    "name": "Test Queue 2",
                    "percentage": 66.67,
                },
            ],
        )
        self.assertEqual(response.data["has_more"], False)

    @patch(
        "insights.metrics.conversations.services.ChatsClient.get_rooms_numbers_by_queue"
    )
    @with_project_auth
    def test_get_queue_metrics_with_limit(self, get_rooms_numbers_by_queue):
        rooms_by_queue = [
            RoomsByQueue(
                queue_uuid=uuid.uuid4(),
                queue_name="Test Queue",
                rooms_number=10,
            ),
            RoomsByQueue(
                queue_uuid=uuid.uuid4(),
                queue_name="Test Queue 2",
                rooms_number=20,
            ),
        ]

        get_rooms_numbers_by_queue.return_value = rooms_by_queue

        response = self.get_queues_metrics(
            {
                "project_uuid": str(self.project.uuid),
                "start_date": "2021-01-01",
                "end_date": "2021-01-02",
                "limit": 1,
>>>>>>> 5d5516bb
            }
        )

        self.assertEqual(response.status_code, status.HTTP_200_OK)
<<<<<<< HEAD
        self.assertEqual(response.data["has_more"], True)
        self.assertEqual(len(response.data["subjects"]), len(mock_subjects_data) - 1)

        for i, subject in enumerate(response.data["subjects"]):
            self.assertEqual(subject["name"], mock_subjects_data[i]["name"])
            self.assertEqual(subject["percentage"], mock_subjects_data[i]["percentage"])
=======
        self.assertIn("queues", response.data)
        self.assertIn("has_more", response.data)
        self.assertEqual(
            response.data["queues"],
            [
                {
                    "name": "Test Queue",
                    "percentage": 33.33,
                },
            ],
        )
        self.assertEqual(response.data["has_more"], True)
>>>>>>> 5d5516bb
<|MERGE_RESOLUTION|>--- conflicted
+++ resolved
@@ -1,35 +1,25 @@
-<<<<<<< HEAD
+from unittest.mock import patch
+import uuid
 from rest_framework import status
 from rest_framework.response import Response
-=======
-from unittest.mock import patch
-import uuid
-
-from rest_framework import status
->>>>>>> 5d5516bb
 from rest_framework.test import APITestCase
-from rest_framework.response import Response
 
 from insights.authentication.authentication import User
 from insights.authentication.tests.decorators import with_project_auth
-<<<<<<< HEAD
 from insights.metrics.conversations.enums import (
     ConversationsSubjectsType,
     ConversationsTimeseriesUnit,
 )
+from insights.metrics.conversations.integrations.chats.db.dataclass import RoomsByQueue
 from insights.metrics.conversations.tests.mock import (
     CONVERSATIONS_SUBJECTS_METRICS_MOCK_DATA,
     CONVERSATIONS_TIMESERIES_METRICS_MOCK_DATA,
     CONVERSATIONS_METRICS_TOTALS_MOCK_DATA,
 )
-=======
-from insights.metrics.conversations.integrations.chats.db.dataclass import RoomsByQueue
->>>>>>> 5d5516bb
 from insights.projects.models import Project
 
 
 class BaseTestConversationsMetricsViewSet(APITestCase):
-<<<<<<< HEAD
     def get_totals(self, query_params: dict) -> Response:
         url = "/v1/metrics/conversations/totals/"
 
@@ -42,10 +32,11 @@
 
     def get_subjects_metrics(self, query_params: dict) -> Response:
         url = "/v1/metrics/conversations/subjects/"
-=======
+
+        return self.client.get(url, query_params)
+
     def get_queues_metrics(self, query_params: dict) -> Response:
         url = "/v1/metrics/conversations/queues/"
->>>>>>> 5d5516bb
 
         return self.client.get(url, query_params)
 
@@ -53,7 +44,6 @@
 class TestConversationsMetricsViewSetAsAnonymousUser(
     BaseTestConversationsMetricsViewSet
 ):
-<<<<<<< HEAD
     def test_cannot_get_totals_when_not_authenticated(self):
         response = self.get_totals({})
 
@@ -67,10 +57,11 @@
     def test_cannot_get_subjects_metrics_when_unauthenticated(self):
         response = self.get_subjects_metrics({})
 
-=======
+        self.assertEqual(response.status_code, status.HTTP_401_UNAUTHORIZED)
+
     def test_cannot_get_queue_metrics_when_unauthenticated(self):
         response = self.get_queues_metrics({})
->>>>>>> 5d5516bb
+
         self.assertEqual(response.status_code, status.HTTP_401_UNAUTHORIZED)
 
 
@@ -83,7 +74,6 @@
 
         self.client.force_authenticate(self.user)
 
-<<<<<<< HEAD
     def test_cannot_get_totals_without_permission(self):
         response = self.get_totals(
             {
@@ -330,7 +320,45 @@
                 "start_date": "2021-01-01",
                 "end_date": "2021-01-02",
                 "type": ConversationsSubjectsType.GENERAL,
-=======
+            }
+        )
+
+        self.assertEqual(response.status_code, status.HTTP_200_OK)
+
+        mock_subjects_data = CONVERSATIONS_SUBJECTS_METRICS_MOCK_DATA.get(
+            "subjects", []
+        )
+
+        self.assertEqual(response.data["has_more"], False)
+        self.assertEqual(len(response.data["subjects"]), len(mock_subjects_data))
+
+        for i, subject in enumerate(response.data["subjects"]):
+            self.assertEqual(subject["name"], mock_subjects_data[i]["name"])
+            self.assertEqual(subject["percentage"], mock_subjects_data[i]["percentage"])
+
+    @with_project_auth
+    def test_get_subjects_metrics_with_limit(self):
+        mock_subjects_data = CONVERSATIONS_SUBJECTS_METRICS_MOCK_DATA.get(
+            "subjects", []
+        )
+        response = self.get_subjects_metrics(
+            {
+                "project_uuid": self.project.uuid,
+                "start_date": "2021-01-01",
+                "end_date": "2021-01-02",
+                "type": ConversationsSubjectsType.GENERAL,
+                "limit": len(mock_subjects_data) - 1,
+            }
+        )
+
+        self.assertEqual(response.status_code, status.HTTP_200_OK)
+        self.assertEqual(response.data["has_more"], True)
+        self.assertEqual(len(response.data["subjects"]), len(mock_subjects_data) - 1)
+
+        for i, subject in enumerate(response.data["subjects"]):
+            self.assertEqual(subject["name"], mock_subjects_data[i]["name"])
+            self.assertEqual(subject["percentage"], mock_subjects_data[i]["percentage"])
+
     def test_cannot_get_queue_metrics_without_permission(self):
         response = self.get_queues_metrics(
             {
@@ -375,37 +403,11 @@
                 "project_uuid": str(self.project.uuid),
                 "start_date": "2021-01-01",
                 "end_date": "2021-01-02",
->>>>>>> 5d5516bb
-            }
-        )
-
-        self.assertEqual(response.status_code, status.HTTP_200_OK)
-<<<<<<< HEAD
-
-        mock_subjects_data = CONVERSATIONS_SUBJECTS_METRICS_MOCK_DATA.get(
-            "subjects", []
-        )
-
-        self.assertEqual(response.data["has_more"], False)
-        self.assertEqual(len(response.data["subjects"]), len(mock_subjects_data))
-
-        for i, subject in enumerate(response.data["subjects"]):
-            self.assertEqual(subject["name"], mock_subjects_data[i]["name"])
-            self.assertEqual(subject["percentage"], mock_subjects_data[i]["percentage"])
-
-    @with_project_auth
-    def test_get_subjects_metrics_with_limit(self):
-        mock_subjects_data = CONVERSATIONS_SUBJECTS_METRICS_MOCK_DATA.get(
-            "subjects", []
-        )
-        response = self.get_subjects_metrics(
-            {
-                "project_uuid": self.project.uuid,
-                "start_date": "2021-01-01",
-                "end_date": "2021-01-02",
-                "type": ConversationsSubjectsType.GENERAL,
-                "limit": len(mock_subjects_data) - 1,
-=======
+            }
+        )
+
+        self.assertEqual(response.status_code, status.HTTP_200_OK)
+
         self.assertIn("queues", response.data)
         self.assertIn("has_more", response.data)
         self.assertEqual(
@@ -449,19 +451,10 @@
                 "start_date": "2021-01-01",
                 "end_date": "2021-01-02",
                 "limit": 1,
->>>>>>> 5d5516bb
-            }
-        )
-
-        self.assertEqual(response.status_code, status.HTTP_200_OK)
-<<<<<<< HEAD
-        self.assertEqual(response.data["has_more"], True)
-        self.assertEqual(len(response.data["subjects"]), len(mock_subjects_data) - 1)
-
-        for i, subject in enumerate(response.data["subjects"]):
-            self.assertEqual(subject["name"], mock_subjects_data[i]["name"])
-            self.assertEqual(subject["percentage"], mock_subjects_data[i]["percentage"])
-=======
+            }
+        )
+
+        self.assertEqual(response.status_code, status.HTTP_200_OK)
         self.assertIn("queues", response.data)
         self.assertIn("has_more", response.data)
         self.assertEqual(
@@ -473,5 +466,4 @@
                 },
             ],
         )
-        self.assertEqual(response.data["has_more"], True)
->>>>>>> 5d5516bb
+        self.assertEqual(response.data["has_more"], True)