--- conflicted
+++ resolved
@@ -1,31 +1,22 @@
-<<<<<<< HEAD
 import uuid
 from django.urls import reverse
-=======
-from unittest.mock import patch
-
->>>>>>> 38a7c04b
 from rest_framework import status
 from rest_framework.response import Response
 from rest_framework.test import APITestCase
 
 from insights.authentication.authentication import User
 from insights.authentication.tests.decorators import with_project_auth
-<<<<<<< HEAD
-from insights.metrics.conversations.services import ConversationsMetricsService
-from insights.metrics.conversations.views import ConversationsMetricsViewSet
-=======
 from insights.metrics.conversations.dataclass import (
     ConversationsTotalsMetric,
     ConversationsTotalsMetrics,
 )
->>>>>>> 38a7c04b
+from insights.metrics.conversations.services import ConversationsMetricsService
+from insights.metrics.conversations.views import ConversationsMetricsViewSet
 from insights.projects.models import Project
 from insights.sources.integrations.tests.mock_clients import MockNexusClient
 
 
 class BaseTestConversationsMetricsViewSet(APITestCase):
-<<<<<<< HEAD
     @classmethod
     def setUpClass(cls):
         super().setUpClass()
@@ -73,18 +64,16 @@
         )
 
         return self.client.delete(url, data, format="json")
-=======
+
     def get_totals(self, query_params: dict) -> Response:
         url = "/v1/metrics/conversations/totals/"
 
         return self.client.get(url, query_params)
->>>>>>> 38a7c04b
 
 
 class TestConversationsMetricsViewSetAsAnonymousUser(
     BaseTestConversationsMetricsViewSet
 ):
-<<<<<<< HEAD
     def test_cannot_get_topics_when_unauthenticated(self):
         response = self.get_topics({})
 
@@ -113,10 +102,11 @@
     def test_cannot_delete_subtopic_when_unauthenticated(self):
         response = self.delete_subtopic(uuid.uuid4(), uuid.uuid4(), {})
 
-=======
+        self.assertEqual(response.status_code, status.HTTP_401_UNAUTHORIZED)
+
     def test_cannot_get_totals_when_not_authenticated(self):
         response = self.get_totals({})
->>>>>>> 38a7c04b
+
         self.assertEqual(response.status_code, status.HTTP_401_UNAUTHORIZED)
 
 
@@ -260,10 +250,7 @@
             uuid.uuid4(), uuid.uuid4(), {"project_uuid": self.project.uuid}
         )
 
-<<<<<<< HEAD
         self.assertEqual(response.status_code, status.HTTP_204_NO_CONTENT)
-=======
-        self.client.force_authenticate(self.user)
 
     def test_cannot_get_totals_without_permission(self):
         response = self.get_totals(
@@ -316,5 +303,4 @@
         self.assertEqual(response.data["resolved"]["value"], 60)
         self.assertEqual(response.data["resolved"]["percentage"], 60)
         self.assertEqual(response.data["unresolved"]["value"], 40)
-        self.assertEqual(response.data["unresolved"]["percentage"], 40)
->>>>>>> 38a7c04b
+        self.assertEqual(response.data["unresolved"]["percentage"], 40)