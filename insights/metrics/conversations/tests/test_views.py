--- conflicted
+++ resolved
@@ -1,25 +1,21 @@
-<<<<<<< HEAD
 from unittest.mock import patch
 import uuid
 
-=======
-import uuid
-from django.urls import path, include, reverse
-from django.test import override_settings
->>>>>>> 7b86d728
 from rest_framework import status
 from rest_framework.response import Response
 from rest_framework.test import APITestCase
+from django.urls import path, include, reverse
+from django.test import override_settings
 
 from insights.authentication.authentication import User
 from insights.authentication.tests.decorators import with_project_auth
-<<<<<<< HEAD
 from insights.metrics.conversations.enums import (
     ConversationsSubjectsType,
     ConversationsTimeseriesUnit,
     NPSType,
 )
 from insights.metrics.conversations.integrations.chats.db.dataclass import RoomsByQueue
+from insights.metrics.conversations.services import ConversationsMetricsService
 from insights.metrics.conversations.tests.mock import (
     CONVERSATIONS_SUBJECTS_DISTRIBUTION_MOCK_DATA,
     CONVERSATIONS_SUBJECTS_METRICS_MOCK_DATA,
@@ -30,10 +26,7 @@
     ConversationsTotalsMetric,
     ConversationsTotalsMetrics,
 )
-=======
-from insights.metrics.conversations.services import ConversationsMetricsService
 from insights.metrics.conversations.views import ConversationsMetricsViewSet
->>>>>>> 7b86d728
 from insights.projects.models import Project
 from insights.sources.integrations.tests.mock_clients import MockNexusClient
 
@@ -62,7 +55,6 @@
 
 @override_settings(ROOT_URLCONF="insights.metrics.conversations.tests.test_views")
 class BaseTestConversationsMetricsViewSet(APITestCase):
-<<<<<<< HEAD
     def get_totals(self, query_params: dict) -> Response:
         url = "/v1/metrics/conversations/totals/"
 
@@ -92,7 +84,7 @@
         url = "/v1/metrics/conversations/nps/"
 
         return self.client.get(url, query_params)
-=======
+
     def get_topics(self, query_params: dict) -> Response:
         url = reverse("conversations-topics")
 
@@ -117,13 +109,11 @@
         url = reverse("conversations-delete-topic", kwargs={"topic_uuid": topic_uuid})
 
         return self.client.delete(url, data, format="json")
->>>>>>> 7b86d728
 
 
 class TestConversationsMetricsViewSetAsAnonymousUser(
     BaseTestConversationsMetricsViewSet
 ):
-<<<<<<< HEAD
     def test_cannot_get_totals_when_not_authenticated(self):
         response = self.get_totals({})
 
@@ -151,7 +141,9 @@
 
     def test_cannot_get_nps_when_unauthenticated(self):
         response = self.get_nps({})
-=======
+
+        self.assertEqual(response.status_code, status.HTTP_401_UNAUTHORIZED)
+
     def test_cannot_get_topics_when_unauthenticated(self):
         response = self.get_topics({})
 
@@ -174,7 +166,6 @@
 
     def test_cannot_delete_topic_when_unauthenticated(self):
         response = self.delete_topic(uuid.uuid4(), {})
->>>>>>> 7b86d728
 
         self.assertEqual(response.status_code, status.HTTP_401_UNAUTHORIZED)
 
@@ -186,90 +177,6 @@
         self.user = User.objects.create(email="test@test.com")
         self.project = Project.objects.create(name="Test Project")  # type: ignore
 
-        self.client.force_authenticate(self.user)
-
-    def test_cannot_get_topics_without_project_uuid(self):
-        response = self.get_topics({})
-
-        self.assertEqual(response.status_code, status.HTTP_400_BAD_REQUEST)
-        self.assertEqual(response.data["project_uuid"][0].code, "required")
-
-    def test_cannot_get_topics_without_project_permission(self):
-        response = self.get_topics({"project_uuid": self.project.uuid})
-
-        self.assertEqual(response.status_code, status.HTTP_403_FORBIDDEN)
-
-    @with_project_auth
-    def test_get_topics(self):
-        response = self.get_topics({"project_uuid": self.project.uuid})
-
-        self.assertEqual(response.status_code, status.HTTP_200_OK)
-
-    def test_cannot_get_subtopics_without_project_uuid(self):
-        response = self.get_subtopics({})
-
-        self.assertEqual(response.status_code, status.HTTP_400_BAD_REQUEST)
-        self.assertEqual(response.data["project_uuid"][0].code, "required")
-
-    def test_cannot_get_subtopics_without_project_permission(self):
-        response = self.get_subtopics(
-            {"project_uuid": self.project.uuid, "topic_uuid": uuid.uuid4()}
-        )
-
-        self.assertEqual(response.status_code, status.HTTP_403_FORBIDDEN)
-
-    @with_project_auth
-    def test_cannot_get_subtopics_without_topic_uuid(self):
-        response = self.get_subtopics({"project_uuid": self.project.uuid})
-
-        self.assertEqual(response.status_code, status.HTTP_400_BAD_REQUEST)
-        self.assertEqual(response.data["topic_uuid"][0].code, "required")
-
-    @with_project_auth
-    def test_get_subtopics(self):
-        response = self.get_subtopics(
-            {"project_uuid": self.project.uuid, "topic_uuid": uuid.uuid4()}
-        )
-
-        self.assertEqual(response.status_code, status.HTTP_200_OK)
-
-    @with_project_auth
-    def test_cannot_create_topic_without_required_fields(self):
-        response = self.create_topic({})
-
-        self.assertEqual(response.status_code, status.HTTP_400_BAD_REQUEST)
-        self.assertEqual(response.data["project_uuid"][0].code, "required")
-        self.assertEqual(response.data["name"][0].code, "required")
-        self.assertEqual(response.data["description"][0].code, "required")
-
-    @with_project_auth
-    def test_create_topic(self):
-        response = self.create_topic(
-            {
-                "project_uuid": self.project.uuid,
-                "name": "Test Topic",
-                "description": "Test Description",
-            }
-        )
-
-        self.assertEqual(response.status_code, status.HTTP_201_CREATED)
-
-    def test_cannot_delete_topic_without_project_uuid(self):
-        response = self.delete_topic(uuid.uuid4(), {})
-
-        self.assertEqual(response.status_code, status.HTTP_400_BAD_REQUEST)
-        self.assertEqual(response.data["project_uuid"][0].code, "required")
-
-    def test_cannot_delete_topic_without_project_permission(self):
-        response = self.delete_topic(uuid.uuid4(), {"project_uuid": self.project.uuid})
-
-        self.assertEqual(response.status_code, status.HTTP_403_FORBIDDEN)
-
-    @with_project_auth
-    def test_delete_topic(self):
-        response = self.delete_topic(uuid.uuid4(), {"project_uuid": self.project.uuid})
-
-<<<<<<< HEAD
         self.client.force_authenticate(self.user)
 
     def test_cannot_get_totals_without_permission(self):
@@ -746,6 +653,86 @@
             response.data["detractors"], NPS_METRICS_MOCK_DATA["detractors"]
         )
         self.assertEqual(response.data["passives"], NPS_METRICS_MOCK_DATA["passives"])
-=======
-        self.assertEqual(response.status_code, status.HTTP_204_NO_CONTENT)
->>>>>>> 7b86d728
+
+    def test_cannot_get_topics_without_project_uuid(self):
+        response = self.get_topics({})
+
+        self.assertEqual(response.status_code, status.HTTP_400_BAD_REQUEST)
+        self.assertEqual(response.data["project_uuid"][0].code, "required")
+
+    def test_cannot_get_topics_without_project_permission(self):
+        response = self.get_topics({"project_uuid": self.project.uuid})
+
+        self.assertEqual(response.status_code, status.HTTP_403_FORBIDDEN)
+
+    @with_project_auth
+    def test_get_topics(self):
+        response = self.get_topics({"project_uuid": self.project.uuid})
+
+        self.assertEqual(response.status_code, status.HTTP_200_OK)
+
+    def test_cannot_get_subtopics_without_project_uuid(self):
+        response = self.get_subtopics({})
+
+        self.assertEqual(response.status_code, status.HTTP_400_BAD_REQUEST)
+        self.assertEqual(response.data["project_uuid"][0].code, "required")
+
+    def test_cannot_get_subtopics_without_project_permission(self):
+        response = self.get_subtopics(
+            {"project_uuid": self.project.uuid, "topic_uuid": uuid.uuid4()}
+        )
+
+        self.assertEqual(response.status_code, status.HTTP_403_FORBIDDEN)
+
+    @with_project_auth
+    def test_cannot_get_subtopics_without_topic_uuid(self):
+        response = self.get_subtopics({"project_uuid": self.project.uuid})
+
+        self.assertEqual(response.status_code, status.HTTP_400_BAD_REQUEST)
+        self.assertEqual(response.data["topic_uuid"][0].code, "required")
+
+    @with_project_auth
+    def test_get_subtopics(self):
+        response = self.get_subtopics(
+            {"project_uuid": self.project.uuid, "topic_uuid": uuid.uuid4()}
+        )
+
+        self.assertEqual(response.status_code, status.HTTP_200_OK)
+
+    @with_project_auth
+    def test_cannot_create_topic_without_required_fields(self):
+        response = self.create_topic({})
+
+        self.assertEqual(response.status_code, status.HTTP_400_BAD_REQUEST)
+        self.assertEqual(response.data["project_uuid"][0].code, "required")
+        self.assertEqual(response.data["name"][0].code, "required")
+        self.assertEqual(response.data["description"][0].code, "required")
+
+    @with_project_auth
+    def test_create_topic(self):
+        response = self.create_topic(
+            {
+                "project_uuid": self.project.uuid,
+                "name": "Test Topic",
+                "description": "Test Description",
+            }
+        )
+
+        self.assertEqual(response.status_code, status.HTTP_201_CREATED)
+
+    def test_cannot_delete_topic_without_project_uuid(self):
+        response = self.delete_topic(uuid.uuid4(), {})
+
+        self.assertEqual(response.status_code, status.HTTP_400_BAD_REQUEST)
+        self.assertEqual(response.data["project_uuid"][0].code, "required")
+
+    def test_cannot_delete_topic_without_project_permission(self):
+        response = self.delete_topic(uuid.uuid4(), {"project_uuid": self.project.uuid})
+
+        self.assertEqual(response.status_code, status.HTTP_403_FORBIDDEN)
+
+    @with_project_auth
+    def test_delete_topic(self):
+        response = self.delete_topic(uuid.uuid4(), {"project_uuid": self.project.uuid})
+
+        self.assertEqual(response.status_code, status.HTTP_204_NO_CONTENT)