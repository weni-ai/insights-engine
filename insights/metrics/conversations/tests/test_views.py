--- conflicted
+++ resolved
@@ -4,26 +4,22 @@
 
 from insights.authentication.authentication import User
 from insights.authentication.tests.decorators import with_project_auth
-<<<<<<< HEAD
-from insights.metrics.conversations.tests.mock import (
-    CONVERSATIONS_METRICS_TOTALS_MOCK_DATA,
-=======
 from insights.metrics.conversations.enums import ConversationsTimeseriesUnit
 from insights.metrics.conversations.tests.mock import (
     CONVERSATIONS_TIMESERIES_METRICS_MOCK_DATA,
->>>>>>> de22a288
+    CONVERSATIONS_METRICS_TOTALS_MOCK_DATA,
 )
 from insights.projects.models import Project
 
 
 class BaseTestConversationsMetricsViewSet(APITestCase):
-<<<<<<< HEAD
     def get_totals(self, query_params: dict) -> Response:
         url = "/v1/metrics/conversations/totals/"
-=======
+
+        return self.client.get(url, query_params)
+
     def get_timeseries(self, query_params: dict) -> Response:
         url = "/v1/metrics/conversations/timeseries/"
->>>>>>> de22a288
 
         return self.client.get(url, query_params)
 
@@ -31,13 +27,14 @@
 class TestConversationsMetricsViewSetAsAnonymousUser(
     BaseTestConversationsMetricsViewSet
 ):
-<<<<<<< HEAD
     def test_cannot_get_totals_when_not_authenticated(self):
         response = self.get_totals({})
-=======
+
+        self.assertEqual(response.status_code, status.HTTP_401_UNAUTHORIZED)
+
     def test_cannot_get_timeseries_when_unauthenticated(self) -> None:
         response = self.get_timeseries({})
->>>>>>> de22a288
+
         self.assertEqual(response.status_code, status.HTTP_401_UNAUTHORIZED)
 
 
@@ -50,7 +47,6 @@
 
         self.client.force_authenticate(self.user)
 
-<<<<<<< HEAD
     def test_cannot_get_totals_without_permission(self):
         response = self.get_totals(
             {
@@ -64,32 +60,10 @@
 
     def test_cannot_get_totals_without_project_uuid(self):
         response = self.get_totals({})
-=======
-    def test_cannot_get_timeseries_without_permission(self) -> None:
-        response = self.get_timeseries(
-            {
-                "project_uuid": self.project.uuid,
-                "start_date": "2025-01-01",
-                "end_date": "2025-01-02",
-                "unit": ConversationsTimeseriesUnit.HOUR,
-            }
-        )
-        self.assertEqual(response.status_code, status.HTTP_403_FORBIDDEN)
-
-    def test_cannot_get_timeseries_without_project_uuid(self) -> None:
-        response = self.get_timeseries(
-            {
-                "start_date": "2025-01-01",
-                "end_date": "2025-01-02",
-                "unit": ConversationsTimeseriesUnit.HOUR,
-            }
-        )
->>>>>>> de22a288
         self.assertEqual(response.status_code, status.HTTP_400_BAD_REQUEST)
         self.assertEqual(response.data["project_uuid"][0].code, "required")
 
     @with_project_auth
-<<<<<<< HEAD
     def test_cannot_get_totals_without_required_query_params(self):
         response = self.get_totals({"project_uuid": self.project.uuid})
 
@@ -104,61 +78,10 @@
                 "project_uuid": self.project.uuid,
                 "start_date": "2025-01-01",
                 "end_date": "2025-01-01",
-=======
-    def test_cannot_get_timeseries_without_required_query_params(self) -> None:
-        response = self.get_timeseries(
-            {
-                "project_uuid": self.project.uuid,
-            }
-        )
-        self.assertEqual(response.status_code, status.HTTP_400_BAD_REQUEST)
-        self.assertEqual(response.data["start_date"][0].code, "required")
-        self.assertEqual(response.data["end_date"][0].code, "required")
-        self.assertEqual(response.data["unit"][0].code, "required")
-
-    @with_project_auth
-    def test_cannot_get_timeseries_with_invalid_unit(self) -> None:
-        response = self.get_timeseries(
-            {
-                "project_uuid": self.project.uuid,
-                "start_date": "2025-01-01",
-                "end_date": "2025-01-02",
-                "unit": "CENTURY",
-            }
-        )
-        self.assertEqual(response.status_code, status.HTTP_400_BAD_REQUEST)
-        self.assertEqual(response.data["unit"][0].code, "invalid_choice")
-
-    @with_project_auth
-    def test_cannot_get_timeseries_with_invalid_start_date(self) -> None:
-        response = self.get_timeseries(
-            {
-                "project_uuid": self.project.uuid,
-                "start_date": "2025-02-01",
-                "end_date": "2025-01-02",
-                "unit": ConversationsTimeseriesUnit.HOUR,
-            }
-        )
-
-        self.assertEqual(response.status_code, status.HTTP_400_BAD_REQUEST)
-        self.assertEqual(
-            response.data["start_date"][0].code, "start_date_after_end_date"
-        )
-
-    @with_project_auth
-    def test_get_timeseries_for_hour_unit(self) -> None:
-        response = self.get_timeseries(
-            {
-                "project_uuid": self.project.uuid,
-                "start_date": "2025-01-01",
-                "end_date": "2025-01-02",
-                "unit": ConversationsTimeseriesUnit.HOUR,
->>>>>>> de22a288
-            }
-        )
-
-        self.assertEqual(response.status_code, status.HTTP_200_OK)
-<<<<<<< HEAD
+            }
+        )
+
+        self.assertEqual(response.status_code, status.HTTP_200_OK)
         self.assertEqual(
             response.data["total"],
             CONVERSATIONS_METRICS_TOTALS_MOCK_DATA["by_ai"]
@@ -183,7 +106,83 @@
             CONVERSATIONS_METRICS_TOTALS_MOCK_DATA["by_human"]
             / response.data["total"]
             * 100,
-=======
+        )
+
+    def test_cannot_get_timeseries_without_permission(self) -> None:
+        response = self.get_timeseries(
+            {
+                "project_uuid": self.project.uuid,
+                "start_date": "2025-01-01",
+                "end_date": "2025-01-02",
+                "unit": ConversationsTimeseriesUnit.HOUR,
+            }
+        )
+        self.assertEqual(response.status_code, status.HTTP_403_FORBIDDEN)
+
+    def test_cannot_get_timeseries_without_project_uuid(self) -> None:
+        response = self.get_timeseries(
+            {
+                "start_date": "2025-01-01",
+                "end_date": "2025-01-02",
+                "unit": ConversationsTimeseriesUnit.HOUR,
+            }
+        )
+        self.assertEqual(response.status_code, status.HTTP_400_BAD_REQUEST)
+        self.assertEqual(response.data["project_uuid"][0].code, "required")
+
+    @with_project_auth
+    def test_cannot_get_timeseries_without_required_query_params(self) -> None:
+        response = self.get_timeseries(
+            {
+                "project_uuid": self.project.uuid,
+            }
+        )
+        self.assertEqual(response.status_code, status.HTTP_400_BAD_REQUEST)
+        self.assertEqual(response.data["start_date"][0].code, "required")
+        self.assertEqual(response.data["end_date"][0].code, "required")
+        self.assertEqual(response.data["unit"][0].code, "required")
+
+    @with_project_auth
+    def test_cannot_get_timeseries_with_invalid_unit(self) -> None:
+        response = self.get_timeseries(
+            {
+                "project_uuid": self.project.uuid,
+                "start_date": "2025-01-01",
+                "end_date": "2025-01-02",
+                "unit": "CENTURY",
+            }
+        )
+        self.assertEqual(response.status_code, status.HTTP_400_BAD_REQUEST)
+        self.assertEqual(response.data["unit"][0].code, "invalid_choice")
+
+    @with_project_auth
+    def test_cannot_get_timeseries_with_invalid_start_date(self) -> None:
+        response = self.get_timeseries(
+            {
+                "project_uuid": self.project.uuid,
+                "start_date": "2025-02-01",
+                "end_date": "2025-01-02",
+                "unit": ConversationsTimeseriesUnit.HOUR,
+            }
+        )
+
+        self.assertEqual(response.status_code, status.HTTP_400_BAD_REQUEST)
+        self.assertEqual(
+            response.data["start_date"][0].code, "start_date_after_end_date"
+        )
+
+    @with_project_auth
+    def test_get_timeseries_for_hour_unit(self) -> None:
+        response = self.get_timeseries(
+            {
+                "project_uuid": self.project.uuid,
+                "start_date": "2025-01-01",
+                "end_date": "2025-01-02",
+                "unit": ConversationsTimeseriesUnit.HOUR,
+            }
+        )
+
+        self.assertEqual(response.status_code, status.HTTP_200_OK)
         self.assertEqual(response.data["unit"], ConversationsTimeseriesUnit.HOUR)
         self.assertEqual(
             response.data["total"],
@@ -248,5 +247,4 @@
             CONVERSATIONS_TIMESERIES_METRICS_MOCK_DATA[
                 ConversationsTimeseriesUnit.MONTH
             ]["by_human"],
->>>>>>> de22a288
         )