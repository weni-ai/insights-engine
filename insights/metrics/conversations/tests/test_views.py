--- conflicted
+++ resolved
@@ -1,15 +1,10 @@
 from unittest.mock import patch
 import uuid
-<<<<<<< HEAD
-
-=======
+
 from django.urls import reverse
->>>>>>> e7fa96ab
 from rest_framework import status
 from rest_framework.response import Response
 from rest_framework.test import APITestCase
-from django.urls import reverse
-from django.test import override_settings
 
 from insights.authentication.authentication import User
 from insights.authentication.tests.decorators import with_project_auth
