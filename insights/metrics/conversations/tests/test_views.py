from unittest.mock import patch
import uuid
from rest_framework import status
from rest_framework.response import Response
from rest_framework.test import APITestCase
from rest_framework.response import Response
<<<<<<< HEAD

from insights.authentication.authentication import User
from insights.authentication.tests.decorators import with_project_auth
from insights.metrics.conversations.enums import (
    ConversationsSubjectsType,
    ConversationsTimeseriesUnit,
)
from insights.metrics.conversations.integrations.chats.db.dataclass import RoomsByQueue
from insights.metrics.conversations.tests.mock import (
    CONVERSATIONS_SUBJECTS_DISTRIBUTION_MOCK_DATA,
    CONVERSATIONS_SUBJECTS_METRICS_MOCK_DATA,
    CONVERSATIONS_TIMESERIES_METRICS_MOCK_DATA,
    CONVERSATIONS_METRICS_TOTALS_MOCK_DATA,
)
=======
from rest_framework import status

from insights.authentication.authentication import User
from insights.authentication.tests.decorators import with_project_auth
from insights.metrics.conversations.enums import NPSType
from insights.metrics.conversations.tests.mock import NPS_METRICS_MOCK_DATA
>>>>>>> 0bc7cc86
from insights.projects.models import Project


class BaseTestConversationsMetricsViewSet(APITestCase):
<<<<<<< HEAD
    def get_totals(self, query_params: dict) -> Response:
        url = "/v1/metrics/conversations/totals/"

        return self.client.get(url, query_params)

    def get_timeseries(self, query_params: dict) -> Response:
        url = "/v1/metrics/conversations/timeseries/"

        return self.client.get(url, query_params)

    def get_subjects_metrics(self, query_params: dict) -> Response:
        url = "/v1/metrics/conversations/subjects/"

        return self.client.get(url, query_params)

    def get_queues_metrics(self, query_params: dict) -> Response:
        url = "/v1/metrics/conversations/queues/"

        return self.client.get(url, query_params)

    def get_subjects_distribution(self, query_params: dict) -> Response:
        url = "/v1/metrics/conversations/subjects-distribution/"
=======
    def get_nps(self, query_params: dict) -> Response:
        url = "/v1/metrics/conversations/nps/"
>>>>>>> 0bc7cc86

        return self.client.get(url, query_params)


class TestConversationsMetricsViewSetAsAnonymousUser(
    BaseTestConversationsMetricsViewSet
):
<<<<<<< HEAD
    def test_cannot_get_totals_when_not_authenticated(self):
        response = self.get_totals({})

        self.assertEqual(response.status_code, status.HTTP_401_UNAUTHORIZED)

    def test_cannot_get_timeseries_when_unauthenticated(self) -> None:
        response = self.get_timeseries({})

        self.assertEqual(response.status_code, status.HTTP_401_UNAUTHORIZED)

    def test_cannot_get_subjects_metrics_when_unauthenticated(self):
        response = self.get_subjects_metrics({})

        self.assertEqual(response.status_code, status.HTTP_401_UNAUTHORIZED)

    def test_cannot_get_queue_metrics_when_unauthenticated(self):
        response = self.get_queues_metrics({})

        self.assertEqual(response.status_code, status.HTTP_401_UNAUTHORIZED)

    def test_cannot_get_subjects_distribution_when_unauthenticated(self):
        response = self.get_subjects_distribution({})
=======
    def test_cannot_get_nps_when_unauthenticated(self):
        response = self.get_nps({})
>>>>>>> 0bc7cc86

        self.assertEqual(response.status_code, status.HTTP_401_UNAUTHORIZED)


class TestConversationsMetricsViewSetAsAuthenticatedUser(
    BaseTestConversationsMetricsViewSet
):
    def setUp(self) -> None:
        self.user = User.objects.create(email="test@test.com")
        self.project = Project.objects.create(name="Test Project")

        self.client.force_authenticate(self.user)

<<<<<<< HEAD
    def test_cannot_get_totals_without_permission(self):
        response = self.get_totals(
            {
                "project_uuid": self.project.uuid,
                "start_date": "2025-01-01",
                "end_date": "2025-01-01",
            }
        )

        self.assertEqual(response.status_code, status.HTTP_403_FORBIDDEN)

    def test_cannot_get_totals_without_project_uuid(self):
        response = self.get_totals({})
        self.assertEqual(response.status_code, status.HTTP_400_BAD_REQUEST)
        self.assertEqual(response.data["project_uuid"][0].code, "required")

    @with_project_auth
    def test_cannot_get_totals_without_required_query_params(self):
        response = self.get_totals({"project_uuid": self.project.uuid})

        self.assertEqual(response.status_code, status.HTTP_400_BAD_REQUEST)
        self.assertEqual(response.data["start_date"][0].code, "required")
        self.assertEqual(response.data["end_date"][0].code, "required")

    @with_project_auth
    def test_get_totals(self):
        response = self.get_totals(
            {
                "project_uuid": self.project.uuid,
                "start_date": "2025-01-01",
                "end_date": "2025-01-01",
            }
        )

        self.assertEqual(response.status_code, status.HTTP_200_OK)
        self.assertEqual(
            response.data["total"],
            CONVERSATIONS_METRICS_TOTALS_MOCK_DATA["by_ai"]
            + CONVERSATIONS_METRICS_TOTALS_MOCK_DATA["by_human"],
        )
        self.assertEqual(
            response.data["by_ai"]["value"],
            CONVERSATIONS_METRICS_TOTALS_MOCK_DATA["by_ai"],
        )
        self.assertEqual(
            response.data["by_ai"]["percentage"],
            CONVERSATIONS_METRICS_TOTALS_MOCK_DATA["by_ai"]
            / response.data["total"]
            * 100,
        )
        self.assertEqual(
            response.data["by_human"]["value"],
            CONVERSATIONS_METRICS_TOTALS_MOCK_DATA["by_human"],
        )
        self.assertEqual(
            response.data["by_human"]["percentage"],
            CONVERSATIONS_METRICS_TOTALS_MOCK_DATA["by_human"]
            / response.data["total"]
            * 100,
        )

    def test_cannot_get_timeseries_without_permission(self) -> None:
        response = self.get_timeseries(
            {
                "project_uuid": self.project.uuid,
                "start_date": "2025-01-01",
                "end_date": "2025-01-02",
                "unit": ConversationsTimeseriesUnit.HOUR,
            }
        )
        self.assertEqual(response.status_code, status.HTTP_403_FORBIDDEN)

    def test_cannot_get_timeseries_without_project_uuid(self) -> None:
        response = self.get_timeseries(
            {
                "start_date": "2025-01-01",
                "end_date": "2025-01-02",
                "unit": ConversationsTimeseriesUnit.HOUR,
            }
        )
        self.assertEqual(response.status_code, status.HTTP_400_BAD_REQUEST)
        self.assertEqual(response.data["project_uuid"][0].code, "required")

    @with_project_auth
    def test_cannot_get_timeseries_without_required_query_params(self) -> None:
        response = self.get_timeseries(
            {
                "project_uuid": self.project.uuid,
            }
        )
        self.assertEqual(response.status_code, status.HTTP_400_BAD_REQUEST)
        self.assertEqual(response.data["start_date"][0].code, "required")
        self.assertEqual(response.data["end_date"][0].code, "required")
        self.assertEqual(response.data["unit"][0].code, "required")

    @with_project_auth
    def test_cannot_get_timeseries_with_invalid_unit(self) -> None:
        response = self.get_timeseries(
            {
                "project_uuid": self.project.uuid,
                "start_date": "2025-01-01",
                "end_date": "2025-01-02",
                "unit": "CENTURY",
            }
        )
        self.assertEqual(response.status_code, status.HTTP_400_BAD_REQUEST)
        self.assertEqual(response.data["unit"][0].code, "invalid_choice")

    @with_project_auth
    def test_cannot_get_timeseries_with_invalid_start_date(self) -> None:
        response = self.get_timeseries(
            {
                "project_uuid": self.project.uuid,
                "start_date": "2025-02-01",
                "end_date": "2025-01-02",
                "unit": ConversationsTimeseriesUnit.HOUR,
            }
        )

        self.assertEqual(response.status_code, status.HTTP_400_BAD_REQUEST)
        self.assertEqual(
            response.data["start_date"][0].code, "start_date_after_end_date"
        )

    @with_project_auth
    def test_get_timeseries_for_hour_unit(self) -> None:
        response = self.get_timeseries(
            {
                "project_uuid": self.project.uuid,
                "start_date": "2025-01-01",
                "end_date": "2025-01-02",
                "unit": ConversationsTimeseriesUnit.HOUR,
            }
        )

        self.assertEqual(response.status_code, status.HTTP_200_OK)
        self.assertEqual(response.data["unit"], ConversationsTimeseriesUnit.HOUR)
        self.assertEqual(
            response.data["total"],
            CONVERSATIONS_TIMESERIES_METRICS_MOCK_DATA[
                ConversationsTimeseriesUnit.HOUR
            ]["total"],
        )
        self.assertEqual(
            response.data["by_human"],
            CONVERSATIONS_TIMESERIES_METRICS_MOCK_DATA[
                ConversationsTimeseriesUnit.HOUR
            ]["by_human"],
        )

    @with_project_auth
    def test_get_timeseries_for_day_unit(self) -> None:
        response = self.get_timeseries(
            {
                "project_uuid": self.project.uuid,
                "start_date": "2025-01-01",
                "end_date": "2025-01-02",
                "unit": ConversationsTimeseriesUnit.DAY,
            }
        )

        self.assertEqual(response.status_code, status.HTTP_200_OK)
        self.assertEqual(response.data["unit"], ConversationsTimeseriesUnit.DAY)
        self.assertEqual(
            response.data["total"],
            CONVERSATIONS_TIMESERIES_METRICS_MOCK_DATA[ConversationsTimeseriesUnit.DAY][
                "total"
            ],
        )
        self.assertEqual(
            response.data["by_human"],
            CONVERSATIONS_TIMESERIES_METRICS_MOCK_DATA[ConversationsTimeseriesUnit.DAY][
                "by_human"
            ],
        )

    @with_project_auth
    def test_get_timeseries_for_month_unit(self) -> None:
        response = self.get_timeseries(
            {
                "project_uuid": self.project.uuid,
                "start_date": "2025-01-01",
                "end_date": "2025-01-02",
                "unit": ConversationsTimeseriesUnit.MONTH,
            }
        )

        self.assertEqual(response.status_code, status.HTTP_200_OK)
        self.assertEqual(response.data["unit"], ConversationsTimeseriesUnit.MONTH)
        self.assertEqual(
            response.data["total"],
            CONVERSATIONS_TIMESERIES_METRICS_MOCK_DATA[
                ConversationsTimeseriesUnit.MONTH
            ]["total"],
        )
        self.assertEqual(
            response.data["by_human"],
            CONVERSATIONS_TIMESERIES_METRICS_MOCK_DATA[
                ConversationsTimeseriesUnit.MONTH
            ]["by_human"],
        )

    def test_cannot_get_subjects_metrics_without_permission(self):
        response = self.get_subjects_metrics(
            {
                "project_uuid": self.project.uuid,
                "start_date": "2021-01-01",
                "end_date": "2021-01-02",
                "type": ConversationsSubjectsType.GENERAL,
            }
        )
        self.assertEqual(response.status_code, status.HTTP_403_FORBIDDEN)

    @with_project_auth
    def test_cannot_get_subjects_metrics_without_project_uuid(self):
        response = self.get_subjects_metrics(
            {
                "start_date": "2021-01-01",
                "end_date": "2021-01-02",
                "type": ConversationsSubjectsType.GENERAL,
            }
        )
        self.assertEqual(response.status_code, status.HTTP_400_BAD_REQUEST)
        self.assertEqual(response.data["project_uuid"][0].code, "required")

    @with_project_auth
    def test_cannot_get_subjects_metrics_without_required_query_params(self):
        response = self.get_subjects_metrics(
            {
                "project_uuid": self.project.uuid,
            }
        )
        self.assertEqual(response.status_code, status.HTTP_400_BAD_REQUEST)
        self.assertEqual(response.data["start_date"][0].code, "required")
        self.assertEqual(response.data["end_date"][0].code, "required")

        self.assertEqual(response.data["type"][0].code, "required")

    @with_project_auth
    def test_get_subjects_metrics(self):
        response = self.get_subjects_metrics(
            {
                "project_uuid": self.project.uuid,
                "start_date": "2021-01-01",
                "end_date": "2021-01-02",
                "type": ConversationsSubjectsType.GENERAL,
            }
        )

        self.assertEqual(response.status_code, status.HTTP_200_OK)

        mock_subjects_data = CONVERSATIONS_SUBJECTS_METRICS_MOCK_DATA.get(
            "subjects", []
        )

        self.assertEqual(response.data["has_more"], False)
        self.assertEqual(len(response.data["subjects"]), len(mock_subjects_data))

        for i, subject in enumerate(response.data["subjects"]):
            self.assertEqual(subject["name"], mock_subjects_data[i]["name"])
            self.assertEqual(subject["percentage"], mock_subjects_data[i]["percentage"])

    @with_project_auth
    def test_get_subjects_metrics_with_limit(self):
        mock_subjects_data = CONVERSATIONS_SUBJECTS_METRICS_MOCK_DATA.get(
            "subjects", []
        )
        response = self.get_subjects_metrics(
=======
    def test_cannot_get_nps_without_project_uuid(self):
        response = self.get_nps({})

        self.assertEqual(response.status_code, status.HTTP_400_BAD_REQUEST)
        self.assertEqual(response.data["project_uuid"][0].code, "required")

    def test_cannot_get_nps_without_permission(self):
        response = self.get_nps({"project_uuid": self.project.uuid})

        self.assertEqual(response.status_code, status.HTTP_403_FORBIDDEN)

    @with_project_auth
    def test_cannot_get_nps_without_required_query_params(self):
        response = self.get_nps({"project_uuid": self.project.uuid})

        self.assertEqual(response.status_code, status.HTTP_400_BAD_REQUEST)
        self.assertEqual(response.data["start_date"][0].code, "required")
        self.assertEqual(response.data["end_date"][0].code, "required")
        self.assertEqual(response.data["type"][0].code, "required")

    @with_project_auth
    def test_get_nps(self):
        response = self.get_nps(
>>>>>>> 0bc7cc86
            {
                "project_uuid": self.project.uuid,
                "start_date": "2021-01-01",
                "end_date": "2021-01-02",
<<<<<<< HEAD
                "type": ConversationsSubjectsType.GENERAL,
                "limit": len(mock_subjects_data) - 1,
            }
        )

        self.assertEqual(response.status_code, status.HTTP_200_OK)
        self.assertEqual(response.data["has_more"], True)
        self.assertEqual(len(response.data["subjects"]), len(mock_subjects_data) - 1)

        for i, subject in enumerate(response.data["subjects"]):
            self.assertEqual(subject["name"], mock_subjects_data[i]["name"])
            self.assertEqual(subject["percentage"], mock_subjects_data[i]["percentage"])

    def test_cannot_get_queue_metrics_without_permission(self):
        response = self.get_queues_metrics(
            {
                "project_uuid": str(self.project.uuid),
                "start_date": "2021-01-01",
                "end_date": "2021-01-02",
            }
        )

        self.assertEqual(response.status_code, status.HTTP_403_FORBIDDEN)

    @with_project_auth
    def test_cannot_get_queue_metrics_without_required_query_params(self):
        response = self.get_queues_metrics({"project_uuid": str(self.project.uuid)})
        self.assertEqual(response.status_code, status.HTTP_400_BAD_REQUEST)

        self.assertEqual(response.data["start_date"][0].code, "required")
        self.assertEqual(response.data["end_date"][0].code, "required")

    @patch(
        "insights.metrics.conversations.services.ChatsClient.get_rooms_numbers_by_queue"
    )
    @with_project_auth
    def test_get_queue_metrics(self, get_rooms_numbers_by_queue):
        rooms_by_queue = [
            RoomsByQueue(
                queue_uuid=uuid.uuid4(),
                queue_name="Test Queue",
                rooms_number=10,
            ),
            RoomsByQueue(
                queue_uuid=uuid.uuid4(),
                queue_name="Test Queue 2",
                rooms_number=20,
            ),
        ]

        get_rooms_numbers_by_queue.return_value = rooms_by_queue

        response = self.get_queues_metrics(
            {
                "project_uuid": str(self.project.uuid),
                "start_date": "2021-01-01",
                "end_date": "2021-01-02",
            }
        )

        self.assertEqual(response.status_code, status.HTTP_200_OK)

        self.assertIn("queues", response.data)
        self.assertIn("has_more", response.data)
        self.assertEqual(
            response.data["queues"],
            [
                {
                    "name": "Test Queue",
                    "percentage": 33.33,
                },
                {
                    "name": "Test Queue 2",
                    "percentage": 66.67,
                },
            ],
        )
        self.assertEqual(response.data["has_more"], False)

    @patch(
        "insights.metrics.conversations.services.ChatsClient.get_rooms_numbers_by_queue"
    )
    @with_project_auth
    def test_get_queue_metrics_with_limit(self, get_rooms_numbers_by_queue):
        rooms_by_queue = [
            RoomsByQueue(
                queue_uuid=uuid.uuid4(),
                queue_name="Test Queue",
                rooms_number=10,
            ),
            RoomsByQueue(
                queue_uuid=uuid.uuid4(),
                queue_name="Test Queue 2",
                rooms_number=20,
            ),
        ]

        get_rooms_numbers_by_queue.return_value = rooms_by_queue

        response = self.get_queues_metrics(
            {
                "project_uuid": str(self.project.uuid),
                "start_date": "2021-01-01",
                "end_date": "2021-01-02",
                "limit": 1,
=======
                "type": NPSType.HUMAN,
>>>>>>> 0bc7cc86
            }
        )

        self.assertEqual(response.status_code, status.HTTP_200_OK)
<<<<<<< HEAD
        self.assertIn("queues", response.data)
        self.assertIn("has_more", response.data)
        self.assertEqual(
            response.data["queues"],
            [
                {
                    "name": "Test Queue",
                    "percentage": 33.33,
                },
            ],
        )
        self.assertEqual(response.data["has_more"], True)

    def test_cannot_get_subjects_distribution_without_project_uuid(self):
        response = self.get_subjects_distribution({})
        self.assertEqual(response.status_code, status.HTTP_400_BAD_REQUEST)
        self.assertEqual(
            response.data["project_uuid"][0].code,
            "required",
        )

    def test_cannot_get_subjects_distribution_without_permission(self):
        response = self.get_subjects_distribution({"project_uuid": self.project.uuid})

        self.assertEqual(response.status_code, status.HTTP_403_FORBIDDEN)

    @with_project_auth
    def test_cannot_get_subjects_distribution_without_required_fields(self):
        response = self.get_subjects_distribution({"project_uuid": self.project.uuid})

        self.assertEqual(response.status_code, status.HTTP_400_BAD_REQUEST)
        self.assertEqual(
            response.data["start_date"][0].code,
            "required",
        )
        self.assertEqual(
            response.data["end_date"][0].code,
            "required",
        )

    @with_project_auth
    def test_get_subjects_distribution(self):
        response = self.get_subjects_distribution(
            {
                "project_uuid": self.project.uuid,
                "start_date": "2021-01-01",
                "end_date": "2021-01-02",
            }
        )

        self.assertEqual(response.status_code, status.HTTP_200_OK)

        for group_data, group in zip(
            response.data["groups"],
            CONVERSATIONS_SUBJECTS_DISTRIBUTION_MOCK_DATA.get("groups"),
        ):
            self.assertEqual(group_data["name"], group["name"])
            self.assertEqual(group_data["percentage"], group["percentage"])
            for subject_data, subject in zip(group_data["subjects"], group["subjects"]):
                self.assertEqual(subject_data["name"], subject["name"])
                self.assertEqual(subject_data["percentage"], subject["percentage"])
=======
        self.assertEqual(response.data["score"], NPS_METRICS_MOCK_DATA["score"])
        self.assertEqual(
            response.data["total_responses"], NPS_METRICS_MOCK_DATA["total_responses"]
        )
        self.assertEqual(response.data["promoters"], NPS_METRICS_MOCK_DATA["promoters"])
        self.assertEqual(
            response.data["detractors"], NPS_METRICS_MOCK_DATA["detractors"]
        )
        self.assertEqual(response.data["passives"], NPS_METRICS_MOCK_DATA["passives"])
>>>>>>> 0bc7cc86
<|MERGE_RESOLUTION|>--- conflicted
+++ resolved
@@ -4,13 +4,13 @@
 from rest_framework.response import Response
 from rest_framework.test import APITestCase
 from rest_framework.response import Response
-<<<<<<< HEAD
 
 from insights.authentication.authentication import User
 from insights.authentication.tests.decorators import with_project_auth
 from insights.metrics.conversations.enums import (
     ConversationsSubjectsType,
     ConversationsTimeseriesUnit,
+    NPSType,
 )
 from insights.metrics.conversations.integrations.chats.db.dataclass import RoomsByQueue
 from insights.metrics.conversations.tests.mock import (
@@ -18,20 +18,12 @@
     CONVERSATIONS_SUBJECTS_METRICS_MOCK_DATA,
     CONVERSATIONS_TIMESERIES_METRICS_MOCK_DATA,
     CONVERSATIONS_METRICS_TOTALS_MOCK_DATA,
+    NPS_METRICS_MOCK_DATA,
 )
-=======
-from rest_framework import status
-
-from insights.authentication.authentication import User
-from insights.authentication.tests.decorators import with_project_auth
-from insights.metrics.conversations.enums import NPSType
-from insights.metrics.conversations.tests.mock import NPS_METRICS_MOCK_DATA
->>>>>>> 0bc7cc86
 from insights.projects.models import Project
 
 
 class BaseTestConversationsMetricsViewSet(APITestCase):
-<<<<<<< HEAD
     def get_totals(self, query_params: dict) -> Response:
         url = "/v1/metrics/conversations/totals/"
 
@@ -54,10 +46,11 @@
 
     def get_subjects_distribution(self, query_params: dict) -> Response:
         url = "/v1/metrics/conversations/subjects-distribution/"
-=======
+
+        return self.client.get(url, query_params)
+
     def get_nps(self, query_params: dict) -> Response:
         url = "/v1/metrics/conversations/nps/"
->>>>>>> 0bc7cc86
 
         return self.client.get(url, query_params)
 
@@ -65,7 +58,6 @@
 class TestConversationsMetricsViewSetAsAnonymousUser(
     BaseTestConversationsMetricsViewSet
 ):
-<<<<<<< HEAD
     def test_cannot_get_totals_when_not_authenticated(self):
         response = self.get_totals({})
 
@@ -88,10 +80,11 @@
 
     def test_cannot_get_subjects_distribution_when_unauthenticated(self):
         response = self.get_subjects_distribution({})
-=======
+
+        self.assertEqual(response.status_code, status.HTTP_401_UNAUTHORIZED)
+
     def test_cannot_get_nps_when_unauthenticated(self):
         response = self.get_nps({})
->>>>>>> 0bc7cc86
 
         self.assertEqual(response.status_code, status.HTTP_401_UNAUTHORIZED)
 
@@ -105,7 +98,6 @@
 
         self.client.force_authenticate(self.user)
 
-<<<<<<< HEAD
     def test_cannot_get_totals_without_permission(self):
         response = self.get_totals(
             {
@@ -374,36 +366,10 @@
             "subjects", []
         )
         response = self.get_subjects_metrics(
-=======
-    def test_cannot_get_nps_without_project_uuid(self):
-        response = self.get_nps({})
-
-        self.assertEqual(response.status_code, status.HTTP_400_BAD_REQUEST)
-        self.assertEqual(response.data["project_uuid"][0].code, "required")
-
-    def test_cannot_get_nps_without_permission(self):
-        response = self.get_nps({"project_uuid": self.project.uuid})
-
-        self.assertEqual(response.status_code, status.HTTP_403_FORBIDDEN)
-
-    @with_project_auth
-    def test_cannot_get_nps_without_required_query_params(self):
-        response = self.get_nps({"project_uuid": self.project.uuid})
-
-        self.assertEqual(response.status_code, status.HTTP_400_BAD_REQUEST)
-        self.assertEqual(response.data["start_date"][0].code, "required")
-        self.assertEqual(response.data["end_date"][0].code, "required")
-        self.assertEqual(response.data["type"][0].code, "required")
-
-    @with_project_auth
-    def test_get_nps(self):
-        response = self.get_nps(
->>>>>>> 0bc7cc86
-            {
-                "project_uuid": self.project.uuid,
-                "start_date": "2021-01-01",
-                "end_date": "2021-01-02",
-<<<<<<< HEAD
+            {
+                "project_uuid": self.project.uuid,
+                "start_date": "2021-01-01",
+                "end_date": "2021-01-02",
                 "type": ConversationsSubjectsType.GENERAL,
                 "limit": len(mock_subjects_data) - 1,
             }
@@ -509,14 +475,10 @@
                 "start_date": "2021-01-01",
                 "end_date": "2021-01-02",
                 "limit": 1,
-=======
-                "type": NPSType.HUMAN,
->>>>>>> 0bc7cc86
-            }
-        )
-
-        self.assertEqual(response.status_code, status.HTTP_200_OK)
-<<<<<<< HEAD
+            }
+        )
+
+        self.assertEqual(response.status_code, status.HTTP_200_OK)
         self.assertIn("queues", response.data)
         self.assertIn("has_more", response.data)
         self.assertEqual(
@@ -578,7 +540,39 @@
             for subject_data, subject in zip(group_data["subjects"], group["subjects"]):
                 self.assertEqual(subject_data["name"], subject["name"])
                 self.assertEqual(subject_data["percentage"], subject["percentage"])
-=======
+
+    def test_cannot_get_nps_without_project_uuid(self):
+        response = self.get_nps({})
+
+        self.assertEqual(response.status_code, status.HTTP_400_BAD_REQUEST)
+        self.assertEqual(response.data["project_uuid"][0].code, "required")
+
+    def test_cannot_get_nps_without_permission(self):
+        response = self.get_nps({"project_uuid": self.project.uuid})
+
+        self.assertEqual(response.status_code, status.HTTP_403_FORBIDDEN)
+
+    @with_project_auth
+    def test_cannot_get_nps_without_required_query_params(self):
+        response = self.get_nps({"project_uuid": self.project.uuid})
+
+        self.assertEqual(response.status_code, status.HTTP_400_BAD_REQUEST)
+        self.assertEqual(response.data["start_date"][0].code, "required")
+        self.assertEqual(response.data["end_date"][0].code, "required")
+        self.assertEqual(response.data["type"][0].code, "required")
+
+    @with_project_auth
+    def test_get_nps(self):
+        response = self.get_nps(
+            {
+                "project_uuid": self.project.uuid,
+                "start_date": "2021-01-01",
+                "end_date": "2021-01-02",
+                "type": NPSType.HUMAN,
+            }
+        )
+
+        self.assertEqual(response.status_code, status.HTTP_200_OK)
         self.assertEqual(response.data["score"], NPS_METRICS_MOCK_DATA["score"])
         self.assertEqual(
             response.data["total_responses"], NPS_METRICS_MOCK_DATA["total_responses"]
@@ -587,5 +581,4 @@
         self.assertEqual(
             response.data["detractors"], NPS_METRICS_MOCK_DATA["detractors"]
         )
-        self.assertEqual(response.data["passives"], NPS_METRICS_MOCK_DATA["passives"])
->>>>>>> 0bc7cc86
+        self.assertEqual(response.data["passives"], NPS_METRICS_MOCK_DATA["passives"])