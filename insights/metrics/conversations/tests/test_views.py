--- conflicted
+++ resolved
@@ -1,29 +1,23 @@
 from rest_framework import status
-<<<<<<< HEAD
 from rest_framework.response import Response
-=======
->>>>>>> 4d30439f
 from rest_framework.test import APITestCase
 from rest_framework.response import Response
 
 from insights.authentication.authentication import User
 from insights.authentication.tests.decorators import with_project_auth
-<<<<<<< HEAD
-from insights.metrics.conversations.enums import ConversationsTimeseriesUnit
+from insights.metrics.conversations.enums import (
+    ConversationsSubjectsType,
+    ConversationsTimeseriesUnit,
+)
 from insights.metrics.conversations.tests.mock import (
+    CONVERSATIONS_SUBJECTS_METRICS_MOCK_DATA,
     CONVERSATIONS_TIMESERIES_METRICS_MOCK_DATA,
     CONVERSATIONS_METRICS_TOTALS_MOCK_DATA,
-=======
-from insights.metrics.conversations.enums import ConversationsSubjectsType
-from insights.metrics.conversations.tests.mock import (
-    CONVERSATIONS_SUBJECTS_METRICS_MOCK_DATA,
->>>>>>> 4d30439f
 )
 from insights.projects.models import Project
 
 
 class BaseTestConversationsMetricsViewSet(APITestCase):
-<<<<<<< HEAD
     def get_totals(self, query_params: dict) -> Response:
         url = "/v1/metrics/conversations/totals/"
 
@@ -31,10 +25,11 @@
 
     def get_timeseries(self, query_params: dict) -> Response:
         url = "/v1/metrics/conversations/timeseries/"
-=======
+
+        return self.client.get(url, query_params)
+
     def get_subjects_metrics(self, query_params: dict) -> Response:
         url = "/v1/metrics/conversations/subjects/"
->>>>>>> 4d30439f
 
         return self.client.get(url, query_params)
 
@@ -42,7 +37,6 @@
 class TestConversationsMetricsViewSetAsAnonymousUser(
     BaseTestConversationsMetricsViewSet
 ):
-<<<<<<< HEAD
     def test_cannot_get_totals_when_not_authenticated(self):
         response = self.get_totals({})
 
@@ -50,10 +44,11 @@
 
     def test_cannot_get_timeseries_when_unauthenticated(self) -> None:
         response = self.get_timeseries({})
-=======
+
+        self.assertEqual(response.status_code, status.HTTP_401_UNAUTHORIZED)
+
     def test_cannot_get_subjects_metrics_when_unauthenticated(self):
         response = self.get_subjects_metrics({})
->>>>>>> 4d30439f
 
         self.assertEqual(response.status_code, status.HTTP_401_UNAUTHORIZED)
 
@@ -67,7 +62,6 @@
 
         self.client.force_authenticate(self.user)
 
-<<<<<<< HEAD
     def test_cannot_get_totals_without_permission(self):
         response = self.get_totals(
             {
@@ -146,39 +140,14 @@
                 "start_date": "2025-01-01",
                 "end_date": "2025-01-02",
                 "unit": ConversationsTimeseriesUnit.HOUR,
-=======
-    def test_cannot_get_subjects_metrics_without_permission(self):
-        response = self.get_subjects_metrics(
-            {
-                "project_uuid": self.project.uuid,
-                "start_date": "2021-01-01",
-                "end_date": "2021-01-02",
-                "type": ConversationsSubjectsType.GENERAL,
-            }
-        )
-        self.assertEqual(response.status_code, status.HTTP_403_FORBIDDEN)
-
-    @with_project_auth
-    def test_cannot_get_subjects_metrics_without_project_uuid(self):
-        response = self.get_subjects_metrics(
-            {
-                "start_date": "2021-01-01",
-                "end_date": "2021-01-02",
-                "type": ConversationsSubjectsType.GENERAL,
->>>>>>> 4d30439f
             }
         )
         self.assertEqual(response.status_code, status.HTTP_400_BAD_REQUEST)
         self.assertEqual(response.data["project_uuid"][0].code, "required")
 
     @with_project_auth
-<<<<<<< HEAD
     def test_cannot_get_timeseries_without_required_query_params(self) -> None:
         response = self.get_timeseries(
-=======
-    def test_cannot_get_subjects_metrics_without_required_query_params(self):
-        response = self.get_subjects_metrics(
->>>>>>> 4d30439f
             {
                 "project_uuid": self.project.uuid,
             }
@@ -186,7 +155,6 @@
         self.assertEqual(response.status_code, status.HTTP_400_BAD_REQUEST)
         self.assertEqual(response.data["start_date"][0].code, "required")
         self.assertEqual(response.data["end_date"][0].code, "required")
-<<<<<<< HEAD
         self.assertEqual(response.data["unit"][0].code, "required")
 
     @with_project_auth
@@ -278,7 +246,58 @@
                 "start_date": "2025-01-01",
                 "end_date": "2025-01-02",
                 "unit": ConversationsTimeseriesUnit.MONTH,
-=======
+            }
+        )
+
+        self.assertEqual(response.status_code, status.HTTP_200_OK)
+        self.assertEqual(response.data["unit"], ConversationsTimeseriesUnit.MONTH)
+        self.assertEqual(
+            response.data["total"],
+            CONVERSATIONS_TIMESERIES_METRICS_MOCK_DATA[
+                ConversationsTimeseriesUnit.MONTH
+            ]["total"],
+        )
+        self.assertEqual(
+            response.data["by_human"],
+            CONVERSATIONS_TIMESERIES_METRICS_MOCK_DATA[
+                ConversationsTimeseriesUnit.MONTH
+            ]["by_human"],
+        )
+
+    def test_cannot_get_subjects_metrics_without_permission(self):
+        response = self.get_subjects_metrics(
+            {
+                "project_uuid": self.project.uuid,
+                "start_date": "2021-01-01",
+                "end_date": "2021-01-02",
+                "type": ConversationsSubjectsType.GENERAL,
+            }
+        )
+        self.assertEqual(response.status_code, status.HTTP_403_FORBIDDEN)
+
+    @with_project_auth
+    def test_cannot_get_subjects_metrics_without_project_uuid(self):
+        response = self.get_subjects_metrics(
+            {
+                "start_date": "2021-01-01",
+                "end_date": "2021-01-02",
+                "type": ConversationsSubjectsType.GENERAL,
+            }
+        )
+        self.assertEqual(response.status_code, status.HTTP_400_BAD_REQUEST)
+        self.assertEqual(response.data["project_uuid"][0].code, "required")
+
+    @with_project_auth
+    def test_cannot_get_subjects_metrics_without_required_query_params(self):
+        response = self.get_subjects_metrics(
+            {
+                "project_uuid": self.project.uuid,
+            }
+        )
+        self.assertEqual(response.status_code, status.HTTP_400_BAD_REQUEST)
+        self.assertEqual(response.data["start_date"][0].code, "required")
+        self.assertEqual(response.data["end_date"][0].code, "required")
+
         self.assertEqual(response.data["type"][0].code, "required")
 
     @with_project_auth
@@ -317,30 +336,13 @@
                 "end_date": "2021-01-02",
                 "type": ConversationsSubjectsType.GENERAL,
                 "limit": len(mock_subjects_data) - 1,
->>>>>>> 4d30439f
-            }
-        )
-
-        self.assertEqual(response.status_code, status.HTTP_200_OK)
-<<<<<<< HEAD
-        self.assertEqual(response.data["unit"], ConversationsTimeseriesUnit.MONTH)
-        self.assertEqual(
-            response.data["total"],
-            CONVERSATIONS_TIMESERIES_METRICS_MOCK_DATA[
-                ConversationsTimeseriesUnit.MONTH
-            ]["total"],
-        )
-        self.assertEqual(
-            response.data["by_human"],
-            CONVERSATIONS_TIMESERIES_METRICS_MOCK_DATA[
-                ConversationsTimeseriesUnit.MONTH
-            ]["by_human"],
-        )
-=======
+            }
+        )
+
+        self.assertEqual(response.status_code, status.HTTP_200_OK)
         self.assertEqual(response.data["has_more"], True)
         self.assertEqual(len(response.data["subjects"]), len(mock_subjects_data) - 1)
 
         for i, subject in enumerate(response.data["subjects"]):
             self.assertEqual(subject["name"], mock_subjects_data[i]["name"])
-            self.assertEqual(subject["percentage"], mock_subjects_data[i]["percentage"])
->>>>>>> 4d30439f
+            self.assertEqual(subject["percentage"], mock_subjects_data[i]["percentage"])