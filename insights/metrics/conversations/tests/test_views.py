<<<<<<< HEAD
from unittest.mock import patch
import uuid

from django.urls import reverse
from rest_framework import status
from rest_framework.response import Response
=======
from rest_framework import status
>>>>>>> 14fae497
from rest_framework.test import APITestCase
from rest_framework.response import Response

from insights.authentication.authentication import User
from insights.authentication.tests.decorators import with_project_auth
<<<<<<< HEAD
from insights.metrics.conversations.enums import (
    ConversationsSubjectsType,
    ConversationsTimeseriesUnit,
    NPSType,
)
from insights.metrics.conversations.integrations.chats.db.dataclass import RoomsByQueue
from insights.metrics.conversations.services import ConversationsMetricsService
from insights.metrics.conversations.tests.mock import (
    CONVERSATIONS_SUBJECTS_DISTRIBUTION_MOCK_DATA,
    CONVERSATIONS_SUBJECTS_METRICS_MOCK_DATA,
    CONVERSATIONS_TIMESERIES_METRICS_MOCK_DATA,
    NPS_METRICS_MOCK_DATA,
)
from insights.metrics.conversations.dataclass import (
    ConversationsTotalsMetric,
    ConversationsTotalsMetrics,
)
=======
from insights.metrics.conversations.integrations.datalake.tests.mock_services import (
    MockConversationsMetricsService,
)
from insights.metrics.conversations.services import ConversationsMetricsService
>>>>>>> 14fae497
from insights.metrics.conversations.views import ConversationsMetricsViewSet
from insights.projects.models import Project
from insights.sources.integrations.tests.mock_clients import MockNexusClient


class BaseTestConversationsMetricsViewSet(APITestCase):
    @classmethod
    def setUpClass(cls):
        super().setUpClass()
        cls.original_service = ConversationsMetricsViewSet.service
        ConversationsMetricsViewSet.service = ConversationsMetricsService(
<<<<<<< HEAD
            nexus_client=MockNexusClient(),
=======
            datalake_service=MockConversationsMetricsService(),
>>>>>>> 14fae497
        )

    @classmethod
    def tearDownClass(cls):
        super().tearDownClass()
        ConversationsMetricsViewSet.service = cls.original_service

<<<<<<< HEAD
    def get_totals(self, query_params: dict) -> Response:
        url = "/v1/metrics/conversations/totals/"

        return self.client.get(url, query_params)

    def get_timeseries(self, query_params: dict) -> Response:
        url = "/v1/metrics/conversations/timeseries/"

        return self.client.get(url, query_params)

    def get_subjects_metrics(self, query_params: dict) -> Response:
        url = "/v1/metrics/conversations/subjects/"

        return self.client.get(url, query_params)

    def get_queues_metrics(self, query_params: dict) -> Response:
        url = "/v1/metrics/conversations/queues/"

        return self.client.get(url, query_params)

    def get_subjects_distribution(self, query_params: dict) -> Response:
        url = "/v1/metrics/conversations/subjects-distribution/"

        return self.client.get(url, query_params)

    def get_nps(self, query_params: dict) -> Response:
        url = "/v1/metrics/conversations/nps/"

        return self.client.get(url, query_params)

    def get_topics(self, query_params: dict) -> Response:
        url = reverse("conversations-topics")

        return self.client.get(url, query_params, format="json")

    def get_subtopics(self, topic_uuid: uuid.UUID, query_params: dict) -> Response:
        url = reverse("conversations-subtopics", kwargs={"topic_uuid": topic_uuid})

        return self.client.get(url, query_params, format="json")

    def create_topic(self, data: dict) -> Response:
        url = reverse("conversations-topics")

        return self.client.post(url, data, format="json")

    def create_subtopic(self, topic_uuid: uuid.UUID, data: dict) -> Response:
        url = reverse("conversations-subtopics", kwargs={"topic_uuid": topic_uuid})

        return self.client.post(url, data, format="json")

    def delete_topic(self, topic_uuid: uuid.UUID, data: dict) -> Response:
        url = reverse("conversations-topic", kwargs={"topic_uuid": topic_uuid})

        return self.client.delete(url, data, format="json")

    def delete_subtopic(
        self, topic_uuid: uuid.UUID, subtopic_uuid: uuid.UUID, data: dict
    ) -> Response:
        url = reverse(
            "conversations-subtopic",
            kwargs={"topic_uuid": topic_uuid, "subtopic_uuid": subtopic_uuid},
        )

        return self.client.delete(url, data, format="json")
=======
    def get_topics_distribution(self, query_params: dict) -> Response:
        url = "/v1/metrics/conversations/topics-distribution/"

        return self.client.get(url, query_params)
>>>>>>> 14fae497


class TestConversationsMetricsViewSetAsAnonymousUser(
    BaseTestConversationsMetricsViewSet
):
<<<<<<< HEAD
    def test_cannot_get_totals_when_not_authenticated(self):
        response = self.get_totals({})

        self.assertEqual(response.status_code, status.HTTP_401_UNAUTHORIZED)

    def test_cannot_get_timeseries_when_unauthenticated(self) -> None:
        response = self.get_timeseries({})

        self.assertEqual(response.status_code, status.HTTP_401_UNAUTHORIZED)

    def test_cannot_get_subjects_metrics_when_unauthenticated(self):
        response = self.get_subjects_metrics({})

        self.assertEqual(response.status_code, status.HTTP_401_UNAUTHORIZED)

    def test_cannot_get_queue_metrics_when_unauthenticated(self):
        response = self.get_queues_metrics({})

        self.assertEqual(response.status_code, status.HTTP_401_UNAUTHORIZED)

    def test_cannot_get_subjects_distribution_when_unauthenticated(self):
        response = self.get_subjects_distribution({})

        self.assertEqual(response.status_code, status.HTTP_401_UNAUTHORIZED)

    def test_cannot_get_nps_when_unauthenticated(self):
        response = self.get_nps({})

        self.assertEqual(response.status_code, status.HTTP_401_UNAUTHORIZED)

    def test_cannot_get_topics_when_unauthenticated(self):
        response = self.get_topics({})

        self.assertEqual(response.status_code, status.HTTP_401_UNAUTHORIZED)

    def test_cannot_get_subtopics_when_unauthenticated(self):
        response = self.get_subtopics(uuid.uuid4(), {})

        self.assertEqual(response.status_code, status.HTTP_401_UNAUTHORIZED)

    def test_cannot_create_topic_when_unauthenticated(self):
        response = self.create_topic({})

        self.assertEqual(response.status_code, status.HTTP_401_UNAUTHORIZED)

    def test_cannot_create_subtopic_when_unauthenticated(self):
        response = self.create_subtopic(uuid.uuid4(), {})

        self.assertEqual(response.status_code, status.HTTP_401_UNAUTHORIZED)

    def test_cannot_delete_topic_when_unauthenticated(self):
        response = self.delete_topic(uuid.uuid4(), {})

        self.assertEqual(response.status_code, status.HTTP_401_UNAUTHORIZED)

    def test_cannot_delete_subtopic_when_unauthenticated(self):
        response = self.delete_subtopic(uuid.uuid4(), uuid.uuid4(), {})
=======
    def test_cannot_get_topics_distribution_when_unauthenticated(self):
        response = self.get_topics_distribution({})
>>>>>>> 14fae497

        self.assertEqual(response.status_code, status.HTTP_401_UNAUTHORIZED)


class TestConversationsMetricsViewSetAsAuthenticatedUser(
    BaseTestConversationsMetricsViewSet
):
    def setUp(self) -> None:
        self.user = User.objects.create(email="test@test.com")
        self.project = Project.objects.create(name="Test Project")  # type: ignore

        self.client.force_authenticate(self.user)

    def test_cannot_get_totals_without_permission(self):
        response = self.get_totals(
            {
                "project_uuid": self.project.uuid,
                "start_date": "2025-01-01",
                "end_date": "2025-01-01",
            }
        )

        self.assertEqual(response.status_code, status.HTTP_403_FORBIDDEN)

    def test_cannot_get_totals_without_project_uuid(self):
        response = self.get_totals({})
        self.assertEqual(response.status_code, status.HTTP_400_BAD_REQUEST)
        self.assertEqual(response.data["project_uuid"][0].code, "required")

    @with_project_auth
    def test_cannot_get_totals_without_required_query_params(self):
        response = self.get_totals({"project_uuid": self.project.uuid})

        self.assertEqual(response.status_code, status.HTTP_400_BAD_REQUEST)
        self.assertEqual(response.data["start_date"][0].code, "required")
        self.assertEqual(response.data["end_date"][0].code, "required")

    @with_project_auth
    @patch(
        "insights.metrics.conversations.services.ConversationsMetricsService.get_totals"
    )
    def test_get_totals(self, mock_get_totals):
        mock_get_totals.return_value = ConversationsTotalsMetrics(
            total_conversations=ConversationsTotalsMetric(value=100, percentage=100),
            resolved=ConversationsTotalsMetric(value=60, percentage=60),
            unresolved=ConversationsTotalsMetric(value=40, percentage=40),
            abandoned=ConversationsTotalsMetric(value=0, percentage=0),
        )

        response = self.get_totals(
            {
                "project_uuid": self.project.uuid,
                "start_date": "2025-01-01",
                "end_date": "2025-01-01",
            }
        )

        self.assertEqual(response.status_code, status.HTTP_200_OK)
        self.assertEqual(response.data["total_conversations"]["value"], 100)
        self.assertEqual(response.data["total_conversations"]["percentage"], 100)
        self.assertEqual(response.data["resolved"]["value"], 60)
        self.assertEqual(response.data["resolved"]["percentage"], 60)
        self.assertEqual(response.data["unresolved"]["value"], 40)
        self.assertEqual(response.data["unresolved"]["percentage"], 40)

    def test_cannot_get_timeseries_without_permission(self) -> None:
        response = self.get_timeseries(
            {
                "project_uuid": self.project.uuid,
                "start_date": "2025-01-01",
                "end_date": "2025-01-02",
                "unit": ConversationsTimeseriesUnit.HOUR,
            }
        )
        self.assertEqual(response.status_code, status.HTTP_403_FORBIDDEN)

    def test_cannot_get_timeseries_without_project_uuid(self) -> None:
        response = self.get_timeseries(
            {
                "start_date": "2025-01-01",
                "end_date": "2025-01-02",
                "unit": ConversationsTimeseriesUnit.HOUR,
            }
        )
        self.assertEqual(response.status_code, status.HTTP_400_BAD_REQUEST)
        self.assertEqual(response.data["project_uuid"][0].code, "required")

    @with_project_auth
    def test_cannot_get_timeseries_without_required_query_params(self) -> None:
        response = self.get_timeseries(
            {
                "project_uuid": self.project.uuid,
            }
        )
        self.assertEqual(response.status_code, status.HTTP_400_BAD_REQUEST)
        self.assertEqual(response.data["start_date"][0].code, "required")
        self.assertEqual(response.data["end_date"][0].code, "required")
        self.assertEqual(response.data["unit"][0].code, "required")

    @with_project_auth
    def test_cannot_get_timeseries_with_invalid_unit(self) -> None:
        response = self.get_timeseries(
            {
                "project_uuid": self.project.uuid,
                "start_date": "2025-01-01",
                "end_date": "2025-01-02",
                "unit": "CENTURY",
            }
        )
        self.assertEqual(response.status_code, status.HTTP_400_BAD_REQUEST)
        self.assertEqual(response.data["unit"][0].code, "invalid_choice")

    @with_project_auth
    def test_cannot_get_timeseries_with_invalid_start_date(self) -> None:
        response = self.get_timeseries(
            {
                "project_uuid": self.project.uuid,
                "start_date": "2025-02-01",
                "end_date": "2025-01-02",
                "unit": ConversationsTimeseriesUnit.HOUR,
            }
        )

        self.assertEqual(response.status_code, status.HTTP_400_BAD_REQUEST)
        self.assertEqual(
            response.data["start_date"][0].code, "start_date_after_end_date"
        )

    @with_project_auth
    def test_get_timeseries_for_hour_unit(self) -> None:
        response = self.get_timeseries(
            {
                "project_uuid": self.project.uuid,
                "start_date": "2025-01-01",
                "end_date": "2025-01-02",
                "unit": ConversationsTimeseriesUnit.HOUR,
            }
        )

        self.assertEqual(response.status_code, status.HTTP_200_OK)
        self.assertEqual(response.data["unit"], ConversationsTimeseriesUnit.HOUR)
        self.assertEqual(
            response.data["total"],
            CONVERSATIONS_TIMESERIES_METRICS_MOCK_DATA[
                ConversationsTimeseriesUnit.HOUR
            ]["total"],
        )
        self.assertEqual(
            response.data["by_human"],
            CONVERSATIONS_TIMESERIES_METRICS_MOCK_DATA[
                ConversationsTimeseriesUnit.HOUR
            ]["by_human"],
        )

    @with_project_auth
    def test_get_timeseries_for_day_unit(self) -> None:
        response = self.get_timeseries(
            {
                "project_uuid": self.project.uuid,
                "start_date": "2025-01-01",
                "end_date": "2025-01-02",
                "unit": ConversationsTimeseriesUnit.DAY,
            }
        )

        self.assertEqual(response.status_code, status.HTTP_200_OK)
        self.assertEqual(response.data["unit"], ConversationsTimeseriesUnit.DAY)
        self.assertEqual(
            response.data["total"],
            CONVERSATIONS_TIMESERIES_METRICS_MOCK_DATA[ConversationsTimeseriesUnit.DAY][
                "total"
            ],
        )
        self.assertEqual(
            response.data["by_human"],
            CONVERSATIONS_TIMESERIES_METRICS_MOCK_DATA[ConversationsTimeseriesUnit.DAY][
                "by_human"
            ],
        )

    @with_project_auth
    def test_get_timeseries_for_month_unit(self) -> None:
        response = self.get_timeseries(
            {
                "project_uuid": self.project.uuid,
                "start_date": "2025-01-01",
                "end_date": "2025-01-02",
                "unit": ConversationsTimeseriesUnit.MONTH,
            }
        )

        self.assertEqual(response.status_code, status.HTTP_200_OK)
        self.assertEqual(response.data["unit"], ConversationsTimeseriesUnit.MONTH)
        self.assertEqual(
            response.data["total"],
            CONVERSATIONS_TIMESERIES_METRICS_MOCK_DATA[
                ConversationsTimeseriesUnit.MONTH
            ]["total"],
        )
        self.assertEqual(
            response.data["by_human"],
            CONVERSATIONS_TIMESERIES_METRICS_MOCK_DATA[
                ConversationsTimeseriesUnit.MONTH
            ]["by_human"],
        )

    def test_cannot_get_subjects_metrics_without_permission(self):
        response = self.get_subjects_metrics(
            {
                "project_uuid": self.project.uuid,
                "start_date": "2021-01-01",
                "end_date": "2021-01-02",
                "type": ConversationsSubjectsType.GENERAL,
            }
        )
        self.assertEqual(response.status_code, status.HTTP_403_FORBIDDEN)

    @with_project_auth
    def test_cannot_get_subjects_metrics_without_project_uuid(self):
        response = self.get_subjects_metrics(
            {
                "start_date": "2021-01-01",
                "end_date": "2021-01-02",
                "type": ConversationsSubjectsType.GENERAL,
            }
        )
        self.assertEqual(response.status_code, status.HTTP_400_BAD_REQUEST)
        self.assertEqual(response.data["project_uuid"][0].code, "required")

    @with_project_auth
    def test_cannot_get_subjects_metrics_without_required_query_params(self):
        response = self.get_subjects_metrics(
            {
                "project_uuid": self.project.uuid,
            }
        )
        self.assertEqual(response.status_code, status.HTTP_400_BAD_REQUEST)
        self.assertEqual(response.data["start_date"][0].code, "required")
        self.assertEqual(response.data["end_date"][0].code, "required")

        self.assertEqual(response.data["type"][0].code, "required")

    @with_project_auth
    def test_get_subjects_metrics(self):
        response = self.get_subjects_metrics(
            {
                "project_uuid": self.project.uuid,
                "start_date": "2021-01-01",
                "end_date": "2021-01-02",
                "type": ConversationsSubjectsType.GENERAL,
            }
        )

        self.assertEqual(response.status_code, status.HTTP_200_OK)

        mock_subjects_data = CONVERSATIONS_SUBJECTS_METRICS_MOCK_DATA.get(
            "subjects", []
        )

        self.assertEqual(response.data["has_more"], False)
        self.assertEqual(len(response.data["subjects"]), len(mock_subjects_data))

        for i, subject in enumerate(response.data["subjects"]):
            self.assertEqual(subject["name"], mock_subjects_data[i]["name"])
            self.assertEqual(subject["percentage"], mock_subjects_data[i]["percentage"])

    @with_project_auth
    def test_get_subjects_metrics_with_limit(self):
        mock_subjects_data = CONVERSATIONS_SUBJECTS_METRICS_MOCK_DATA.get(
            "subjects", []
        )
        response = self.get_subjects_metrics(
            {
                "project_uuid": self.project.uuid,
                "start_date": "2021-01-01",
                "end_date": "2021-01-02",
                "type": ConversationsSubjectsType.GENERAL,
                "limit": len(mock_subjects_data) - 1,
            }
        )

        self.assertEqual(response.status_code, status.HTTP_200_OK)
        self.assertEqual(response.data["has_more"], True)
        self.assertEqual(len(response.data["subjects"]), len(mock_subjects_data) - 1)

        for i, subject in enumerate(response.data["subjects"]):
            self.assertEqual(subject["name"], mock_subjects_data[i]["name"])
            self.assertEqual(subject["percentage"], mock_subjects_data[i]["percentage"])

    def test_cannot_get_queue_metrics_without_permission(self):
        response = self.get_queues_metrics(
            {
                "project_uuid": str(self.project.uuid),
                "start_date": "2021-01-01",
                "end_date": "2021-01-02",
            }
        )

        self.assertEqual(response.status_code, status.HTTP_403_FORBIDDEN)

    @with_project_auth
    def test_cannot_get_queue_metrics_without_required_query_params(self):
        response = self.get_queues_metrics({"project_uuid": str(self.project.uuid)})
        self.assertEqual(response.status_code, status.HTTP_400_BAD_REQUEST)

        self.assertEqual(response.data["start_date"][0].code, "required")
        self.assertEqual(response.data["end_date"][0].code, "required")

    @patch(
        "insights.metrics.conversations.services.ChatsClient.get_rooms_numbers_by_queue"
    )
    @with_project_auth
    def test_get_queue_metrics(self, get_rooms_numbers_by_queue):
        rooms_by_queue = [
            RoomsByQueue(
                queue_uuid=uuid.uuid4(),
                queue_name="Test Queue",
                rooms_number=10,
            ),
            RoomsByQueue(
                queue_uuid=uuid.uuid4(),
                queue_name="Test Queue 2",
                rooms_number=20,
            ),
        ]

        get_rooms_numbers_by_queue.return_value = rooms_by_queue

        response = self.get_queues_metrics(
            {
                "project_uuid": str(self.project.uuid),
                "start_date": "2021-01-01",
                "end_date": "2021-01-02",
            }
        )

        self.assertEqual(response.status_code, status.HTTP_200_OK)

        self.assertIn("queues", response.data)
        self.assertIn("has_more", response.data)
        self.assertEqual(
            response.data["queues"],
            [
                {
                    "name": "Test Queue",
                    "percentage": 33.33,
                },
                {
                    "name": "Test Queue 2",
                    "percentage": 66.67,
                },
            ],
        )
        self.assertEqual(response.data["has_more"], False)

    @patch(
        "insights.metrics.conversations.services.ChatsClient.get_rooms_numbers_by_queue"
    )
    @with_project_auth
    def test_get_queue_metrics_with_limit(self, get_rooms_numbers_by_queue):
        rooms_by_queue = [
            RoomsByQueue(
                queue_uuid=uuid.uuid4(),
                queue_name="Test Queue",
                rooms_number=10,
            ),
            RoomsByQueue(
                queue_uuid=uuid.uuid4(),
                queue_name="Test Queue 2",
                rooms_number=20,
            ),
        ]

        get_rooms_numbers_by_queue.return_value = rooms_by_queue

        response = self.get_queues_metrics(
            {
                "project_uuid": str(self.project.uuid),
                "start_date": "2021-01-01",
                "end_date": "2021-01-02",
                "limit": 1,
            }
        )

        self.assertEqual(response.status_code, status.HTTP_200_OK)
        self.assertIn("queues", response.data)
        self.assertIn("has_more", response.data)
        self.assertEqual(
            response.data["queues"],
            [
                {
                    "name": "Test Queue",
                    "percentage": 33.33,
                },
            ],
        )
        self.assertEqual(response.data["has_more"], True)

    def test_cannot_get_subjects_distribution_without_project_uuid(self):
        response = self.get_subjects_distribution({})
        self.assertEqual(response.status_code, status.HTTP_400_BAD_REQUEST)
        self.assertEqual(
            response.data["project_uuid"][0].code,
            "required",
        )

    def test_cannot_get_subjects_distribution_without_permission(self):
        response = self.get_subjects_distribution({"project_uuid": self.project.uuid})

        self.assertEqual(response.status_code, status.HTTP_403_FORBIDDEN)

    @with_project_auth
    def test_cannot_get_subjects_distribution_without_required_fields(self):
        response = self.get_subjects_distribution({"project_uuid": self.project.uuid})

        self.assertEqual(response.status_code, status.HTTP_400_BAD_REQUEST)
        self.assertEqual(
            response.data["start_date"][0].code,
            "required",
        )
        self.assertEqual(
            response.data["end_date"][0].code,
            "required",
        )

    @with_project_auth
    def test_get_subjects_distribution(self):
        response = self.get_subjects_distribution(
            {
                "project_uuid": self.project.uuid,
                "start_date": "2021-01-01",
                "end_date": "2021-01-02",
            }
        )

        self.assertEqual(response.status_code, status.HTTP_200_OK)

        for group_data, group in zip(
            response.data["groups"],
            CONVERSATIONS_SUBJECTS_DISTRIBUTION_MOCK_DATA.get("groups"),
        ):
            self.assertEqual(group_data["name"], group["name"])
            self.assertEqual(group_data["percentage"], group["percentage"])
            for subject_data, subject in zip(group_data["subjects"], group["subjects"]):
                self.assertEqual(subject_data["name"], subject["name"])
                self.assertEqual(subject_data["percentage"], subject["percentage"])

    def test_cannot_get_nps_without_project_uuid(self):
        response = self.get_nps({})

        self.assertEqual(response.status_code, status.HTTP_400_BAD_REQUEST)
        self.assertEqual(response.data["project_uuid"][0].code, "required")

    def test_cannot_get_nps_without_permission(self):
        response = self.get_nps({"project_uuid": self.project.uuid})

        self.assertEqual(response.status_code, status.HTTP_403_FORBIDDEN)

    @with_project_auth
    def test_cannot_get_nps_without_required_query_params(self):
        response = self.get_nps({"project_uuid": self.project.uuid})

        self.assertEqual(response.status_code, status.HTTP_400_BAD_REQUEST)
        self.assertEqual(response.data["start_date"][0].code, "required")
        self.assertEqual(response.data["end_date"][0].code, "required")
        self.assertEqual(response.data["type"][0].code, "required")

    @with_project_auth
    def test_get_nps(self):
        response = self.get_nps(
            {
                "project_uuid": self.project.uuid,
                "start_date": "2021-01-01",
                "end_date": "2021-01-02",
                "type": NPSType.HUMAN,
            }
        )

        self.assertEqual(response.status_code, status.HTTP_200_OK)
        self.assertEqual(response.data["score"], NPS_METRICS_MOCK_DATA["score"])
        self.assertEqual(
            response.data["total_responses"], NPS_METRICS_MOCK_DATA["total_responses"]
        )
        self.assertEqual(response.data["promoters"], NPS_METRICS_MOCK_DATA["promoters"])
        self.assertEqual(
            response.data["detractors"], NPS_METRICS_MOCK_DATA["detractors"]
        )
        self.assertEqual(response.data["passives"], NPS_METRICS_MOCK_DATA["passives"])

    def test_cannot_get_topics_without_project_uuid(self):
        response = self.get_topics({})

        self.assertEqual(response.status_code, status.HTTP_400_BAD_REQUEST)
        self.assertEqual(response.data["project_uuid"][0].code, "required")

    def test_cannot_get_topics_without_project_permission(self):
        response = self.get_topics({"project_uuid": self.project.uuid})

        self.assertEqual(response.status_code, status.HTTP_403_FORBIDDEN)

    @with_project_auth
    def test_get_topics(self):
        response = self.get_topics({"project_uuid": self.project.uuid})

        self.assertEqual(response.status_code, status.HTTP_200_OK)

    def test_cannot_get_subtopics_without_project_uuid(self):
        response = self.get_subtopics(uuid.uuid4(), {})

        self.assertEqual(response.status_code, status.HTTP_400_BAD_REQUEST)
        self.assertEqual(response.data["project_uuid"][0].code, "required")

    def test_cannot_get_subtopics_without_project_permission(self):
        response = self.get_subtopics(uuid.uuid4(), {"project_uuid": self.project.uuid})

        self.assertEqual(response.status_code, status.HTTP_403_FORBIDDEN)

    @with_project_auth
    def test_get_subtopics(self):
        topic_uuid = uuid.uuid4()

        response = self.get_subtopics(
            topic_uuid,
            {"project_uuid": self.project.uuid},
        )

        self.assertEqual(response.status_code, status.HTTP_200_OK)

    @with_project_auth
    def test_cannot_create_topic_without_required_fields(self):
        response = self.create_topic({})

        self.assertEqual(response.status_code, status.HTTP_400_BAD_REQUEST)
        self.assertEqual(response.data["project_uuid"][0].code, "required")
        self.assertEqual(response.data["name"][0].code, "required")
        self.assertEqual(response.data["description"][0].code, "required")

    @with_project_auth
    def test_create_topic(self):
        response = self.create_topic(
            {
                "project_uuid": self.project.uuid,
                "name": "Test Topic",
                "description": "Test Description",
            }
        )

        self.assertEqual(response.status_code, status.HTTP_201_CREATED)

    def test_cannot_create_subtopic_without_project_permission(self):
        response = self.create_subtopic(
            uuid.uuid4(),
            {
                "project_uuid": self.project.uuid,
                "name": "Test Subtopic",
                "description": "Test Subtopic Description",
            },
        )

        self.assertEqual(response.status_code, status.HTTP_403_FORBIDDEN)

    @with_project_auth
    def test_create_subtopic_without_required_fields(self):
        response = self.create_topic({})

        self.assertEqual(response.status_code, status.HTTP_400_BAD_REQUEST)
        self.assertEqual(response.data["project_uuid"][0].code, "required")
        self.assertEqual(response.data["name"][0].code, "required")
        self.assertEqual(response.data["description"][0].code, "required")

    @with_project_auth
    def test_create_subtopic(self):
        topic_uuid = uuid.uuid4()
        response = self.create_subtopic(
            topic_uuid,
            {
                "project_uuid": self.project.uuid,
                "name": "Test Subtopic",
                "description": "Test Subtopic Description",
            },
        )

        self.assertEqual(response.status_code, status.HTTP_201_CREATED)

    def test_cannot_delete_topic_without_project_uuid(self):
        response = self.delete_topic(uuid.uuid4(), {})

        self.assertEqual(response.status_code, status.HTTP_400_BAD_REQUEST)
        self.assertEqual(response.data["project_uuid"][0].code, "required")

    def test_cannot_delete_topic_without_project_permission(self):
        response = self.delete_topic(uuid.uuid4(), {"project_uuid": self.project.uuid})

        self.assertEqual(response.status_code, status.HTTP_403_FORBIDDEN)

    @with_project_auth
    def test_delete_topic(self):
        response = self.delete_topic(uuid.uuid4(), {"project_uuid": self.project.uuid})

        self.assertEqual(response.status_code, status.HTTP_204_NO_CONTENT)

    def test_cannot_delete_subtopic_without_project_uuid(self):
        response = self.delete_subtopic(uuid.uuid4(), uuid.uuid4(), {})

        self.assertEqual(response.status_code, status.HTTP_400_BAD_REQUEST)
        self.assertEqual(response.data["project_uuid"][0].code, "required")

    def test_cannot_delete_subtopic_without_project_permission(self):
        response = self.delete_subtopic(
            uuid.uuid4(), uuid.uuid4(), {"project_uuid": self.project.uuid}
        )

        self.assertEqual(response.status_code, status.HTTP_403_FORBIDDEN)

    @with_project_auth
    def test_delete_subtopic(self):
        response = self.delete_subtopic(
            uuid.uuid4(), uuid.uuid4(), {"project_uuid": self.project.uuid}
        )

<<<<<<< HEAD
        self.assertEqual(response.status_code, status.HTTP_204_NO_CONTENT)
=======
        self.client.force_authenticate(self.user)

    def test_cannot_get_topics_distribution_without_project_uuid(self):
        response = self.get_topics_distribution({})
        self.assertEqual(response.status_code, status.HTTP_400_BAD_REQUEST)
        self.assertEqual(
            response.data["project_uuid"][0].code,
            "required",
        )

    def test_cannot_get_topics_distribution_without_permission(self):
        response = self.get_topics_distribution({"project_uuid": self.project.uuid})

        self.assertEqual(response.status_code, status.HTTP_403_FORBIDDEN)

    @with_project_auth
    def test_cannot_get_topics_distribution_without_required_fields(self):
        response = self.get_topics_distribution({"project_uuid": self.project.uuid})

        self.assertEqual(response.status_code, status.HTTP_400_BAD_REQUEST)
        self.assertEqual(
            response.data["start_date"][0].code,
            "required",
        )
        self.assertEqual(
            response.data["end_date"][0].code,
            "required",
        )

    @with_project_auth
    def test_get_topics_distribution(self):
        response = self.get_topics_distribution(
            {
                "project_uuid": self.project.uuid,
                "start_date": "2021-01-01",
                "end_date": "2021-01-02",
            }
        )
        self.assertEqual(response.status_code, status.HTTP_200_OK)

        self.assertIn("topics", response.data)
        self.assertEqual(len(response.data["topics"]), 1)
        self.assertIn("uuid", response.data["topics"][0])
        self.assertIn("name", response.data["topics"][0])
        self.assertIn("percentage", response.data["topics"][0])
        self.assertIn("subtopics", response.data["topics"][0])
        self.assertEqual(len(response.data["topics"][0]["subtopics"]), 1)
        self.assertIn("uuid", response.data["topics"][0]["subtopics"][0])
        self.assertIn("name", response.data["topics"][0]["subtopics"][0])
        self.assertIn("percentage", response.data["topics"][0]["subtopics"][0])
>>>>>>> 14fae497
<|MERGE_RESOLUTION|>--- conflicted
+++ resolved
@@ -1,25 +1,22 @@
-<<<<<<< HEAD
 from unittest.mock import patch
 import uuid
 
 from django.urls import reverse
 from rest_framework import status
 from rest_framework.response import Response
-=======
-from rest_framework import status
->>>>>>> 14fae497
 from rest_framework.test import APITestCase
-from rest_framework.response import Response
 
 from insights.authentication.authentication import User
 from insights.authentication.tests.decorators import with_project_auth
-<<<<<<< HEAD
 from insights.metrics.conversations.enums import (
     ConversationsSubjectsType,
     ConversationsTimeseriesUnit,
     NPSType,
 )
 from insights.metrics.conversations.integrations.chats.db.dataclass import RoomsByQueue
+from insights.metrics.conversations.integrations.datalake.tests.mock_services import (
+    MockConversationsMetricsService,
+)
 from insights.metrics.conversations.services import ConversationsMetricsService
 from insights.metrics.conversations.tests.mock import (
     CONVERSATIONS_SUBJECTS_DISTRIBUTION_MOCK_DATA,
@@ -31,12 +28,6 @@
     ConversationsTotalsMetric,
     ConversationsTotalsMetrics,
 )
-=======
-from insights.metrics.conversations.integrations.datalake.tests.mock_services import (
-    MockConversationsMetricsService,
-)
-from insights.metrics.conversations.services import ConversationsMetricsService
->>>>>>> 14fae497
 from insights.metrics.conversations.views import ConversationsMetricsViewSet
 from insights.projects.models import Project
 from insights.sources.integrations.tests.mock_clients import MockNexusClient
@@ -48,11 +39,8 @@
         super().setUpClass()
         cls.original_service = ConversationsMetricsViewSet.service
         ConversationsMetricsViewSet.service = ConversationsMetricsService(
-<<<<<<< HEAD
             nexus_client=MockNexusClient(),
-=======
             datalake_service=MockConversationsMetricsService(),
->>>>>>> 14fae497
         )
 
     @classmethod
@@ -60,7 +48,6 @@
         super().tearDownClass()
         ConversationsMetricsViewSet.service = cls.original_service
 
-<<<<<<< HEAD
     def get_totals(self, query_params: dict) -> Response:
         url = "/v1/metrics/conversations/totals/"
 
@@ -78,11 +65,6 @@
 
     def get_queues_metrics(self, query_params: dict) -> Response:
         url = "/v1/metrics/conversations/queues/"
-
-        return self.client.get(url, query_params)
-
-    def get_subjects_distribution(self, query_params: dict) -> Response:
-        url = "/v1/metrics/conversations/subjects-distribution/"
 
         return self.client.get(url, query_params)
 
@@ -125,18 +107,16 @@
         )
 
         return self.client.delete(url, data, format="json")
-=======
+
     def get_topics_distribution(self, query_params: dict) -> Response:
         url = "/v1/metrics/conversations/topics-distribution/"
 
         return self.client.get(url, query_params)
->>>>>>> 14fae497
 
 
 class TestConversationsMetricsViewSetAsAnonymousUser(
     BaseTestConversationsMetricsViewSet
 ):
-<<<<<<< HEAD
     def test_cannot_get_totals_when_not_authenticated(self):
         response = self.get_totals({})
 
@@ -157,11 +137,6 @@
 
         self.assertEqual(response.status_code, status.HTTP_401_UNAUTHORIZED)
 
-    def test_cannot_get_subjects_distribution_when_unauthenticated(self):
-        response = self.get_subjects_distribution({})
-
-        self.assertEqual(response.status_code, status.HTTP_401_UNAUTHORIZED)
-
     def test_cannot_get_nps_when_unauthenticated(self):
         response = self.get_nps({})
 
@@ -194,10 +169,11 @@
 
     def test_cannot_delete_subtopic_when_unauthenticated(self):
         response = self.delete_subtopic(uuid.uuid4(), uuid.uuid4(), {})
-=======
+
+        self.assertEqual(response.status_code, status.HTTP_401_UNAUTHORIZED)
+
     def test_cannot_get_topics_distribution_when_unauthenticated(self):
         response = self.get_topics_distribution({})
->>>>>>> 14fae497
 
         self.assertEqual(response.status_code, status.HTTP_401_UNAUTHORIZED)
 
@@ -596,22 +572,14 @@
         )
         self.assertEqual(response.data["has_more"], True)
 
-    def test_cannot_get_subjects_distribution_without_project_uuid(self):
-        response = self.get_subjects_distribution({})
-        self.assertEqual(response.status_code, status.HTTP_400_BAD_REQUEST)
-        self.assertEqual(
-            response.data["project_uuid"][0].code,
-            "required",
-        )
-
-    def test_cannot_get_subjects_distribution_without_permission(self):
-        response = self.get_subjects_distribution({"project_uuid": self.project.uuid})
-
-        self.assertEqual(response.status_code, status.HTTP_403_FORBIDDEN)
-
-    @with_project_auth
-    def test_cannot_get_subjects_distribution_without_required_fields(self):
-        response = self.get_subjects_distribution({"project_uuid": self.project.uuid})
+    def test_cannot_get_topics_distribution_without_permission(self):
+        response = self.get_topics_distribution({"project_uuid": self.project.uuid})
+
+        self.assertEqual(response.status_code, status.HTTP_403_FORBIDDEN)
+
+    @with_project_auth
+    def test_cannot_get_topics_distribution_without_required_fields(self):
+        response = self.get_topics_distribution({"project_uuid": self.project.uuid})
 
         self.assertEqual(response.status_code, status.HTTP_400_BAD_REQUEST)
         self.assertEqual(
@@ -622,28 +590,6 @@
             response.data["end_date"][0].code,
             "required",
         )
-
-    @with_project_auth
-    def test_get_subjects_distribution(self):
-        response = self.get_subjects_distribution(
-            {
-                "project_uuid": self.project.uuid,
-                "start_date": "2021-01-01",
-                "end_date": "2021-01-02",
-            }
-        )
-
-        self.assertEqual(response.status_code, status.HTTP_200_OK)
-
-        for group_data, group in zip(
-            response.data["groups"],
-            CONVERSATIONS_SUBJECTS_DISTRIBUTION_MOCK_DATA.get("groups"),
-        ):
-            self.assertEqual(group_data["name"], group["name"])
-            self.assertEqual(group_data["percentage"], group["percentage"])
-            for subject_data, subject in zip(group_data["subjects"], group["subjects"]):
-                self.assertEqual(subject_data["name"], subject["name"])
-                self.assertEqual(subject_data["percentage"], subject["percentage"])
 
     def test_cannot_get_nps_without_project_uuid(self):
         response = self.get_nps({})
@@ -818,10 +764,7 @@
             uuid.uuid4(), uuid.uuid4(), {"project_uuid": self.project.uuid}
         )
 
-<<<<<<< HEAD
         self.assertEqual(response.status_code, status.HTTP_204_NO_CONTENT)
-=======
-        self.client.force_authenticate(self.user)
 
     def test_cannot_get_topics_distribution_without_project_uuid(self):
         response = self.get_topics_distribution({})
@@ -831,25 +774,6 @@
             "required",
         )
 
-    def test_cannot_get_topics_distribution_without_permission(self):
-        response = self.get_topics_distribution({"project_uuid": self.project.uuid})
-
-        self.assertEqual(response.status_code, status.HTTP_403_FORBIDDEN)
-
-    @with_project_auth
-    def test_cannot_get_topics_distribution_without_required_fields(self):
-        response = self.get_topics_distribution({"project_uuid": self.project.uuid})
-
-        self.assertEqual(response.status_code, status.HTTP_400_BAD_REQUEST)
-        self.assertEqual(
-            response.data["start_date"][0].code,
-            "required",
-        )
-        self.assertEqual(
-            response.data["end_date"][0].code,
-            "required",
-        )
-
     @with_project_auth
     def test_get_topics_distribution(self):
         response = self.get_topics_distribution(
@@ -859,7 +783,6 @@
                 "end_date": "2021-01-02",
             }
         )
-        self.assertEqual(response.status_code, status.HTTP_200_OK)
 
         self.assertIn("topics", response.data)
         self.assertEqual(len(response.data["topics"]), 1)
@@ -870,5 +793,4 @@
         self.assertEqual(len(response.data["topics"][0]["subtopics"]), 1)
         self.assertIn("uuid", response.data["topics"][0]["subtopics"][0])
         self.assertIn("name", response.data["topics"][0]["subtopics"][0])
-        self.assertIn("percentage", response.data["topics"][0]["subtopics"][0])
->>>>>>> 14fae497
+        self.assertIn("percentage", response.data["topics"][0]["subtopics"][0])