--- conflicted
+++ resolved
@@ -1,21 +1,23 @@
 from datetime import datetime, timedelta
-<<<<<<< HEAD
-=======
 from uuid import UUID
-
-from insights.projects.models import Project
->>>>>>> 64705b89
 from django.test import TestCase
 from django.core.cache import cache
 
-<<<<<<< HEAD
 from insights.dashboards.models import Dashboard
-from insights.metrics.conversations.enums import CsatMetricsType
+from insights.metrics.conversations.dataclass import (
+    ConversationsTotalsMetrics,
+    TopicsDistributionMetrics,
+)
+from insights.metrics.conversations.enums import ConversationType, CsatMetricsType
+from insights.metrics.conversations.integrations.datalake.tests.mock_services import (
+    MockDatalakeConversationsMetricsService,
+)
 from insights.metrics.conversations.services import ConversationsMetricsService
 from insights.projects.models import Project
 from insights.sources.flowruns.tests.mock_query_executor import (
     MockFlowRunsQueryExecutor,
 )
+from insights.sources.integrations.tests.mock_clients import MockNexusClient
 from insights.widgets.models import Widget
 
 
@@ -30,8 +32,15 @@
             project=self.project,
         )
         self.service = ConversationsMetricsService(
-            flowruns_query_executor=MockFlowRunsQueryExecutor
+            datalake_service=MockDatalakeConversationsMetricsService(),
+            nexus_client=MockNexusClient(),
+            flowruns_query_executor=MockFlowRunsQueryExecutor,
         )
+        self.start_date = datetime.now() - timedelta(days=30)
+        self.end_date = datetime.now()
+
+    def tearDown(self) -> None:
+        cache.clear()
 
     def test_get_csat_metrics_from_flowruns(self):
         widget = Widget.objects.create(
@@ -60,33 +69,6 @@
 
         self.assertIn("results", results)
         self.assertIsInstance(results["results"], list)
-=======
-from insights.metrics.conversations.dataclass import (
-    ConversationsTotalsMetrics,
-    TopicsDistributionMetrics,
-)
-from insights.metrics.conversations.enums import ConversationType
-from insights.metrics.conversations.integrations.datalake.tests.mock_services import (
-    MockDatalakeConversationsMetricsService,
-)
-from insights.metrics.conversations.services import ConversationsMetricsService
-from insights.sources.integrations.tests.mock_clients import MockNexusClient
-
-
-class TestConversationsMetricsService(TestCase):
-    service = ConversationsMetricsService(
-        datalake_service=MockDatalakeConversationsMetricsService(),
-        nexus_client=MockNexusClient(),
-    )
-
-    def setUp(self) -> None:
-        self.project = Project.objects.create(name="Test Project")
-        self.start_date = datetime.now() - timedelta(days=30)
-        self.end_date = datetime.now()
-        cache.clear()
-
-    def tearDown(self) -> None:
-        cache.clear()
 
     def test_get_topics_distribution(self):
         project = Project.objects.create(
@@ -150,5 +132,4 @@
             end_date=self.end_date,
         )
 
-        self.assertIsInstance(totals, ConversationsTotalsMetrics)
->>>>>>> 64705b89
+        self.assertIsInstance(totals, ConversationsTotalsMetrics)