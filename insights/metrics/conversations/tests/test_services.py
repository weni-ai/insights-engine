--- conflicted
+++ resolved
@@ -1,20 +1,16 @@
-<<<<<<< HEAD
 from datetime import datetime, timedelta
 from unittest.mock import patch
 import uuid
-=======
-from datetime import datetime
->>>>>>> 2462c14f
 from django.test import TestCase
 from django.utils import timezone
 from django.utils.timezone import timedelta
 
-<<<<<<< HEAD
 from insights.metrics.conversations.dataclass import (
     ConversationTotalsMetrics,
     QueueMetric,
     RoomsByQueueMetric,
     SubjectMetricData,
+    SubjectsDistributionMetrics,
     SubjectsMetrics,
 )
 from insights.metrics.conversations.integrations.chats.db.dataclass import RoomsByQueue
@@ -31,17 +27,12 @@
 from insights.metrics.conversations.tests.mock import (
     CONVERSATIONS_TIMESERIES_METRICS_MOCK_DATA,
 )
-=======
-from insights.metrics.conversations.dataclass import SubjectsDistributionMetrics
-from insights.metrics.conversations.services import ConversationsMetricsService
->>>>>>> 2462c14f
 from insights.projects.models import Project
 
 
 class TestConversationsMetricsService(TestCase):
     service = ConversationsMetricsService()
 
-<<<<<<< HEAD
     def setUp(self):
         self.project = Project.objects.create(name="Test Project")
         self.start_date = datetime.now() - timedelta(days=30)
@@ -271,7 +262,7 @@
                 has_more=True,
             ),
         )
-=======
+
     def test_get_subjects_distribution(self):
         project = Project.objects.create(
             name="Test Project",
@@ -297,5 +288,4 @@
         self.assertEqual(
             subjects_distribution.groups[0].subjects[2].name, "Status do pedido"
         )
-        self.assertEqual(subjects_distribution.groups[0].subjects[2].percentage, 13)
->>>>>>> 2462c14f
+        self.assertEqual(subjects_distribution.groups[0].subjects[2].percentage, 13)