<<<<<<< HEAD
from uuid import UUID
=======
from datetime import datetime, timedelta
>>>>>>> 38a7c04b
from django.test import TestCase
from django.core.cache import cache

from insights.metrics.conversations.dataclass import ConversationsTotalsMetrics
from insights.metrics.conversations.integrations.datalake.tests.mock_services import (
    MockConversationsMetricsService,
)
from insights.metrics.conversations.services import ConversationsMetricsService
<<<<<<< HEAD
from insights.sources.integrations.tests.mock_clients import MockNexusClient


class TestConversationsMetricsService(TestCase):
    service = ConversationsMetricsService(nexus_client=MockNexusClient())

    def setUp(self) -> None:
        cache.clear()

    def tearDown(self) -> None:
        cache.clear()

    def test_get_topics(self):
        topics = self.service.get_topics(
            project_uuid=UUID("2026cedc-67f6-4a04-977a-55cc581defa9")
        )

        self.assertEqual(len(topics), 1)

    def test_get_subtopics(self):
        subtopics = self.service.get_subtopics(
            project_uuid=UUID("2026cedc-67f6-4a04-977a-55cc581defa9"),
            topic_uuid=UUID("2026cedc-67f6-4a04-977a-55cc581defa9"),
        )

        self.assertEqual(len(subtopics), 1)

    def test_create_topic(self):
        self.service.create_topic(
            project_uuid=UUID("2026cedc-67f6-4a04-977a-55cc581defa9"),
            name="Cancelamento",
            description="Quando cliente pede para cancelar um pedido",
        )

    def test_create_subtopic(self):
        self.service.create_subtopic(
            project_uuid=UUID("2026cedc-67f6-4a04-977a-55cc581defa9"),
            topic_uuid=UUID("2026cedc-67f6-4a04-977a-55cc581defa9"),
            name="Cancelamento",
            description="Quando cliente pede para cancelar um pedido",
        )

    def test_delete_topic(self):
        self.service.delete_topic(
            project_uuid=UUID("2026cedc-67f6-4a04-977a-55cc581defa9"),
            topic_uuid=UUID("2026cedc-67f6-4a04-977a-55cc581defa9"),
        )

    def test_delete_subtopic(self):
        self.service.delete_subtopic(
            project_uuid=UUID("2026cedc-67f6-4a04-977a-55cc581defa9"),
            topic_uuid=UUID("2026cedc-67f6-4a04-977a-55cc581defa9"),
            subtopic_uuid=UUID("2026cedc-67f6-4a04-977a-55cc581defa9"),
        )
=======
from insights.projects.models import Project


class TestConversationsMetricsService(TestCase):
    service = ConversationsMetricsService(
        datalake_service=MockConversationsMetricsService()
    )

    def setUp(self):
        self.project = Project.objects.create(name="Test Project")
        self.start_date = datetime.now() - timedelta(days=30)
        self.end_date = datetime.now()

    def test_get_totals(self):
        totals = self.service.get_totals(
            project=self.project,
            start_date=self.start_date,
            end_date=self.end_date,
        )

        self.assertIsInstance(totals, ConversationsTotalsMetrics)
>>>>>>> 38a7c04b
<|MERGE_RESOLUTION|>--- conflicted
+++ resolved
@@ -1,8 +1,7 @@
-<<<<<<< HEAD
+from datetime import datetime, timedelta
 from uuid import UUID
-=======
-from datetime import datetime, timedelta
->>>>>>> 38a7c04b
+
+from insights.projects.models import Project
 from django.test import TestCase
 from django.core.cache import cache
 
@@ -11,14 +10,19 @@
     MockConversationsMetricsService,
 )
 from insights.metrics.conversations.services import ConversationsMetricsService
-<<<<<<< HEAD
 from insights.sources.integrations.tests.mock_clients import MockNexusClient
 
 
 class TestConversationsMetricsService(TestCase):
-    service = ConversationsMetricsService(nexus_client=MockNexusClient())
+    service = ConversationsMetricsService(
+        nexus_client=MockNexusClient(),
+        datalake_service=MockConversationsMetricsService(),
+    )
 
     def setUp(self) -> None:
+        self.project = Project.objects.create(name="Test Project")
+        self.start_date = datetime.now() - timedelta(days=30)
+        self.end_date = datetime.now()
         cache.clear()
 
     def tearDown(self) -> None:
@@ -66,19 +70,6 @@
             topic_uuid=UUID("2026cedc-67f6-4a04-977a-55cc581defa9"),
             subtopic_uuid=UUID("2026cedc-67f6-4a04-977a-55cc581defa9"),
         )
-=======
-from insights.projects.models import Project
-
-
-class TestConversationsMetricsService(TestCase):
-    service = ConversationsMetricsService(
-        datalake_service=MockConversationsMetricsService()
-    )
-
-    def setUp(self):
-        self.project = Project.objects.create(name="Test Project")
-        self.start_date = datetime.now() - timedelta(days=30)
-        self.end_date = datetime.now()
 
     def test_get_totals(self):
         totals = self.service.get_totals(
@@ -87,5 +78,4 @@
             end_date=self.end_date,
         )
 
-        self.assertIsInstance(totals, ConversationsTotalsMetrics)
->>>>>>> 38a7c04b
+        self.assertIsInstance(totals, ConversationsTotalsMetrics)