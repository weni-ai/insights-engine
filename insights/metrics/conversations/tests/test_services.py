from datetime import datetime, timedelta
from unittest.mock import patch
import uuid
from django.test import TestCase
from django.utils import timezone
from django.utils.timezone import timedelta

from insights.metrics.conversations.dataclass import (
    ConversationTotalsMetrics,
    QueueMetric,
    RoomsByQueueMetric,
    SubjectMetricData,
    SubjectsMetrics,
)
from insights.metrics.conversations.integrations.chats.db.dataclass import RoomsByQueue
from insights.metrics.conversations.tests.mock import (
    CONVERSATIONS_METRICS_TOTALS_MOCK_DATA,
    CONVERSATIONS_SUBJECTS_METRICS_MOCK_DATA,
)
from insights.projects.models import Project
from insights.metrics.conversations.enums import (
    ConversationsSubjectsType,
    ConversationsTimeseriesUnit,
)
from insights.metrics.conversations.services import ConversationsMetricsService
<<<<<<< HEAD
from insights.metrics.conversations.tests.mock import (
    CONVERSATIONS_TIMESERIES_METRICS_MOCK_DATA,
)
=======
from insights.projects.models import Project
>>>>>>> 11759647


class TestConversationsMetricsService(TestCase):
    service = ConversationsMetricsService()

    def setUp(self):
<<<<<<< HEAD
        self.project = Project.objects.create(name="Test Project")
        self.start_date = datetime.now() - timedelta(days=30)
        self.end_date = datetime.now()

    def test_get_totals(self):
        totals = self.service.get_totals(
            project=self.project,
            start_date=self.start_date,
            end_date=self.end_date,
        )
        self.assertIsInstance(totals, ConversationTotalsMetrics)
        self.assertEqual(
            totals.total,
            CONVERSATIONS_METRICS_TOTALS_MOCK_DATA["by_ai"]
            + CONVERSATIONS_METRICS_TOTALS_MOCK_DATA["by_human"],
        )
        self.assertEqual(
            totals.by_ai.value, CONVERSATIONS_METRICS_TOTALS_MOCK_DATA["by_ai"]
        )
        self.assertEqual(
            totals.by_ai.percentage,
            CONVERSATIONS_METRICS_TOTALS_MOCK_DATA["by_ai"] / totals.total * 100,
        )
        self.assertEqual(
            totals.by_human.value, CONVERSATIONS_METRICS_TOTALS_MOCK_DATA["by_human"]
        )
        self.assertEqual(
            totals.by_human.percentage,
            CONVERSATIONS_METRICS_TOTALS_MOCK_DATA["by_human"] / totals.total * 100,
        )

    def test_get_timeseries_for_day_unit(self):
        data = self.service.get_timeseries(
            project=self.project,
            start_date=self.start_date,
            end_date=self.end_date,
            unit=ConversationsTimeseriesUnit.DAY,
        )

        self.assertEqual(data.unit, ConversationsTimeseriesUnit.DAY)
        self.assertEqual(
            data.total,
            CONVERSATIONS_TIMESERIES_METRICS_MOCK_DATA[ConversationsTimeseriesUnit.DAY][
                "total"
            ],
        )
        self.assertEqual(
            data.by_human,
            CONVERSATIONS_TIMESERIES_METRICS_MOCK_DATA[ConversationsTimeseriesUnit.DAY][
                "by_human"
            ],
        )

    def test_get_timeseries_for_hour_unit(self):
        data = self.service.get_timeseries(
            project=self.project,
            start_date=self.start_date,
            end_date=self.end_date,
            unit=ConversationsTimeseriesUnit.HOUR,
        )

        self.assertEqual(data.unit, ConversationsTimeseriesUnit.HOUR)
        self.assertEqual(
            data.total,
            CONVERSATIONS_TIMESERIES_METRICS_MOCK_DATA[
                ConversationsTimeseriesUnit.HOUR
            ]["total"],
        )
        self.assertEqual(
            data.by_human,
            CONVERSATIONS_TIMESERIES_METRICS_MOCK_DATA[
                ConversationsTimeseriesUnit.HOUR
            ]["by_human"],
        )

    def test_get_timeseries_for_month_unit(self):
        data = self.service.get_timeseries(
            project=self.project,
            start_date=self.start_date,
            end_date=self.end_date,
            unit=ConversationsTimeseriesUnit.MONTH,
        )

        self.assertEqual(data.unit, ConversationsTimeseriesUnit.MONTH)
        self.assertEqual(
            data.total,
            CONVERSATIONS_TIMESERIES_METRICS_MOCK_DATA[
                ConversationsTimeseriesUnit.MONTH
            ]["total"],
        )
        self.assertEqual(
            data.by_human,
            CONVERSATIONS_TIMESERIES_METRICS_MOCK_DATA[
                ConversationsTimeseriesUnit.MONTH
            ]["by_human"],
        )

    def test_get_subjects_metrics(self):
        subjects_metrics = self.service.get_subjects_metrics(
            project_uuid=self.project.uuid,
            start_date=self.start_date,
            end_date=self.end_date,
            conversation_type=ConversationsSubjectsType.GENERAL,
        )

        self.assertIsInstance(subjects_metrics, SubjectsMetrics)
        self.assertEqual(subjects_metrics.has_more, False)

        subjects_data = CONVERSATIONS_SUBJECTS_METRICS_MOCK_DATA.get("subjects", [])

        self.assertEqual(len(subjects_metrics.subjects), len(subjects_data))

        for i, subject in enumerate(subjects_metrics.subjects):
            self.assertIsInstance(subject, SubjectMetricData)
            subject_data = subjects_data[i]

            self.assertEqual(
                subject.name,
                subject_data.get("name"),
            )
            self.assertEqual(
                subject.percentage,
                subject_data.get("percentage"),
            )

    def test_get_subjects_metrics_with_limit(self):
        subjects_data = CONVERSATIONS_SUBJECTS_METRICS_MOCK_DATA.get("subjects", [])

        subjects_metrics = self.service.get_subjects_metrics(
            project_uuid=self.project.uuid,
            start_date=self.start_date,
            end_date=self.end_date,
            conversation_type=ConversationsSubjectsType.GENERAL,
            limit=len(subjects_data) - 1,
        )

        self.assertIsInstance(subjects_metrics, SubjectsMetrics)
        self.assertEqual(subjects_metrics.has_more, True)

        self.assertEqual(len(subjects_metrics.subjects), len(subjects_data) - 1)

        for i, subject in enumerate(subjects_metrics.subjects):
            self.assertIsInstance(subject, SubjectMetricData)
            subject_data = subjects_data[i]

            self.assertEqual(
                subject.name,
                subject_data.get("name"),
            )
            self.assertEqual(
                subject.percentage,
                subject_data.get("percentage"),
            )

=======
        self.project = Project.objects.create(
            name="Test Project",
            timezone="America/Sao_Paulo",
        )

>>>>>>> 11759647
    @patch(
        "insights.metrics.conversations.services.ChatsClient.get_rooms_numbers_by_queue"
    )
    def test_get_rooms_numbers_by_queue(self, get_rooms_numbers_by_queue):
        rooms_by_queue = [
            RoomsByQueue(
                queue_uuid=uuid.uuid4(),
                queue_name="Test Queue",
                rooms_number=10,
            ),
            RoomsByQueue(
                queue_uuid=uuid.uuid4(),
                queue_name="Test Queue 2",
                rooms_number=20,
            ),
        ]
        get_rooms_numbers_by_queue.return_value = rooms_by_queue

        result = self.service.get_rooms_numbers_by_queue(
            project=self.project,
            start_date=timezone.now().date() - timedelta(days=1),
            end_date=timezone.now().date(),
        )

        self.assertEqual(
            result,
            RoomsByQueueMetric(
                queues=[
                    QueueMetric(name="Test Queue", percentage=33.33),
                    QueueMetric(name="Test Queue 2", percentage=66.67),
                ],
                has_more=False,
            ),
        )

    @patch(
        "insights.metrics.conversations.services.ChatsClient.get_rooms_numbers_by_queue"
    )
    def test_get_rooms_numbers_by_queue_with_limit(self, get_rooms_numbers_by_queue):
        rooms_by_queue = [
            RoomsByQueue(
                queue_uuid=uuid.uuid4(),
                queue_name="Test Queue",
                rooms_number=10,
            ),
            RoomsByQueue(
                queue_uuid=uuid.uuid4(),
                queue_name="Test Queue 2",
                rooms_number=20,
            ),
        ]
        get_rooms_numbers_by_queue.return_value = rooms_by_queue

        result = self.service.get_rooms_numbers_by_queue(
            project=self.project,
            start_date=timezone.now().date() - timedelta(days=1),
            end_date=timezone.now().date(),
            limit=1,
        )

        self.assertEqual(
            result,
            RoomsByQueueMetric(
                queues=[
                    QueueMetric(name="Test Queue", percentage=33.33),
                ],
                has_more=True,
            ),
        )<|MERGE_RESOLUTION|>--- conflicted
+++ resolved
@@ -23,20 +23,16 @@
     ConversationsTimeseriesUnit,
 )
 from insights.metrics.conversations.services import ConversationsMetricsService
-<<<<<<< HEAD
 from insights.metrics.conversations.tests.mock import (
     CONVERSATIONS_TIMESERIES_METRICS_MOCK_DATA,
 )
-=======
 from insights.projects.models import Project
->>>>>>> 11759647
 
 
 class TestConversationsMetricsService(TestCase):
     service = ConversationsMetricsService()
 
     def setUp(self):
-<<<<<<< HEAD
         self.project = Project.objects.create(name="Test Project")
         self.start_date = datetime.now() - timedelta(days=30)
         self.end_date = datetime.now()
@@ -191,13 +187,11 @@
                 subject_data.get("percentage"),
             )
 
-=======
         self.project = Project.objects.create(
             name="Test Project",
             timezone="America/Sao_Paulo",
         )
 
->>>>>>> 11759647
     @patch(
         "insights.metrics.conversations.services.ChatsClient.get_rooms_numbers_by_queue"
     )
