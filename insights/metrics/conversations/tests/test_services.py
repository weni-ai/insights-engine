--- conflicted
+++ resolved
@@ -1,25 +1,26 @@
 from datetime import datetime, timedelta
-<<<<<<< HEAD
 from unittest.mock import patch
-=======
->>>>>>> 3c183352
 import uuid
 from uuid import UUID
+
 from django.test import TestCase
 from django.core.cache import cache
 from django.utils import timezone
 
 from insights.sources.integrations.tests.mock_clients import MockNexusClient
-
+from insights.sources.flowruns.tests.mock_query_executor import (
+    MockFlowRunsQueryExecutor,
+)
+from insights.widgets.models import Widget
 
 from insights.dashboards.models import Dashboard
 from insights.metrics.conversations.dataclass import (
-<<<<<<< HEAD
     QueueMetric,
     RoomsByQueueMetric,
     SubjectMetricData,
     SubjectsMetrics,
     TopicsDistributionMetrics,
+    NPSMetrics,
 )
 from insights.metrics.conversations.integrations.chats.db.dataclass import RoomsByQueue
 from insights.metrics.conversations.tests.mock import (
@@ -31,6 +32,8 @@
     ConversationsSubjectsType,
     ConversationsTimeseriesUnit,
     NPSType,
+    CsatMetricsType,
+    NpsMetricsType,
 )
 from insights.metrics.conversations.services import ConversationsMetricsService
 from insights.metrics.conversations.tests.mock import (
@@ -41,37 +44,24 @@
     MockDatalakeConversationsMetricsService,
 )
 from insights.projects.models import Project
-=======
-    ConversationsTotalsMetrics,
-    NPSMetrics,
-    TopicsDistributionMetrics,
-)
-from insights.metrics.conversations.enums import (
-    ConversationType,
-    CsatMetricsType,
-    NpsMetricsType,
-)
-from insights.metrics.conversations.integrations.datalake.tests.mock_services import (
-    MockDatalakeConversationsMetricsService,
-)
-from insights.metrics.conversations.services import ConversationsMetricsService
-from insights.projects.models import Project
-from insights.sources.flowruns.tests.mock_query_executor import (
-    MockFlowRunsQueryExecutor,
-)
-from insights.sources.integrations.tests.mock_clients import MockNexusClient
-from insights.widgets.models import Widget
->>>>>>> 3c183352
 
 
 class TestConversationsMetricsService(TestCase):
 
     def setUp(self):
-<<<<<<< HEAD
         cache.clear()
         self.project = Project.objects.create(name="Test Project")
         self.start_date = datetime.now() - timedelta(days=30)
         self.end_date = datetime.now()
+        self.dashboard = Dashboard.objects.create(
+            name="Test Dashboard",
+            project=self.project,
+        )
+        self.service = ConversationsMetricsService(
+            datalake_service=MockDatalakeConversationsMetricsService(),
+            nexus_client=MockNexusClient(),
+            flowruns_query_executor=MockFlowRunsQueryExecutor,
+        )
 
     def test_get_timeseries_for_day_unit(self):
         data = self.service.get_timeseries(
@@ -287,22 +277,6 @@
         self.assertEqual(nps.promoters, NPS_METRICS_MOCK_DATA["promoters"])
         self.assertEqual(nps.detractors, NPS_METRICS_MOCK_DATA["detractors"])
         self.assertEqual(nps.passives, NPS_METRICS_MOCK_DATA["passives"])
-=======
-        self.project = Project.objects.create(
-            name="Test Project",
-        )
-        self.dashboard = Dashboard.objects.create(
-            name="Test Dashboard",
-            project=self.project,
-        )
-        self.service = ConversationsMetricsService(
-            datalake_service=MockDatalakeConversationsMetricsService(),
-            nexus_client=MockNexusClient(),
-            flowruns_query_executor=MockFlowRunsQueryExecutor,
-        )
-        self.start_date = datetime.now() - timedelta(days=30)
-        self.end_date = datetime.now()
->>>>>>> 3c183352
 
     def tearDown(self) -> None:
         cache.clear()
