--- conflicted
+++ resolved
@@ -1,15 +1,14 @@
-<<<<<<< HEAD
 from datetime import datetime, timedelta
 from unittest.mock import patch
 import uuid
-=======
 from uuid import UUID
->>>>>>> 7b86d728
+
+from insights.sources.integrations.tests.mock_clients import MockNexusClient
+
 from django.test import TestCase
 from django.utils import timezone
 
 from insights.metrics.conversations.dataclass import (
-    ConversationTotalsMetrics,
     QueueMetric,
     RoomsByQueueMetric,
     SubjectMetricData,
@@ -27,7 +26,6 @@
     NPSType,
 )
 from insights.metrics.conversations.services import ConversationsMetricsService
-<<<<<<< HEAD
 from insights.metrics.conversations.tests.mock import (
     CONVERSATIONS_TIMESERIES_METRICS_MOCK_DATA,
 )
@@ -40,7 +38,8 @@
 
 class TestConversationsMetricsService(TestCase):
     service = ConversationsMetricsService(
-        datalake_client=MockConversationsMetricsService()
+        datalake_client=MockConversationsMetricsService(),
+        nexus_client=MockNexusClient(),
     )
 
     def setUp(self):
@@ -297,12 +296,6 @@
         self.assertEqual(nps.promoters, NPS_METRICS_MOCK_DATA["promoters"])
         self.assertEqual(nps.detractors, NPS_METRICS_MOCK_DATA["detractors"])
         self.assertEqual(nps.passives, NPS_METRICS_MOCK_DATA["passives"])
-=======
-from insights.sources.integrations.tests.mock_clients import MockNexusClient
-
-
-class TestConversationsMetricsService(TestCase):
-    service = ConversationsMetricsService(nexus_client=MockNexusClient())
 
     def test_get_topics(self):
         topics = self.service.get_topics(
@@ -345,5 +338,4 @@
             project_uuid=UUID("2026cedc-67f6-4a04-977a-55cc581defa9"),
             topic_id=UUID("2026cedc-67f6-4a04-977a-55cc581defa9"),
             subtopic_id=UUID("2026cedc-67f6-4a04-977a-55cc581defa9"),
-        )
->>>>>>> 7b86d728
+        )