import uuid

from django.test import TestCase

from insights.metrics.conversations.dataclass import (
    ConversationsTotalsMetric,
    ConversationsTotalsMetrics,
<<<<<<< HEAD
    ConversationsTimeseriesData,
    ConversationsTimeseriesMetrics,
    SubjectMetricData,
    SubjectsMetrics,
    SubtopicMetrics,
    TopicMetrics,
    TopicsDistributionMetrics,
)
from insights.metrics.conversations.enums import (
    ConversationType,
    ConversationsSubjectsType,
    ConversationsTimeseriesUnit,
    NPSType,
=======
>>>>>>> 2ca04afe
)
from insights.metrics.conversations.serializers import (
    ConversationBaseQueryParamsSerializer,
    ConversationTotalsMetricsQueryParamsSerializer,
    ConversationTotalsMetricsSerializer,
<<<<<<< HEAD
    ConversationsSubjectsMetricsQueryParamsSerializer,
    ConversationsTimeseriesMetricsQueryParamsSerializer,
    ConversationsTimeseriesMetricsSerializer,
    NPSQueryParamsSerializer,
    NPSSerializer,
    RoomsByQueueMetricQueryParamsSerializer,
    SubjectsMetricsSerializer,
    SubtopicSerializer,
    TopicSerializer,
    TopicsDistributionMetricsQueryParamsSerializer,
    TopicsDistributionMetricsSerializer,
=======
>>>>>>> 2ca04afe
)
from insights.projects.models import Project


class TestConversationBaseQueryParamsSerializer(TestCase):
    def setUp(self):
        self.project = Project.objects.create(
            name="Test Project",
        )

    def test_serializer(self):
        serializer = ConversationBaseQueryParamsSerializer(
            data={
                "start_date": "2021-01-01",
                "end_date": "2021-01-02",
                "project_uuid": self.project.uuid,
            }
        )
        self.assertTrue(serializer.is_valid())
        self.assertIn("project", serializer.validated_data)
        self.assertEqual(
            str(serializer.validated_data["project_uuid"]), str(self.project.uuid)
        )
        self.assertEqual(serializer.validated_data["project"], self.project)
        self.assertEqual(str(serializer.validated_data["start_date"]), "2021-01-01")
        self.assertEqual(str(serializer.validated_data["end_date"]), "2021-01-02")

    def test_serializer_invalid_start_date(self):
        serializer = ConversationBaseQueryParamsSerializer(
            data={
                "start_date": "2021-01-02",
                "end_date": "2021-01-01",
                "project_uuid": self.project.uuid,
            }
        )
        self.assertFalse(serializer.is_valid())
        self.assertIn("start_date", serializer.errors)
        self.assertEqual(
            serializer.errors["start_date"][0].code, "start_date_after_end_date"
        )

    def test_serializer_invalid_project_uuid(self):
        serializer = ConversationBaseQueryParamsSerializer(
            data={
                "start_date": "2021-01-01",
                "end_date": "2021-01-02",
                "project_uuid": "123e4567-e89b-12d3-a456-426614174000",
            }
        )
        self.assertFalse(serializer.is_valid())
        self.assertIn("project_uuid", serializer.errors)
        self.assertEqual(serializer.errors["project_uuid"][0].code, "project_not_found")


class TestConversationTotalsMetricsSerializer(TestCase):
    def test_serializer(self):
        totals = ConversationsTotalsMetrics(
            total_conversations=ConversationsTotalsMetric(value=150, percentage=150),
            resolved=ConversationsTotalsMetric(value=100, percentage=100),
            unresolved=ConversationsTotalsMetric(value=50, percentage=50),
            abandoned=ConversationsTotalsMetric(value=0, percentage=0),
<<<<<<< HEAD
=======
            transferred_to_human=ConversationsTotalsMetric(value=0, percentage=0),
>>>>>>> 2ca04afe
        )
        serializer = ConversationTotalsMetricsSerializer(totals)
        data = serializer.data

        self.assertEqual(
            data["total_conversations"]["value"], totals.total_conversations.value
        )
        self.assertEqual(
            data["total_conversations"]["percentage"],
            totals.total_conversations.percentage,
        )
        self.assertEqual(data["resolved"]["value"], totals.resolved.value)
        self.assertEqual(data["resolved"]["percentage"], totals.resolved.percentage)
        self.assertEqual(data["unresolved"]["value"], totals.unresolved.value)
        self.assertEqual(data["unresolved"]["percentage"], totals.unresolved.percentage)


class TestConversationTotalsMetricsQueryParamsSerializer(TestCase):
    def setUp(self):
        self.project = Project.objects.create(
            name="Test Project",
        )

    def test_serializer(self):
        serializer = ConversationTotalsMetricsQueryParamsSerializer(
            data={
                "start_date": "2021-01-01",
                "end_date": "2021-01-02",
                "project_uuid": self.project.uuid,
            }
        )
        self.assertTrue(serializer.is_valid())
        self.assertIn("project", serializer.validated_data)
        self.assertEqual(
            str(serializer.validated_data["project_uuid"]), str(self.project.uuid)
        )
        self.assertEqual(serializer.validated_data["project"], self.project)
        self.assertEqual(str(serializer.validated_data["start_date"]), "2021-01-01")
        self.assertEqual(str(serializer.validated_data["end_date"]), "2021-01-02")

    def test_serializer_invalid_start_date(self):
        serializer = ConversationTotalsMetricsQueryParamsSerializer(
            data={
                "start_date": "2021-01-02",
                "end_date": "2021-01-01",
                "project_uuid": self.project.uuid,
            }
        )
        self.assertFalse(serializer.is_valid())
        self.assertIn("start_date", serializer.errors)
        self.assertEqual(
            serializer.errors["start_date"][0].code, "start_date_after_end_date"
        )

    def test_serializer_invalid_project_uuid(self):
        serializer = ConversationTotalsMetricsQueryParamsSerializer(
            data={
                "start_date": "2021-01-01",
                "end_date": "2021-01-02",
                "project_uuid": "123e4567-e89b-12d3-a456-426614174000",
            }
        )
        self.assertFalse(serializer.is_valid())
        self.assertIn("project_uuid", serializer.errors)
<<<<<<< HEAD
        self.assertEqual(serializer.errors["project_uuid"][0].code, "project_not_found")


class TestConversationsTimeseriesDataSerializer(TestCase):
    def test_validate_data_for_day_unit(self):
        timeseries_metrics = ConversationsTimeseriesMetrics(
            unit=ConversationsTimeseriesUnit.DAY,
            total=[
                ConversationsTimeseriesData(label="2021-01-01", value=100),
                ConversationsTimeseriesData(label="2021-01-02", value=200),
            ],
            by_human=[
                ConversationsTimeseriesData(label="2021-01-01", value=100),
                ConversationsTimeseriesData(label="2021-01-02", value=200),
            ],
        )

        serializer = ConversationsTimeseriesMetricsSerializer(timeseries_metrics)

        self.assertEqual(serializer.data["unit"], ConversationsTimeseriesUnit.DAY)
        self.assertEqual(
            serializer.data["total"],
            [
                {"label": "2021-01-01", "value": 100},
                {"label": "2021-01-02", "value": 200},
            ],
        )
        self.assertEqual(
            serializer.data["by_human"],
            [
                {"label": "2021-01-01", "value": 100},
                {"label": "2021-01-02", "value": 200},
            ],
        )

    def test_validate_data_for_hour_unit(self):
        timeseries_metrics = ConversationsTimeseriesMetrics(
            unit=ConversationsTimeseriesUnit.HOUR,
            total=[
                ConversationsTimeseriesData(label="10h", value=100),
                ConversationsTimeseriesData(label="11h", value=200),
            ],
            by_human=[
                ConversationsTimeseriesData(label="10h", value=100),
                ConversationsTimeseriesData(label="11h", value=200),
            ],
        )

        serializer = ConversationsTimeseriesMetricsSerializer(timeseries_metrics)

        self.assertEqual(serializer.data["unit"], ConversationsTimeseriesUnit.HOUR)
        self.assertEqual(
            serializer.data["total"],
            [
                {"label": "10h", "value": 100},
                {"label": "11h", "value": 200},
            ],
        )
        self.assertEqual(
            serializer.data["by_human"],
            [
                {"label": "10h", "value": 100},
                {"label": "11h", "value": 200},
            ],
        )

    def test_validate_data_for_month_unit(self):
        timeseries_metrics = ConversationsTimeseriesMetrics(
            unit=ConversationsTimeseriesUnit.MONTH,
            total=[
                ConversationsTimeseriesData(label="2021-01-01", value=100),
                ConversationsTimeseriesData(label="2021-02-01", value=200),
            ],
            by_human=[
                ConversationsTimeseriesData(label="2021-01-01", value=100),
                ConversationsTimeseriesData(label="2021-02-01", value=200),
            ],
        )

        serializer = ConversationsTimeseriesMetricsSerializer(timeseries_metrics)

        self.assertEqual(serializer.data["unit"], ConversationsTimeseriesUnit.MONTH)
        self.assertEqual(
            serializer.data["total"],
            [
                {"label": "2021-01-01", "value": 100},
                {"label": "2021-02-01", "value": 200},
            ],
        )
        self.assertEqual(
            serializer.data["by_human"],
            [
                {"label": "2021-01-01", "value": 100},
                {"label": "2021-02-01", "value": 200},
            ],
        )


class TestConversationsTimeseriesMetricsQueryParamsSerializer(TestCase):
    def setUp(self):
        self.project = Project.objects.create(
            name="Test Project",
        )

    def test_serializer(self):
        serializer = ConversationsTimeseriesMetricsQueryParamsSerializer(
            data={
                "start_date": "2021-01-01",
                "end_date": "2021-01-02",
                "project_uuid": self.project.uuid,
                "unit": ConversationsTimeseriesUnit.DAY,
            }
        )

        self.assertTrue(serializer.is_valid())
        self.assertEqual(
            serializer.validated_data["unit"], ConversationsTimeseriesUnit.DAY
        )
        self.assertEqual(serializer.validated_data["project"], self.project)
        self.assertEqual(str(serializer.validated_data["start_date"]), "2021-01-01")
        self.assertEqual(str(serializer.validated_data["end_date"]), "2021-01-02")

    def test_serializer_invalid_start_date(self):
        serializer = ConversationsTimeseriesMetricsQueryParamsSerializer(
            data={
                "start_date": "2021-01-02",
                "end_date": "2021-01-01",
                "project_uuid": self.project.uuid,
                "unit": ConversationsTimeseriesUnit.DAY,
            }
        )
        self.assertFalse(serializer.is_valid())
        self.assertIn("start_date", serializer.errors)
        self.assertEqual(
            serializer.errors["start_date"][0].code, "start_date_after_end_date"
        )

    def test_serializer_invalid_project_uuid(self):
        serializer = ConversationsTimeseriesMetricsQueryParamsSerializer(
            data={
                "start_date": "2021-01-01",
                "end_date": "2021-01-02",
                "project_uuid": "123e4567-e89b-12d3-a456-426614174000",
                "unit": ConversationsTimeseriesUnit.DAY,
            }
        )
        self.assertFalse(serializer.is_valid())
        self.assertIn("project_uuid", serializer.errors)
        self.assertEqual(serializer.errors["project_uuid"][0].code, "project_not_found")

    def test_serializer_invalid_unit(self):
        serializer = ConversationsTimeseriesMetricsQueryParamsSerializer(
            data={
                "start_date": "2021-01-01",
                "end_date": "2021-01-02",
                "project_uuid": self.project.uuid,
                "unit": "CENTURY",
            }
        )

        self.assertFalse(serializer.is_valid())
        self.assertIn("unit", serializer.errors)
        self.assertEqual(serializer.errors["unit"][0].code, "invalid_choice")


class TestSubjectMetricDataSerializer(TestCase):
    def test_serializer(self):
        subject_1 = SubjectMetricData(
            name="Test Subject 1",
            percentage=0.5,
        )
        subject_2 = SubjectMetricData(
            name="Test Subject 2",
            percentage=0.5,
        )

        metrics = SubjectsMetrics(
            has_more=False,
            subjects=[subject_1, subject_2],
        )

        serializer = SubjectsMetricsSerializer(metrics)
        data = serializer.data

        self.assertEqual(data["has_more"], metrics.has_more)
        self.assertEqual(
            data["subjects"][0],
            {"name": subject_1.name, "percentage": subject_1.percentage},
        )
        self.assertEqual(
            data["subjects"][1],
            {"name": subject_2.name, "percentage": subject_2.percentage},
        )

    def test_serializer_without_subjects(self):
        metrics = SubjectsMetrics(
            has_more=True,
            subjects=[],
        )

        serializer = SubjectsMetricsSerializer(metrics)
        data = serializer.data

        self.assertEqual(data["has_more"], metrics.has_more)
        self.assertEqual(data["subjects"], [])


class TestConversationsSubjectsMetricsQueryParamsSerializer(TestCase):
    def setUp(self):
        self.project = Project.objects.create(
            name="Test Project",
        )

    def test_serializer(self):
        serializer = ConversationsSubjectsMetricsQueryParamsSerializer(
            data={
                "start_date": "2021-01-01",
                "end_date": "2021-01-02",
                "project_uuid": self.project.uuid,
                "type": ConversationsSubjectsType.GENERAL,
                "limit": 10,
            }
        )
        self.assertTrue(serializer.is_valid())
        self.assertEqual(str(serializer.validated_data["start_date"]), "2021-01-01")
        self.assertEqual(str(serializer.validated_data["end_date"]), "2021-01-02")
        self.assertEqual(serializer.validated_data["project"], self.project)
        self.assertEqual(
            str(serializer.validated_data["project_uuid"]), str(self.project.uuid)
        )
        self.assertEqual(
            serializer.validated_data["type"], ConversationsSubjectsType.GENERAL
        )

    def test_serializer_invalid_start_date(self):
        serializer = ConversationsSubjectsMetricsQueryParamsSerializer(
            data={
                "start_date": "2021-01-02",
                "end_date": "2021-01-01",
                "project_uuid": self.project.uuid,
                "type": ConversationsSubjectsType.GENERAL,
            }
        )
        self.assertFalse(serializer.is_valid())
        self.assertIn("start_date", serializer.errors)
        self.assertEqual(
            serializer.errors["start_date"][0].code, "start_date_after_end_date"
        )

    def test_serializer_invalid_project_uuid(self):
        serializer = ConversationsSubjectsMetricsQueryParamsSerializer(
            data={
                "start_date": "2021-01-01",
                "end_date": "2021-01-02",
                "project_uuid": "123e4567-e89b-12d3-a456-426614174000",
                "type": ConversationsSubjectsType.GENERAL,
            }
        )
        self.assertFalse(serializer.is_valid())
        self.assertIn("project_uuid", serializer.errors)
        self.assertEqual(serializer.errors["project_uuid"][0].code, "project_not_found")

    def test_serializer_invalid_type(self):
        serializer = ConversationsSubjectsMetricsQueryParamsSerializer(
            data={
                "start_date": "2021-01-01",
                "end_date": "2021-01-02",
                "project_uuid": self.project.uuid,
                "type": "invalid",
                "limit": 10,
            }
        )
        self.assertFalse(serializer.is_valid())
        self.assertIn("type", serializer.errors)
        self.assertEqual(serializer.errors["type"][0].code, "invalid_choice")

    def test_serializer_invalid_limit(self):
        serializer = ConversationsSubjectsMetricsQueryParamsSerializer(
            data={
                "start_date": "2021-01-01",
                "end_date": "2021-01-02",
                "project_uuid": self.project.uuid,
                "type": ConversationsSubjectsType.GENERAL,
                "limit": "invalid",
            }
        )
        self.assertFalse(serializer.is_valid())
        self.assertIn("limit", serializer.errors)
        self.assertEqual(serializer.errors["limit"][0].code, "invalid")


class TestRoomsByQueueMetricQueryParamsSerializer(TestCase):
    def setUp(self):
        self.project = Project.objects.create(
            name="Test Project",
        )

    def test_serializer(self):
        serializer = RoomsByQueueMetricQueryParamsSerializer(
            data={
                "start_date": "2021-01-01",
                "end_date": "2021-01-02",
                "project_uuid": self.project.uuid,
            }
        )
        self.assertTrue(serializer.is_valid())
        self.assertEqual(str(serializer.validated_data["start_date"]), "2021-01-01")
        self.assertEqual(str(serializer.validated_data["end_date"]), "2021-01-02")
        self.assertEqual(
            str(serializer.validated_data["project_uuid"]), str(self.project.uuid)
        )

    def test_serializer_invalid_start_date(self):
        serializer = RoomsByQueueMetricQueryParamsSerializer(
            data={
                "start_date": "2021-01-02",
                "end_date": "2021-01-01",
                "project_uuid": self.project.uuid,
            }
        )
        self.assertFalse(serializer.is_valid())
        self.assertIn("start_date", serializer.errors)
        self.assertEqual(
            serializer.errors["start_date"][0].code, "start_date_after_end_date"
        )

    def test_serializer_invalid_project_uuid(self):
        serializer = RoomsByQueueMetricQueryParamsSerializer(
            data={
                "start_date": "2021-01-01",
                "end_date": "2021-01-02",
                "project_uuid": "123e4567-e89b-12d3-a456-426614174000",
            }
        )
        self.assertFalse(serializer.is_valid())
        self.assertIn("project_uuid", serializer.errors)
        self.assertEqual(serializer.errors["project_uuid"][0].code, "project_not_found")


class TestNPSQueryParamsSerializer(TestCase):
    def setUp(self):
        self.project = Project.objects.create(
            name="Test Project",
        )

    def test_serializer(self):
        serializer = NPSQueryParamsSerializer(
            data={
                "start_date": "2021-01-01",
                "end_date": "2021-01-02",
                "project_uuid": self.project.uuid,
                "type": NPSType.AI,
            }
        )
        self.assertTrue(serializer.is_valid())
        self.assertIn("project", serializer.validated_data)
        self.assertEqual(
            str(serializer.validated_data["project_uuid"]), str(self.project.uuid)
        )
        self.assertEqual(serializer.validated_data["project"], self.project)
        self.assertEqual(serializer.validated_data["type"], NPSType.AI)

    def test_serializer_invalid_project_uuid(self):
        serializer = NPSQueryParamsSerializer(
            data={
                "start_date": "2021-01-01",
                "end_date": "2021-01-02",
                "project_uuid": "123e4567-e89b-12d3-a456-426614174000",
                "type": NPSType.HUMAN,
            }
        )

        self.assertFalse(serializer.is_valid())
        self.assertIn("project_uuid", serializer.errors)
        self.assertEqual(serializer.errors["project_uuid"][0].code, "project_not_found")

    def test_serializer_invalid_start_date(self):
        serializer = NPSQueryParamsSerializer(
            data={
                "start_date": "2021-01-02",
                "end_date": "2021-01-01",
                "project_uuid": self.project.uuid,
                "type": NPSType.HUMAN,
            }
        )

        self.assertFalse(serializer.is_valid())
        self.assertIn("start_date", serializer.errors)
        self.assertEqual(
            serializer.errors["start_date"][0].code, "start_date_after_end_date"
        )


class TestNPSSerializer(TestCase):
    def test_serializer(self):
        serializer = NPSSerializer(
            data={
                "score": 5,
                "total_responses": 10,
                "promoters": 5,
                "detractors": 3,
                "passives": 2,
            }
        )
        self.assertTrue(serializer.is_valid())
        self.assertEqual(serializer.validated_data["score"], 5)
        self.assertEqual(serializer.validated_data["total_responses"], 10)
        self.assertEqual(serializer.validated_data["promoters"], 5)
        self.assertEqual(serializer.validated_data["detractors"], 3)
        self.assertEqual(serializer.validated_data["passives"], 2)


class TestTopicsDistributionMetricsQueryParamsSerializer(TestCase):
    def setUp(self):
        self.project = Project.objects.create(
            name="Test Project",
        )

    def test_serializer(self):
        serializer = TopicsDistributionMetricsQueryParamsSerializer(
            data={
                "start_date": "2021-01-01",
                "end_date": "2021-01-02",
                "project_uuid": self.project.uuid,
                "type": ConversationType.AI,
            }
        )
        self.assertTrue(serializer.is_valid())
        self.assertIn("project", serializer.validated_data)
        self.assertEqual(
            str(serializer.validated_data["project_uuid"]), str(self.project.uuid)
        )
        self.assertEqual(serializer.validated_data["project"], self.project)
        self.assertEqual(str(serializer.validated_data["start_date"]), "2021-01-01")
        self.assertEqual(str(serializer.validated_data["end_date"]), "2021-01-02")

    def test_serializer_invalid_start_date(self):
        serializer = TopicsDistributionMetricsQueryParamsSerializer(
            data={
                "start_date": "2021-01-02",
                "end_date": "2021-01-01",
                "project_uuid": self.project.uuid,
                "type": ConversationType.AI,
            }
        )
        self.assertFalse(serializer.is_valid())
        self.assertIn("start_date", serializer.errors)
        self.assertEqual(
            serializer.errors["start_date"][0].code, "start_date_after_end_date"
        )

    def test_serializer_invalid_project_uuid(self):
        serializer = TopicsDistributionMetricsQueryParamsSerializer(
            data={
                "start_date": "2021-01-01",
                "end_date": "2021-01-02",
                "project_uuid": "123e4567-e89b-12d3-a456-426614174000",
                "type": ConversationType.AI,
            }
        )
        self.assertFalse(serializer.is_valid())
        self.assertIn("project_uuid", serializer.errors)
        self.assertEqual(serializer.errors["project_uuid"][0].code, "project_not_found")


class TestSubtopicSerializer(TestCase):
    def test_serializer(self):
        subtopic = SubtopicMetrics(
            uuid=uuid.uuid4(),
            name="Test Subtopic",
            percentage=100,
            quantity=1,
        )
        serializer = SubtopicSerializer(subtopic)
        self.assertEqual(serializer.data["name"], "Test Subtopic")
        self.assertEqual(serializer.data["quantity"], 1)
        self.assertEqual(serializer.data["percentage"], 100)


class TestTopicSerializer(TestCase):
    def test_serializer(self):
        topic = TopicMetrics(
            uuid=uuid.uuid4(),
            name="Test Topic",
            quantity=1,
            percentage=100,
            subtopics=[
                SubtopicMetrics(
                    uuid=uuid.uuid4(),
                    name="Test Subtopic",
                    quantity=1,
                    percentage=100,
                )
            ],
        )
        serializer = TopicSerializer(topic)
        self.assertEqual(serializer.data["uuid"], str(topic.uuid))
        self.assertEqual(serializer.data["name"], "Test Topic")
        self.assertEqual(serializer.data["quantity"], 1)
        self.assertEqual(serializer.data["percentage"], 100)
        self.assertEqual(
            [
                {
                    "uuid": str(subtopic.uuid),
                    "name": subtopic.name,
                    "quantity": subtopic.quantity,
                    "percentage": subtopic.percentage,
                }
                for subtopic in topic.subtopics
            ],
            serializer.data["subtopics"],
        )


class TestTopicsDistributionMetricsSerializer(TestCase):
    def test_serializer(self):
        topics = [
            TopicMetrics(
                uuid=uuid.uuid4(),
                name="Test Topic",
                quantity=1,
                percentage=100,
                subtopics=[
                    SubtopicMetrics(
                        uuid=uuid.uuid4(),
                        name="Test Subtopic",
                        quantity=1,
                        percentage=100,
                    )
                ],
            )
        ]
        topics_distribution_metrics = TopicsDistributionMetrics(topics=topics)
        serializer = TopicsDistributionMetricsSerializer(topics_distribution_metrics)
        for topic_data, topic in zip(serializer.data["topics"], topics):
            self.assertEqual(topic_data["uuid"], str(topic.uuid))
            self.assertEqual(topic_data["name"], topic.name)
            self.assertEqual(topic_data["quantity"], topic.quantity)
            self.assertEqual(topic_data["percentage"], topic.percentage)
            for subtopic_data, subtopic in zip(
                topic_data["subtopics"], topic.subtopics
            ):
                self.assertEqual(subtopic_data["uuid"], str(subtopic.uuid))
                self.assertEqual(subtopic_data["name"], subtopic.name)
                self.assertEqual(subtopic_data["quantity"], subtopic.quantity)
                self.assertEqual(subtopic_data["percentage"], subtopic.percentage)
=======
        self.assertEqual(serializer.errors["project_uuid"][0].code, "project_not_found")
>>>>>>> 2ca04afe
<|MERGE_RESOLUTION|>--- conflicted
+++ resolved
@@ -5,7 +5,6 @@
 from insights.metrics.conversations.dataclass import (
     ConversationsTotalsMetric,
     ConversationsTotalsMetrics,
-<<<<<<< HEAD
     ConversationsTimeseriesData,
     ConversationsTimeseriesMetrics,
     SubjectMetricData,
@@ -19,14 +18,11 @@
     ConversationsSubjectsType,
     ConversationsTimeseriesUnit,
     NPSType,
-=======
->>>>>>> 2ca04afe
 )
 from insights.metrics.conversations.serializers import (
     ConversationBaseQueryParamsSerializer,
     ConversationTotalsMetricsQueryParamsSerializer,
     ConversationTotalsMetricsSerializer,
-<<<<<<< HEAD
     ConversationsSubjectsMetricsQueryParamsSerializer,
     ConversationsTimeseriesMetricsQueryParamsSerializer,
     ConversationsTimeseriesMetricsSerializer,
@@ -38,8 +34,6 @@
     TopicSerializer,
     TopicsDistributionMetricsQueryParamsSerializer,
     TopicsDistributionMetricsSerializer,
-=======
->>>>>>> 2ca04afe
 )
 from insights.projects.models import Project
 
@@ -101,10 +95,7 @@
             resolved=ConversationsTotalsMetric(value=100, percentage=100),
             unresolved=ConversationsTotalsMetric(value=50, percentage=50),
             abandoned=ConversationsTotalsMetric(value=0, percentage=0),
-<<<<<<< HEAD
-=======
             transferred_to_human=ConversationsTotalsMetric(value=0, percentage=0),
->>>>>>> 2ca04afe
         )
         serializer = ConversationTotalsMetricsSerializer(totals)
         data = serializer.data
@@ -169,7 +160,6 @@
         )
         self.assertFalse(serializer.is_valid())
         self.assertIn("project_uuid", serializer.errors)
-<<<<<<< HEAD
         self.assertEqual(serializer.errors["project_uuid"][0].code, "project_not_found")
 
 
@@ -715,7 +705,4 @@
                 self.assertEqual(subtopic_data["uuid"], str(subtopic.uuid))
                 self.assertEqual(subtopic_data["name"], subtopic.name)
                 self.assertEqual(subtopic_data["quantity"], subtopic.quantity)
-                self.assertEqual(subtopic_data["percentage"], subtopic.percentage)
-=======
-        self.assertEqual(serializer.errors["project_uuid"][0].code, "project_not_found")
->>>>>>> 2ca04afe
+                self.assertEqual(subtopic_data["percentage"], subtopic.percentage)