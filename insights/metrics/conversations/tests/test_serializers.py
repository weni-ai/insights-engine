--- conflicted
+++ resolved
@@ -1,9 +1,6 @@
-<<<<<<< HEAD
 import uuid
 
-=======
 from datetime import datetime, time
->>>>>>> 6460b0b0
 from django.test import TestCase
 
 from insights.metrics.conversations.dataclass import (
@@ -151,8 +148,12 @@
             str(serializer.validated_data["project_uuid"]), str(self.project.uuid)
         )
         self.assertEqual(serializer.validated_data["project"], self.project)
-        self.assertEqual(str(serializer.validated_data["start_date"]), "2021-01-01")
-        self.assertEqual(str(serializer.validated_data["end_date"]), "2021-01-02")
+        self.assertEqual(
+            str(serializer.validated_data["start_date"]), "2021-01-01 00:00:00+00:00"
+        )
+        self.assertEqual(
+            str(serializer.validated_data["end_date"]), "2021-01-02 23:59:59+00:00"
+        )
 
     def test_serializer_invalid_start_date(self):
         serializer = TopicsDistributionMetricsQueryParamsSerializer(
