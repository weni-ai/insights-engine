import uuid

from datetime import datetime, time
from django.test import TestCase

from insights.metrics.conversations.dataclass import (
    ConversationsTotalsMetric,
    ConversationsTotalsMetrics,
<<<<<<< HEAD
    ConversationsTimeseriesData,
    ConversationsTimeseriesMetrics,
    SubjectMetricData,
    SubjectsMetrics,
    SubtopicMetrics,
    TopicMetrics,
    TopicsDistributionMetrics,
)
from insights.metrics.conversations.enums import (
    ConversationType,
    ConversationsSubjectsType,
    ConversationsTimeseriesUnit,
    NPSType,
=======
    SubtopicMetrics,
    TopicMetrics,
    TopicsDistributionMetrics,
>>>>>>> b87a0211
)
from insights.metrics.conversations.enums import ConversationType
from insights.projects.models import Project
from insights.metrics.conversations.serializers import (
    ConversationBaseQueryParamsSerializer,
    ConversationTotalsMetricsQueryParamsSerializer,
    ConversationTotalsMetricsSerializer,
<<<<<<< HEAD
    ConversationsSubjectsMetricsQueryParamsSerializer,
    ConversationsTimeseriesMetricsQueryParamsSerializer,
    ConversationsTimeseriesMetricsSerializer,
    NPSQueryParamsSerializer,
    NPSSerializer,
    RoomsByQueueMetricQueryParamsSerializer,
    SubjectsMetricsSerializer,
=======
>>>>>>> b87a0211
    SubtopicSerializer,
    TopicSerializer,
    TopicsDistributionMetricsQueryParamsSerializer,
    TopicsDistributionMetricsSerializer,
)


class TestConversationBaseQueryParamsSerializer(TestCase):
    def setUp(self):
        self.project = Project.objects.create(
            name="Test Project",
        )

    def test_serializer(self):
        serializer = ConversationBaseQueryParamsSerializer(
            data={
                "start_date": "2021-01-01",
                "end_date": "2021-01-02",
                "project_uuid": self.project.uuid,
            }
        )
        self.assertTrue(serializer.is_valid())
        self.assertIn("project", serializer.validated_data)
        self.assertEqual(
            str(serializer.validated_data["project_uuid"]), str(self.project.uuid)
        )
        self.assertEqual(serializer.validated_data["project"], self.project)

        # Test that start_date is converted to datetime at midnight
        start_date = serializer.validated_data["start_date"]
        self.assertIsInstance(start_date, datetime)
        self.assertIsNotNone(start_date.tzinfo)  # Should be timezone-aware
        self.assertEqual(start_date.time(), time.min)  # Should be 00:00:00
        self.assertEqual(start_date.date().isoformat(), "2021-01-01")

        # Test that end_date is converted to datetime at 23:59:59
        end_date = serializer.validated_data["end_date"]
        self.assertIsInstance(end_date, datetime)
        self.assertIsNotNone(end_date.tzinfo)  # Should be timezone-aware
        self.assertEqual(end_date.time(), time(23, 59, 59))  # Should be 23:59:59
        self.assertEqual(end_date.date().isoformat(), "2021-01-02")

    def test_serializer_with_timezone(self):
        # Create a project with a specific timezone
        project_with_tz = Project.objects.create(
            name="Test Project with TZ", timezone="America/New_York"
        )

        serializer = ConversationBaseQueryParamsSerializer(
            data={
                "start_date": "2021-01-01",
                "end_date": "2021-01-02",
                "project_uuid": project_with_tz.uuid,
            }
        )
        self.assertTrue(serializer.is_valid())

        start_date = serializer.validated_data["start_date"]
        end_date = serializer.validated_data["end_date"]

        # Check that timezone is correctly applied
        self.assertEqual(str(start_date.tzinfo), "America/New_York")
        self.assertEqual(str(end_date.tzinfo), "America/New_York")

        # Check times are correct
        self.assertEqual(start_date.time(), time.min)
        self.assertEqual(end_date.time(), time(23, 59, 59))

    def test_serializer_without_timezone(self):
        # Create a project without timezone (should default to UTC)
        project_no_tz = Project.objects.create(name="Test Project No TZ", timezone="")

        serializer = ConversationBaseQueryParamsSerializer(
            data={
                "start_date": "2021-01-01",
                "end_date": "2021-01-02",
                "project_uuid": project_no_tz.uuid,
            }
        )
        self.assertTrue(serializer.is_valid())

        start_date = serializer.validated_data["start_date"]
        end_date = serializer.validated_data["end_date"]

        # Check that UTC timezone is applied when no timezone is set
        self.assertEqual(str(start_date.tzinfo), "UTC")
        self.assertEqual(str(end_date.tzinfo), "UTC")

    def test_serializer_invalid_start_date(self):
        serializer = ConversationBaseQueryParamsSerializer(
            data={
                "start_date": "2021-01-02",
                "end_date": "2021-01-01",
                "project_uuid": self.project.uuid,
            }
        )
        self.assertFalse(serializer.is_valid())
        self.assertIn("start_date", serializer.errors)
        self.assertEqual(
            serializer.errors["start_date"][0].code, "start_date_after_end_date"
        )

    def test_serializer_invalid_project_uuid(self):
        serializer = ConversationBaseQueryParamsSerializer(
            data={
                "start_date": "2021-01-01",
                "end_date": "2021-01-02",
                "project_uuid": "123e4567-e89b-12d3-a456-426614174000",
            }
        )
        self.assertFalse(serializer.is_valid())
        self.assertIn("project_uuid", serializer.errors)
        self.assertEqual(serializer.errors["project_uuid"][0].code, "project_not_found")


class TestTopicsDistributionMetricsQueryParamsSerializer(TestCase):
    def setUp(self):
        self.project = Project.objects.create(
            name="Test Project",
        )

    def test_serializer(self):
        serializer = TopicsDistributionMetricsQueryParamsSerializer(
            data={
                "start_date": "2021-01-01",
                "end_date": "2021-01-02",
                "project_uuid": self.project.uuid,
                "type": ConversationType.AI,
            }
        )
        self.assertTrue(serializer.is_valid())
        self.assertIn("project", serializer.validated_data)
        self.assertEqual(
            str(serializer.validated_data["project_uuid"]), str(self.project.uuid)
        )
        self.assertEqual(serializer.validated_data["project"], self.project)
        self.assertEqual(
            str(serializer.validated_data["start_date"]), "2021-01-01 00:00:00+00:00"
        )
        self.assertEqual(
            str(serializer.validated_data["end_date"]), "2021-01-02 23:59:59+00:00"
        )

    def test_serializer_invalid_start_date(self):
        serializer = TopicsDistributionMetricsQueryParamsSerializer(
            data={
                "start_date": "2021-01-02",
                "end_date": "2021-01-01",
                "project_uuid": self.project.uuid,
                "type": ConversationType.AI,
            }
        )
        self.assertFalse(serializer.is_valid())
        self.assertIn("start_date", serializer.errors)
        self.assertEqual(
            serializer.errors["start_date"][0].code, "start_date_after_end_date"
        )

    def test_serializer_invalid_project_uuid(self):
        serializer = TopicsDistributionMetricsQueryParamsSerializer(
            data={
                "start_date": "2021-01-01",
                "end_date": "2021-01-02",
                "project_uuid": "123e4567-e89b-12d3-a456-426614174000",
                "type": ConversationType.AI,
            }
        )
        self.assertFalse(serializer.is_valid())
        self.assertIn("project_uuid", serializer.errors)
        self.assertEqual(serializer.errors["project_uuid"][0].code, "project_not_found")


class TestSubtopicSerializer(TestCase):
    def test_serializer(self):
        subtopic = SubtopicMetrics(
            uuid=uuid.uuid4(),
            name="Test Subtopic",
            percentage=100,
            quantity=1,
        )
        serializer = SubtopicSerializer(subtopic)
        self.assertEqual(serializer.data["name"], "Test Subtopic")
        self.assertEqual(serializer.data["quantity"], 1)
        self.assertEqual(serializer.data["percentage"], 100)


class TestTopicSerializer(TestCase):
    def test_serializer(self):
        topic = TopicMetrics(
            uuid=uuid.uuid4(),
            name="Test Topic",
            quantity=1,
            percentage=100,
            subtopics=[
                SubtopicMetrics(
                    uuid=uuid.uuid4(),
                    name="Test Subtopic",
                    quantity=1,
                    percentage=100,
                )
            ],
        )
        serializer = TopicSerializer(topic)
        self.assertEqual(serializer.data["uuid"], str(topic.uuid))
        self.assertEqual(serializer.data["name"], "Test Topic")
        self.assertEqual(serializer.data["quantity"], 1)
        self.assertEqual(serializer.data["percentage"], 100)
        self.assertEqual(
            [
                {
                    "uuid": str(subtopic.uuid),
                    "name": subtopic.name,
                    "quantity": subtopic.quantity,
                    "percentage": subtopic.percentage,
                }
                for subtopic in topic.subtopics
            ],
            serializer.data["subtopics"],
        )


class TestTopicsDistributionMetricsSerializer(TestCase):
    def test_serializer(self):
        topics = [
            TopicMetrics(
                uuid=uuid.uuid4(),
                name="Test Topic",
                quantity=1,
                percentage=100,
                subtopics=[
                    SubtopicMetrics(
                        uuid=uuid.uuid4(),
                        name="Test Subtopic",
                        quantity=1,
                        percentage=100,
                    )
                ],
            )
        ]
        topics_distribution_metrics = TopicsDistributionMetrics(topics=topics)
        serializer = TopicsDistributionMetricsSerializer(topics_distribution_metrics)
        for topic_data, topic in zip(serializer.data["topics"], topics):
            self.assertEqual(topic_data["uuid"], str(topic.uuid))
            self.assertEqual(topic_data["name"], topic.name)
            self.assertEqual(topic_data["quantity"], topic.quantity)
            self.assertEqual(topic_data["percentage"], topic.percentage)
            for subtopic_data, subtopic in zip(
                topic_data["subtopics"], topic.subtopics
            ):
                self.assertEqual(subtopic_data["uuid"], str(subtopic.uuid))
                self.assertEqual(subtopic_data["name"], subtopic.name)
                self.assertEqual(subtopic_data["quantity"], subtopic.quantity)
                self.assertEqual(subtopic_data["percentage"], subtopic.percentage)


class TestConversationTotalsMetricsSerializer(TestCase):
    def test_serializer(self):
        totals = ConversationsTotalsMetrics(
            total_conversations=ConversationsTotalsMetric(value=150, percentage=150),
            resolved=ConversationsTotalsMetric(value=100, percentage=100),
            unresolved=ConversationsTotalsMetric(value=50, percentage=50),
            abandoned=ConversationsTotalsMetric(value=0, percentage=0),
            transferred_to_human=ConversationsTotalsMetric(value=0, percentage=0),
        )
        serializer = ConversationTotalsMetricsSerializer(totals)
        data = serializer.data

        self.assertEqual(
            data["total_conversations"]["value"], totals.total_conversations.value
        )
        self.assertEqual(
            data["total_conversations"]["percentage"],
            totals.total_conversations.percentage,
        )
        self.assertEqual(data["resolved"]["value"], totals.resolved.value)
        self.assertEqual(data["resolved"]["percentage"], totals.resolved.percentage)
        self.assertEqual(data["unresolved"]["value"], totals.unresolved.value)
        self.assertEqual(data["unresolved"]["percentage"], totals.unresolved.percentage)


class TestConversationTotalsMetricsQueryParamsSerializer(TestCase):
    def setUp(self):
        self.project = Project.objects.create(
            name="Test Project",
        )

    def test_serializer(self):
        serializer = ConversationTotalsMetricsQueryParamsSerializer(
            data={
                "start_date": "2021-01-01",
                "end_date": "2021-01-02",
                "project_uuid": self.project.uuid,
            }
        )
        self.assertTrue(serializer.is_valid())
        self.assertIn("project", serializer.validated_data)
        self.assertEqual(
            str(serializer.validated_data["project_uuid"]), str(self.project.uuid)
        )
        self.assertEqual(serializer.validated_data["project"], self.project)
        self.assertEqual(
            str(serializer.validated_data["start_date"]), "2021-01-01 00:00:00+00:00"
        )
        self.assertEqual(
            str(serializer.validated_data["end_date"]), "2021-01-02 23:59:59+00:00"
        )

    def test_serializer_invalid_start_date(self):
        serializer = ConversationTotalsMetricsQueryParamsSerializer(
            data={
                "start_date": "2021-01-02",
                "end_date": "2021-01-01",
                "project_uuid": self.project.uuid,
            }
        )
        self.assertFalse(serializer.is_valid())
        self.assertIn("start_date", serializer.errors)
        self.assertEqual(
            serializer.errors["start_date"][0].code, "start_date_after_end_date"
        )

    def test_serializer_invalid_project_uuid(self):
        serializer = ConversationTotalsMetricsQueryParamsSerializer(
            data={
                "start_date": "2021-01-01",
                "end_date": "2021-01-02",
                "project_uuid": "123e4567-e89b-12d3-a456-426614174000",
            }
        )
        self.assertFalse(serializer.is_valid())
        self.assertIn("project_uuid", serializer.errors)
        self.assertEqual(serializer.errors["project_uuid"][0].code, "project_not_found")


class TestConversationsTimeseriesDataSerializer(TestCase):
    def test_validate_data_for_day_unit(self):
        timeseries_metrics = ConversationsTimeseriesMetrics(
            unit=ConversationsTimeseriesUnit.DAY,
            total=[
                ConversationsTimeseriesData(label="2021-01-01", value=100),
                ConversationsTimeseriesData(label="2021-01-02", value=200),
            ],
            by_human=[
                ConversationsTimeseriesData(label="2021-01-01", value=100),
                ConversationsTimeseriesData(label="2021-01-02", value=200),
            ],
        )

        serializer = ConversationsTimeseriesMetricsSerializer(timeseries_metrics)

        self.assertEqual(serializer.data["unit"], ConversationsTimeseriesUnit.DAY)
        self.assertEqual(
            serializer.data["total"],
            [
                {"label": "2021-01-01", "value": 100},
                {"label": "2021-01-02", "value": 200},
            ],
        )
        self.assertEqual(
            serializer.data["by_human"],
            [
                {"label": "2021-01-01", "value": 100},
                {"label": "2021-01-02", "value": 200},
            ],
        )

    def test_validate_data_for_hour_unit(self):
        timeseries_metrics = ConversationsTimeseriesMetrics(
            unit=ConversationsTimeseriesUnit.HOUR,
            total=[
                ConversationsTimeseriesData(label="10h", value=100),
                ConversationsTimeseriesData(label="11h", value=200),
            ],
            by_human=[
                ConversationsTimeseriesData(label="10h", value=100),
                ConversationsTimeseriesData(label="11h", value=200),
            ],
        )

        serializer = ConversationsTimeseriesMetricsSerializer(timeseries_metrics)

        self.assertEqual(serializer.data["unit"], ConversationsTimeseriesUnit.HOUR)
        self.assertEqual(
            serializer.data["total"],
            [
                {"label": "10h", "value": 100},
                {"label": "11h", "value": 200},
            ],
        )
        self.assertEqual(
            serializer.data["by_human"],
            [
                {"label": "10h", "value": 100},
                {"label": "11h", "value": 200},
            ],
        )

    def test_validate_data_for_month_unit(self):
        timeseries_metrics = ConversationsTimeseriesMetrics(
            unit=ConversationsTimeseriesUnit.MONTH,
            total=[
                ConversationsTimeseriesData(label="2021-01-01", value=100),
                ConversationsTimeseriesData(label="2021-02-01", value=200),
            ],
            by_human=[
                ConversationsTimeseriesData(label="2021-01-01", value=100),
                ConversationsTimeseriesData(label="2021-02-01", value=200),
            ],
        )

        serializer = ConversationsTimeseriesMetricsSerializer(timeseries_metrics)

        self.assertEqual(serializer.data["unit"], ConversationsTimeseriesUnit.MONTH)
        self.assertEqual(
            serializer.data["total"],
            [
                {"label": "2021-01-01", "value": 100},
                {"label": "2021-02-01", "value": 200},
            ],
        )
        self.assertEqual(
            serializer.data["by_human"],
            [
                {"label": "2021-01-01", "value": 100},
                {"label": "2021-02-01", "value": 200},
            ],
        )


class TestConversationsTimeseriesMetricsQueryParamsSerializer(TestCase):
    def setUp(self):
        self.project = Project.objects.create(
            name="Test Project",
        )

    def test_serializer(self):
        serializer = ConversationsTimeseriesMetricsQueryParamsSerializer(
            data={
                "start_date": "2021-01-01",
                "end_date": "2021-01-02",
                "project_uuid": self.project.uuid,
                "unit": ConversationsTimeseriesUnit.DAY,
            }
        )

        self.assertTrue(serializer.is_valid())
        self.assertEqual(
            serializer.validated_data["unit"], ConversationsTimeseriesUnit.DAY
        )
        self.assertEqual(serializer.validated_data["project"], self.project)
        self.assertEqual(
            str(serializer.validated_data["start_date"]),
            "2021-01-01 00:00:00+00:00",
        )
        self.assertEqual(
            str(serializer.validated_data["end_date"]), "2021-01-02 23:59:59+00:00"
        )

    def test_serializer_invalid_start_date(self):
        serializer = ConversationsTimeseriesMetricsQueryParamsSerializer(
            data={
                "start_date": "2021-01-02",
                "end_date": "2021-01-01",
                "project_uuid": self.project.uuid,
                "unit": ConversationsTimeseriesUnit.DAY,
            }
        )
        self.assertFalse(serializer.is_valid())
        self.assertIn("start_date", serializer.errors)
        self.assertEqual(
            serializer.errors["start_date"][0].code, "start_date_after_end_date"
        )

    def test_serializer_invalid_project_uuid(self):
        serializer = ConversationsTimeseriesMetricsQueryParamsSerializer(
            data={
                "start_date": "2021-01-01",
                "end_date": "2021-01-02",
                "project_uuid": "123e4567-e89b-12d3-a456-426614174000",
                "unit": ConversationsTimeseriesUnit.DAY,
            }
        )
        self.assertFalse(serializer.is_valid())
        self.assertIn("project_uuid", serializer.errors)
        self.assertEqual(serializer.errors["project_uuid"][0].code, "project_not_found")

    def test_serializer_invalid_unit(self):
        serializer = ConversationsTimeseriesMetricsQueryParamsSerializer(
            data={
                "start_date": "2021-01-01",
                "end_date": "2021-01-02",
                "project_uuid": self.project.uuid,
                "unit": "CENTURY",
            }
        )

        self.assertFalse(serializer.is_valid())
        self.assertIn("unit", serializer.errors)
        self.assertEqual(serializer.errors["unit"][0].code, "invalid_choice")


class TestSubjectMetricDataSerializer(TestCase):
    def test_serializer(self):
        subject_1 = SubjectMetricData(
            name="Test Subject 1",
            percentage=0.5,
        )
        subject_2 = SubjectMetricData(
            name="Test Subject 2",
            percentage=0.5,
        )

        metrics = SubjectsMetrics(
            has_more=False,
            subjects=[subject_1, subject_2],
        )

        serializer = SubjectsMetricsSerializer(metrics)
        data = serializer.data

        self.assertEqual(data["has_more"], metrics.has_more)
        self.assertEqual(
            data["subjects"][0],
            {"name": subject_1.name, "percentage": subject_1.percentage},
        )
        self.assertEqual(
            data["subjects"][1],
            {"name": subject_2.name, "percentage": subject_2.percentage},
        )

    def test_serializer_without_subjects(self):
        metrics = SubjectsMetrics(
            has_more=True,
            subjects=[],
        )

        serializer = SubjectsMetricsSerializer(metrics)
        data = serializer.data

        self.assertEqual(data["has_more"], metrics.has_more)
        self.assertEqual(data["subjects"], [])


class TestConversationsSubjectsMetricsQueryParamsSerializer(TestCase):
    def setUp(self):
        self.project = Project.objects.create(
            name="Test Project",
        )

    def test_serializer(self):
        serializer = ConversationsSubjectsMetricsQueryParamsSerializer(
            data={
                "start_date": "2021-01-01",
                "end_date": "2021-01-02",
                "project_uuid": self.project.uuid,
                "type": ConversationsSubjectsType.GENERAL,
                "limit": 10,
            }
        )
        self.assertTrue(serializer.is_valid())
        self.assertEqual(
            str(serializer.validated_data["start_date"]),
            "2021-01-01 00:00:00+00:00",
        )
        self.assertEqual(
            str(serializer.validated_data["end_date"]), "2021-01-02 23:59:59+00:00"
        )
        self.assertEqual(serializer.validated_data["project"], self.project)
        self.assertEqual(
            str(serializer.validated_data["project_uuid"]), str(self.project.uuid)
        )
        self.assertEqual(
            serializer.validated_data["type"], ConversationsSubjectsType.GENERAL
        )

    def test_serializer_invalid_start_date(self):
        serializer = ConversationsSubjectsMetricsQueryParamsSerializer(
            data={
                "start_date": "2021-01-02",
                "end_date": "2021-01-01",
                "project_uuid": self.project.uuid,
                "type": ConversationsSubjectsType.GENERAL,
            }
        )
        self.assertFalse(serializer.is_valid())
        self.assertIn("start_date", serializer.errors)
        self.assertEqual(
            serializer.errors["start_date"][0].code, "start_date_after_end_date"
        )

    def test_serializer_invalid_project_uuid(self):
        serializer = ConversationsSubjectsMetricsQueryParamsSerializer(
            data={
                "start_date": "2021-01-01",
                "end_date": "2021-01-02",
                "project_uuid": "123e4567-e89b-12d3-a456-426614174000",
                "type": ConversationsSubjectsType.GENERAL,
            }
        )
        self.assertFalse(serializer.is_valid())
        self.assertIn("project_uuid", serializer.errors)
        self.assertEqual(serializer.errors["project_uuid"][0].code, "project_not_found")

    def test_serializer_invalid_type(self):
        serializer = ConversationsSubjectsMetricsQueryParamsSerializer(
            data={
                "start_date": "2021-01-01",
                "end_date": "2021-01-02",
                "project_uuid": self.project.uuid,
                "type": "invalid",
                "limit": 10,
            }
        )
        self.assertFalse(serializer.is_valid())
        self.assertIn("type", serializer.errors)
        self.assertEqual(serializer.errors["type"][0].code, "invalid_choice")

    def test_serializer_invalid_limit(self):
        serializer = ConversationsSubjectsMetricsQueryParamsSerializer(
            data={
                "start_date": "2021-01-01",
                "end_date": "2021-01-02",
                "project_uuid": self.project.uuid,
                "type": ConversationsSubjectsType.GENERAL,
                "limit": "invalid",
            }
        )
        self.assertFalse(serializer.is_valid())
        self.assertIn("limit", serializer.errors)
        self.assertEqual(serializer.errors["limit"][0].code, "invalid")


class TestRoomsByQueueMetricQueryParamsSerializer(TestCase):
    def setUp(self):
        self.project = Project.objects.create(
            name="Test Project",
        )

    def test_serializer(self):
        serializer = RoomsByQueueMetricQueryParamsSerializer(
            data={
                "start_date": "2021-01-01",
                "end_date": "2021-01-02",
                "project_uuid": self.project.uuid,
            }
        )
        self.assertTrue(serializer.is_valid())
        self.assertEqual(
            str(serializer.validated_data["start_date"]),
            "2021-01-01 00:00:00+00:00",
        )
        self.assertEqual(
            str(serializer.validated_data["end_date"]), "2021-01-02 23:59:59+00:00"
        )
        self.assertEqual(
            str(serializer.validated_data["project_uuid"]), str(self.project.uuid)
        )

    def test_serializer_invalid_start_date(self):
        serializer = RoomsByQueueMetricQueryParamsSerializer(
            data={
                "start_date": "2021-01-02",
                "end_date": "2021-01-01",
                "project_uuid": self.project.uuid,
            }
        )
        self.assertFalse(serializer.is_valid())
        self.assertIn("start_date", serializer.errors)
        self.assertEqual(
            serializer.errors["start_date"][0].code, "start_date_after_end_date"
        )

    def test_serializer_invalid_project_uuid(self):
        serializer = RoomsByQueueMetricQueryParamsSerializer(
            data={
                "start_date": "2021-01-01",
                "end_date": "2021-01-02",
                "project_uuid": "123e4567-e89b-12d3-a456-426614174000",
            }
        )
        self.assertFalse(serializer.is_valid())
        self.assertIn("project_uuid", serializer.errors)
        self.assertEqual(serializer.errors["project_uuid"][0].code, "project_not_found")


class TestNPSQueryParamsSerializer(TestCase):
    def setUp(self):
        self.project = Project.objects.create(
            name="Test Project",
        )

    def test_serializer(self):
        serializer = NPSQueryParamsSerializer(
            data={
                "start_date": "2021-01-01",
                "end_date": "2021-01-02",
                "project_uuid": self.project.uuid,
                "type": NPSType.AI,
            }
        )
        self.assertTrue(serializer.is_valid())
        self.assertIn("project", serializer.validated_data)
        self.assertEqual(
            str(serializer.validated_data["project_uuid"]), str(self.project.uuid)
        )
        self.assertEqual(serializer.validated_data["project"], self.project)
        self.assertEqual(serializer.validated_data["type"], NPSType.AI)

    def test_serializer_invalid_project_uuid(self):
        serializer = NPSQueryParamsSerializer(
            data={
                "start_date": "2021-01-01",
                "end_date": "2021-01-02",
                "project_uuid": "123e4567-e89b-12d3-a456-426614174000",
                "type": NPSType.HUMAN,
            }
        )

        self.assertFalse(serializer.is_valid())
        self.assertIn("project_uuid", serializer.errors)
        self.assertEqual(serializer.errors["project_uuid"][0].code, "project_not_found")

    def test_serializer_invalid_start_date(self):
        serializer = NPSQueryParamsSerializer(
            data={
                "start_date": "2021-01-02",
                "end_date": "2021-01-01",
                "project_uuid": self.project.uuid,
                "type": NPSType.HUMAN,
            }
        )

        self.assertFalse(serializer.is_valid())
        self.assertIn("start_date", serializer.errors)
        self.assertEqual(
            serializer.errors["start_date"][0].code, "start_date_after_end_date"
        )


class TestNPSSerializer(TestCase):
    def test_serializer(self):
        serializer = NPSSerializer(
            data={
                "score": 5,
                "total_responses": 10,
                "promoters": 5,
                "detractors": 3,
                "passives": 2,
            }
        )
        self.assertTrue(serializer.is_valid())
        self.assertEqual(serializer.validated_data["score"], 5)
        self.assertEqual(serializer.validated_data["total_responses"], 10)
        self.assertEqual(serializer.validated_data["promoters"], 5)
        self.assertEqual(serializer.validated_data["detractors"], 3)
        self.assertEqual(serializer.validated_data["passives"], 2)


class TestTopicsDistributionMetricsQueryParamsSerializer(TestCase):
    def setUp(self):
        self.project = Project.objects.create(
            name="Test Project",
        )

    def test_serializer(self):
        serializer = TopicsDistributionMetricsQueryParamsSerializer(
            data={
                "start_date": "2021-01-01",
                "end_date": "2021-01-02",
                "project_uuid": self.project.uuid,
                "type": ConversationType.AI,
            }
        )
        self.assertTrue(serializer.is_valid())
        self.assertIn("project", serializer.validated_data)
        self.assertEqual(
            str(serializer.validated_data["project_uuid"]), str(self.project.uuid)
        )
        self.assertEqual(serializer.validated_data["project"], self.project)
        self.assertEqual(
            str(serializer.validated_data["start_date"]), "2021-01-01 00:00:00+00:00"
        )
        self.assertEqual(
            str(serializer.validated_data["end_date"]), "2021-01-02 23:59:59+00:00"
        )

    def test_serializer_invalid_start_date(self):
        serializer = TopicsDistributionMetricsQueryParamsSerializer(
            data={
                "start_date": "2021-01-02",
                "end_date": "2021-01-01",
                "project_uuid": self.project.uuid,
                "type": ConversationType.AI,
            }
        )
        self.assertFalse(serializer.is_valid())
        self.assertIn("start_date", serializer.errors)
        self.assertEqual(
            serializer.errors["start_date"][0].code, "start_date_after_end_date"
        )

    def test_serializer_invalid_project_uuid(self):
        serializer = TopicsDistributionMetricsQueryParamsSerializer(
            data={
                "start_date": "2021-01-01",
                "end_date": "2021-01-02",
                "project_uuid": "123e4567-e89b-12d3-a456-426614174000",
                "type": ConversationType.AI,
            }
        )
        self.assertFalse(serializer.is_valid())
        self.assertIn("project_uuid", serializer.errors)
        self.assertEqual(serializer.errors["project_uuid"][0].code, "project_not_found")


class TestSubtopicSerializer(TestCase):
    def test_serializer(self):
        subtopic = SubtopicMetrics(
            uuid=uuid.uuid4(),
            name="Test Subtopic",
            percentage=100,
            quantity=1,
        )
        serializer = SubtopicSerializer(subtopic)
        self.assertEqual(serializer.data["name"], "Test Subtopic")
        self.assertEqual(serializer.data["quantity"], 1)
        self.assertEqual(serializer.data["percentage"], 100)


class TestTopicSerializer(TestCase):
    def test_serializer(self):
        topic = TopicMetrics(
            uuid=uuid.uuid4(),
            name="Test Topic",
            quantity=1,
            percentage=100,
            subtopics=[
                SubtopicMetrics(
                    uuid=uuid.uuid4(),
                    name="Test Subtopic",
                    quantity=1,
                    percentage=100,
                )
            ],
        )
        serializer = TopicSerializer(topic)
        self.assertEqual(serializer.data["uuid"], str(topic.uuid))
        self.assertEqual(serializer.data["name"], "Test Topic")
        self.assertEqual(serializer.data["quantity"], 1)
        self.assertEqual(serializer.data["percentage"], 100)
        self.assertEqual(
            [
                {
                    "uuid": str(subtopic.uuid),
                    "name": subtopic.name,
                    "quantity": subtopic.quantity,
                    "percentage": subtopic.percentage,
                }
                for subtopic in topic.subtopics
            ],
            serializer.data["subtopics"],
        )


class TestTopicsDistributionMetricsSerializer(TestCase):
    def test_serializer(self):
        topics = [
            TopicMetrics(
                uuid=uuid.uuid4(),
                name="Test Topic",
                quantity=1,
                percentage=100,
                subtopics=[
                    SubtopicMetrics(
                        uuid=uuid.uuid4(),
                        name="Test Subtopic",
                        quantity=1,
                        percentage=100,
                    )
                ],
            )
        ]
        topics_distribution_metrics = TopicsDistributionMetrics(topics=topics)
        serializer = TopicsDistributionMetricsSerializer(topics_distribution_metrics)
        for topic_data, topic in zip(serializer.data["topics"], topics):
            self.assertEqual(topic_data["uuid"], str(topic.uuid))
            self.assertEqual(topic_data["name"], topic.name)
            self.assertEqual(topic_data["quantity"], topic.quantity)
            self.assertEqual(topic_data["percentage"], topic.percentage)
            for subtopic_data, subtopic in zip(
                topic_data["subtopics"], topic.subtopics
            ):
                self.assertEqual(subtopic_data["uuid"], str(subtopic.uuid))
                self.assertEqual(subtopic_data["name"], subtopic.name)
                self.assertEqual(subtopic_data["quantity"], subtopic.quantity)
                self.assertEqual(subtopic_data["percentage"], subtopic.percentage)<|MERGE_RESOLUTION|>--- conflicted
+++ resolved
@@ -6,7 +6,6 @@
 from insights.metrics.conversations.dataclass import (
     ConversationsTotalsMetric,
     ConversationsTotalsMetrics,
-<<<<<<< HEAD
     ConversationsTimeseriesData,
     ConversationsTimeseriesMetrics,
     SubjectMetricData,
@@ -20,19 +19,11 @@
     ConversationsSubjectsType,
     ConversationsTimeseriesUnit,
     NPSType,
-=======
-    SubtopicMetrics,
-    TopicMetrics,
-    TopicsDistributionMetrics,
->>>>>>> b87a0211
 )
-from insights.metrics.conversations.enums import ConversationType
-from insights.projects.models import Project
 from insights.metrics.conversations.serializers import (
     ConversationBaseQueryParamsSerializer,
     ConversationTotalsMetricsQueryParamsSerializer,
     ConversationTotalsMetricsSerializer,
-<<<<<<< HEAD
     ConversationsSubjectsMetricsQueryParamsSerializer,
     ConversationsTimeseriesMetricsQueryParamsSerializer,
     ConversationsTimeseriesMetricsSerializer,
@@ -40,13 +31,12 @@
     NPSSerializer,
     RoomsByQueueMetricQueryParamsSerializer,
     SubjectsMetricsSerializer,
-=======
->>>>>>> b87a0211
     SubtopicSerializer,
     TopicSerializer,
     TopicsDistributionMetricsQueryParamsSerializer,
     TopicsDistributionMetricsSerializer,
 )
+from insights.projects.models import Project
 
 
 class TestConversationBaseQueryParamsSerializer(TestCase):
@@ -155,6 +145,509 @@
         self.assertFalse(serializer.is_valid())
         self.assertIn("project_uuid", serializer.errors)
         self.assertEqual(serializer.errors["project_uuid"][0].code, "project_not_found")
+
+
+class TestConversationTotalsMetricsSerializer(TestCase):
+    def test_serializer(self):
+        totals = ConversationsTotalsMetrics(
+            total_conversations=ConversationsTotalsMetric(value=150, percentage=150),
+            resolved=ConversationsTotalsMetric(value=100, percentage=100),
+            unresolved=ConversationsTotalsMetric(value=50, percentage=50),
+            abandoned=ConversationsTotalsMetric(value=0, percentage=0),
+            transferred_to_human=ConversationsTotalsMetric(value=0, percentage=0),
+        )
+        serializer = ConversationTotalsMetricsSerializer(totals)
+        data = serializer.data
+
+        self.assertEqual(
+            data["total_conversations"]["value"], totals.total_conversations.value
+        )
+        self.assertEqual(
+            data["total_conversations"]["percentage"],
+            totals.total_conversations.percentage,
+        )
+        self.assertEqual(data["resolved"]["value"], totals.resolved.value)
+        self.assertEqual(data["resolved"]["percentage"], totals.resolved.percentage)
+        self.assertEqual(data["unresolved"]["value"], totals.unresolved.value)
+        self.assertEqual(data["unresolved"]["percentage"], totals.unresolved.percentage)
+
+
+class TestConversationTotalsMetricsQueryParamsSerializer(TestCase):
+    def setUp(self):
+        self.project = Project.objects.create(
+            name="Test Project",
+        )
+
+    def test_serializer(self):
+        serializer = ConversationTotalsMetricsQueryParamsSerializer(
+            data={
+                "start_date": "2021-01-01",
+                "end_date": "2021-01-02",
+                "project_uuid": self.project.uuid,
+            }
+        )
+        self.assertTrue(serializer.is_valid())
+        self.assertIn("project", serializer.validated_data)
+        self.assertEqual(
+            str(serializer.validated_data["project_uuid"]), str(self.project.uuid)
+        )
+        self.assertEqual(serializer.validated_data["project"], self.project)
+        self.assertEqual(
+            str(serializer.validated_data["start_date"]), "2021-01-01 00:00:00+00:00"
+        )
+        self.assertEqual(
+            str(serializer.validated_data["end_date"]), "2021-01-02 23:59:59+00:00"
+        )
+
+    def test_serializer_invalid_start_date(self):
+        serializer = ConversationTotalsMetricsQueryParamsSerializer(
+            data={
+                "start_date": "2021-01-02",
+                "end_date": "2021-01-01",
+                "project_uuid": self.project.uuid,
+            }
+        )
+        self.assertFalse(serializer.is_valid())
+        self.assertIn("start_date", serializer.errors)
+        self.assertEqual(
+            serializer.errors["start_date"][0].code, "start_date_after_end_date"
+        )
+
+    def test_serializer_invalid_project_uuid(self):
+        serializer = ConversationTotalsMetricsQueryParamsSerializer(
+            data={
+                "start_date": "2021-01-01",
+                "end_date": "2021-01-02",
+                "project_uuid": "123e4567-e89b-12d3-a456-426614174000",
+            }
+        )
+        self.assertFalse(serializer.is_valid())
+        self.assertIn("project_uuid", serializer.errors)
+        self.assertEqual(serializer.errors["project_uuid"][0].code, "project_not_found")
+
+
+class TestConversationsTimeseriesDataSerializer(TestCase):
+    def test_validate_data_for_day_unit(self):
+        timeseries_metrics = ConversationsTimeseriesMetrics(
+            unit=ConversationsTimeseriesUnit.DAY,
+            total=[
+                ConversationsTimeseriesData(label="2021-01-01", value=100),
+                ConversationsTimeseriesData(label="2021-01-02", value=200),
+            ],
+            by_human=[
+                ConversationsTimeseriesData(label="2021-01-01", value=100),
+                ConversationsTimeseriesData(label="2021-01-02", value=200),
+            ],
+        )
+
+        serializer = ConversationsTimeseriesMetricsSerializer(timeseries_metrics)
+
+        self.assertEqual(serializer.data["unit"], ConversationsTimeseriesUnit.DAY)
+        self.assertEqual(
+            serializer.data["total"],
+            [
+                {"label": "2021-01-01", "value": 100},
+                {"label": "2021-01-02", "value": 200},
+            ],
+        )
+        self.assertEqual(
+            serializer.data["by_human"],
+            [
+                {"label": "2021-01-01", "value": 100},
+                {"label": "2021-01-02", "value": 200},
+            ],
+        )
+
+    def test_validate_data_for_hour_unit(self):
+        timeseries_metrics = ConversationsTimeseriesMetrics(
+            unit=ConversationsTimeseriesUnit.HOUR,
+            total=[
+                ConversationsTimeseriesData(label="10h", value=100),
+                ConversationsTimeseriesData(label="11h", value=200),
+            ],
+            by_human=[
+                ConversationsTimeseriesData(label="10h", value=100),
+                ConversationsTimeseriesData(label="11h", value=200),
+            ],
+        )
+
+        serializer = ConversationsTimeseriesMetricsSerializer(timeseries_metrics)
+
+        self.assertEqual(serializer.data["unit"], ConversationsTimeseriesUnit.HOUR)
+        self.assertEqual(
+            serializer.data["total"],
+            [
+                {"label": "10h", "value": 100},
+                {"label": "11h", "value": 200},
+            ],
+        )
+        self.assertEqual(
+            serializer.data["by_human"],
+            [
+                {"label": "10h", "value": 100},
+                {"label": "11h", "value": 200},
+            ],
+        )
+
+    def test_validate_data_for_month_unit(self):
+        timeseries_metrics = ConversationsTimeseriesMetrics(
+            unit=ConversationsTimeseriesUnit.MONTH,
+            total=[
+                ConversationsTimeseriesData(label="2021-01-01", value=100),
+                ConversationsTimeseriesData(label="2021-02-01", value=200),
+            ],
+            by_human=[
+                ConversationsTimeseriesData(label="2021-01-01", value=100),
+                ConversationsTimeseriesData(label="2021-02-01", value=200),
+            ],
+        )
+
+        serializer = ConversationsTimeseriesMetricsSerializer(timeseries_metrics)
+
+        self.assertEqual(serializer.data["unit"], ConversationsTimeseriesUnit.MONTH)
+        self.assertEqual(
+            serializer.data["total"],
+            [
+                {"label": "2021-01-01", "value": 100},
+                {"label": "2021-02-01", "value": 200},
+            ],
+        )
+        self.assertEqual(
+            serializer.data["by_human"],
+            [
+                {"label": "2021-01-01", "value": 100},
+                {"label": "2021-02-01", "value": 200},
+            ],
+        )
+
+
+class TestConversationsTimeseriesMetricsQueryParamsSerializer(TestCase):
+    def setUp(self):
+        self.project = Project.objects.create(
+            name="Test Project",
+        )
+
+    def test_serializer(self):
+        serializer = ConversationsTimeseriesMetricsQueryParamsSerializer(
+            data={
+                "start_date": "2021-01-01",
+                "end_date": "2021-01-02",
+                "project_uuid": self.project.uuid,
+                "unit": ConversationsTimeseriesUnit.DAY,
+            }
+        )
+
+        self.assertTrue(serializer.is_valid())
+        self.assertEqual(
+            serializer.validated_data["unit"], ConversationsTimeseriesUnit.DAY
+        )
+        self.assertEqual(serializer.validated_data["project"], self.project)
+        self.assertEqual(
+            str(serializer.validated_data["start_date"]),
+            "2021-01-01 00:00:00+00:00",
+        )
+        self.assertEqual(
+            str(serializer.validated_data["end_date"]), "2021-01-02 23:59:59+00:00"
+        )
+
+    def test_serializer_invalid_start_date(self):
+        serializer = ConversationsTimeseriesMetricsQueryParamsSerializer(
+            data={
+                "start_date": "2021-01-02",
+                "end_date": "2021-01-01",
+                "project_uuid": self.project.uuid,
+                "unit": ConversationsTimeseriesUnit.DAY,
+            }
+        )
+        self.assertFalse(serializer.is_valid())
+        self.assertIn("start_date", serializer.errors)
+        self.assertEqual(
+            serializer.errors["start_date"][0].code, "start_date_after_end_date"
+        )
+
+    def test_serializer_invalid_project_uuid(self):
+        serializer = ConversationsTimeseriesMetricsQueryParamsSerializer(
+            data={
+                "start_date": "2021-01-01",
+                "end_date": "2021-01-02",
+                "project_uuid": "123e4567-e89b-12d3-a456-426614174000",
+                "unit": ConversationsTimeseriesUnit.DAY,
+            }
+        )
+        self.assertFalse(serializer.is_valid())
+        self.assertIn("project_uuid", serializer.errors)
+        self.assertEqual(serializer.errors["project_uuid"][0].code, "project_not_found")
+
+    def test_serializer_invalid_unit(self):
+        serializer = ConversationsTimeseriesMetricsQueryParamsSerializer(
+            data={
+                "start_date": "2021-01-01",
+                "end_date": "2021-01-02",
+                "project_uuid": self.project.uuid,
+                "unit": "CENTURY",
+            }
+        )
+
+        self.assertFalse(serializer.is_valid())
+        self.assertIn("unit", serializer.errors)
+        self.assertEqual(serializer.errors["unit"][0].code, "invalid_choice")
+
+
+class TestSubjectMetricDataSerializer(TestCase):
+    def test_serializer(self):
+        subject_1 = SubjectMetricData(
+            name="Test Subject 1",
+            percentage=0.5,
+        )
+        subject_2 = SubjectMetricData(
+            name="Test Subject 2",
+            percentage=0.5,
+        )
+
+        metrics = SubjectsMetrics(
+            has_more=False,
+            subjects=[subject_1, subject_2],
+        )
+
+        serializer = SubjectsMetricsSerializer(metrics)
+        data = serializer.data
+
+        self.assertEqual(data["has_more"], metrics.has_more)
+        self.assertEqual(
+            data["subjects"][0],
+            {"name": subject_1.name, "percentage": subject_1.percentage},
+        )
+        self.assertEqual(
+            data["subjects"][1],
+            {"name": subject_2.name, "percentage": subject_2.percentage},
+        )
+
+    def test_serializer_without_subjects(self):
+        metrics = SubjectsMetrics(
+            has_more=True,
+            subjects=[],
+        )
+
+        serializer = SubjectsMetricsSerializer(metrics)
+        data = serializer.data
+
+        self.assertEqual(data["has_more"], metrics.has_more)
+        self.assertEqual(data["subjects"], [])
+
+
+class TestConversationsSubjectsMetricsQueryParamsSerializer(TestCase):
+    def setUp(self):
+        self.project = Project.objects.create(
+            name="Test Project",
+        )
+
+    def test_serializer(self):
+        serializer = ConversationsSubjectsMetricsQueryParamsSerializer(
+            data={
+                "start_date": "2021-01-01",
+                "end_date": "2021-01-02",
+                "project_uuid": self.project.uuid,
+                "type": ConversationsSubjectsType.GENERAL,
+                "limit": 10,
+            }
+        )
+        self.assertTrue(serializer.is_valid())
+        self.assertEqual(
+            str(serializer.validated_data["start_date"]),
+            "2021-01-01 00:00:00+00:00",
+        )
+        self.assertEqual(
+            str(serializer.validated_data["end_date"]), "2021-01-02 23:59:59+00:00"
+        )
+        self.assertEqual(serializer.validated_data["project"], self.project)
+        self.assertEqual(
+            str(serializer.validated_data["project_uuid"]), str(self.project.uuid)
+        )
+        self.assertEqual(
+            serializer.validated_data["type"], ConversationsSubjectsType.GENERAL
+        )
+
+    def test_serializer_invalid_start_date(self):
+        serializer = ConversationsSubjectsMetricsQueryParamsSerializer(
+            data={
+                "start_date": "2021-01-02",
+                "end_date": "2021-01-01",
+                "project_uuid": self.project.uuid,
+                "type": ConversationsSubjectsType.GENERAL,
+            }
+        )
+        self.assertFalse(serializer.is_valid())
+        self.assertIn("start_date", serializer.errors)
+        self.assertEqual(
+            serializer.errors["start_date"][0].code, "start_date_after_end_date"
+        )
+
+    def test_serializer_invalid_project_uuid(self):
+        serializer = ConversationsSubjectsMetricsQueryParamsSerializer(
+            data={
+                "start_date": "2021-01-01",
+                "end_date": "2021-01-02",
+                "project_uuid": "123e4567-e89b-12d3-a456-426614174000",
+                "type": ConversationsSubjectsType.GENERAL,
+            }
+        )
+        self.assertFalse(serializer.is_valid())
+        self.assertIn("project_uuid", serializer.errors)
+        self.assertEqual(serializer.errors["project_uuid"][0].code, "project_not_found")
+
+    def test_serializer_invalid_type(self):
+        serializer = ConversationsSubjectsMetricsQueryParamsSerializer(
+            data={
+                "start_date": "2021-01-01",
+                "end_date": "2021-01-02",
+                "project_uuid": self.project.uuid,
+                "type": "invalid",
+                "limit": 10,
+            }
+        )
+        self.assertFalse(serializer.is_valid())
+        self.assertIn("type", serializer.errors)
+        self.assertEqual(serializer.errors["type"][0].code, "invalid_choice")
+
+    def test_serializer_invalid_limit(self):
+        serializer = ConversationsSubjectsMetricsQueryParamsSerializer(
+            data={
+                "start_date": "2021-01-01",
+                "end_date": "2021-01-02",
+                "project_uuid": self.project.uuid,
+                "type": ConversationsSubjectsType.GENERAL,
+                "limit": "invalid",
+            }
+        )
+        self.assertFalse(serializer.is_valid())
+        self.assertIn("limit", serializer.errors)
+        self.assertEqual(serializer.errors["limit"][0].code, "invalid")
+
+
+class TestRoomsByQueueMetricQueryParamsSerializer(TestCase):
+    def setUp(self):
+        self.project = Project.objects.create(
+            name="Test Project",
+        )
+
+    def test_serializer(self):
+        serializer = RoomsByQueueMetricQueryParamsSerializer(
+            data={
+                "start_date": "2021-01-01",
+                "end_date": "2021-01-02",
+                "project_uuid": self.project.uuid,
+            }
+        )
+        self.assertTrue(serializer.is_valid())
+        self.assertEqual(
+            str(serializer.validated_data["start_date"]),
+            "2021-01-01 00:00:00+00:00",
+        )
+        self.assertEqual(
+            str(serializer.validated_data["end_date"]), "2021-01-02 23:59:59+00:00"
+        )
+        self.assertEqual(
+            str(serializer.validated_data["project_uuid"]), str(self.project.uuid)
+        )
+
+    def test_serializer_invalid_start_date(self):
+        serializer = RoomsByQueueMetricQueryParamsSerializer(
+            data={
+                "start_date": "2021-01-02",
+                "end_date": "2021-01-01",
+                "project_uuid": self.project.uuid,
+            }
+        )
+        self.assertFalse(serializer.is_valid())
+        self.assertIn("start_date", serializer.errors)
+        self.assertEqual(
+            serializer.errors["start_date"][0].code, "start_date_after_end_date"
+        )
+
+    def test_serializer_invalid_project_uuid(self):
+        serializer = RoomsByQueueMetricQueryParamsSerializer(
+            data={
+                "start_date": "2021-01-01",
+                "end_date": "2021-01-02",
+                "project_uuid": "123e4567-e89b-12d3-a456-426614174000",
+            }
+        )
+        self.assertFalse(serializer.is_valid())
+        self.assertIn("project_uuid", serializer.errors)
+        self.assertEqual(serializer.errors["project_uuid"][0].code, "project_not_found")
+
+
+class TestNPSQueryParamsSerializer(TestCase):
+    def setUp(self):
+        self.project = Project.objects.create(
+            name="Test Project",
+        )
+
+    def test_serializer(self):
+        serializer = NPSQueryParamsSerializer(
+            data={
+                "start_date": "2021-01-01",
+                "end_date": "2021-01-02",
+                "project_uuid": self.project.uuid,
+                "type": NPSType.AI,
+            }
+        )
+        self.assertTrue(serializer.is_valid())
+        self.assertIn("project", serializer.validated_data)
+        self.assertEqual(
+            str(serializer.validated_data["project_uuid"]), str(self.project.uuid)
+        )
+        self.assertEqual(serializer.validated_data["project"], self.project)
+        self.assertEqual(serializer.validated_data["type"], NPSType.AI)
+
+    def test_serializer_invalid_project_uuid(self):
+        serializer = NPSQueryParamsSerializer(
+            data={
+                "start_date": "2021-01-01",
+                "end_date": "2021-01-02",
+                "project_uuid": "123e4567-e89b-12d3-a456-426614174000",
+                "type": NPSType.HUMAN,
+            }
+        )
+
+        self.assertFalse(serializer.is_valid())
+        self.assertIn("project_uuid", serializer.errors)
+        self.assertEqual(serializer.errors["project_uuid"][0].code, "project_not_found")
+
+    def test_serializer_invalid_start_date(self):
+        serializer = NPSQueryParamsSerializer(
+            data={
+                "start_date": "2021-01-02",
+                "end_date": "2021-01-01",
+                "project_uuid": self.project.uuid,
+                "type": NPSType.HUMAN,
+            }
+        )
+
+        self.assertFalse(serializer.is_valid())
+        self.assertIn("start_date", serializer.errors)
+        self.assertEqual(
+            serializer.errors["start_date"][0].code, "start_date_after_end_date"
+        )
+
+
+class TestNPSSerializer(TestCase):
+    def test_serializer(self):
+        serializer = NPSSerializer(
+            data={
+                "score": 5,
+                "total_responses": 10,
+                "promoters": 5,
+                "detractors": 3,
+                "passives": 2,
+            }
+        )
+        self.assertTrue(serializer.is_valid())
+        self.assertEqual(serializer.validated_data["score"], 5)
+        self.assertEqual(serializer.validated_data["total_responses"], 10)
+        self.assertEqual(serializer.validated_data["promoters"], 5)
+        self.assertEqual(serializer.validated_data["detractors"], 3)
+        self.assertEqual(serializer.validated_data["passives"], 2)
 
 
 class TestTopicsDistributionMetricsQueryParamsSerializer(TestCase):
@@ -373,568 +866,4 @@
         )
         self.assertFalse(serializer.is_valid())
         self.assertIn("project_uuid", serializer.errors)
-        self.assertEqual(serializer.errors["project_uuid"][0].code, "project_not_found")
-
-
-class TestConversationsTimeseriesDataSerializer(TestCase):
-    def test_validate_data_for_day_unit(self):
-        timeseries_metrics = ConversationsTimeseriesMetrics(
-            unit=ConversationsTimeseriesUnit.DAY,
-            total=[
-                ConversationsTimeseriesData(label="2021-01-01", value=100),
-                ConversationsTimeseriesData(label="2021-01-02", value=200),
-            ],
-            by_human=[
-                ConversationsTimeseriesData(label="2021-01-01", value=100),
-                ConversationsTimeseriesData(label="2021-01-02", value=200),
-            ],
-        )
-
-        serializer = ConversationsTimeseriesMetricsSerializer(timeseries_metrics)
-
-        self.assertEqual(serializer.data["unit"], ConversationsTimeseriesUnit.DAY)
-        self.assertEqual(
-            serializer.data["total"],
-            [
-                {"label": "2021-01-01", "value": 100},
-                {"label": "2021-01-02", "value": 200},
-            ],
-        )
-        self.assertEqual(
-            serializer.data["by_human"],
-            [
-                {"label": "2021-01-01", "value": 100},
-                {"label": "2021-01-02", "value": 200},
-            ],
-        )
-
-    def test_validate_data_for_hour_unit(self):
-        timeseries_metrics = ConversationsTimeseriesMetrics(
-            unit=ConversationsTimeseriesUnit.HOUR,
-            total=[
-                ConversationsTimeseriesData(label="10h", value=100),
-                ConversationsTimeseriesData(label="11h", value=200),
-            ],
-            by_human=[
-                ConversationsTimeseriesData(label="10h", value=100),
-                ConversationsTimeseriesData(label="11h", value=200),
-            ],
-        )
-
-        serializer = ConversationsTimeseriesMetricsSerializer(timeseries_metrics)
-
-        self.assertEqual(serializer.data["unit"], ConversationsTimeseriesUnit.HOUR)
-        self.assertEqual(
-            serializer.data["total"],
-            [
-                {"label": "10h", "value": 100},
-                {"label": "11h", "value": 200},
-            ],
-        )
-        self.assertEqual(
-            serializer.data["by_human"],
-            [
-                {"label": "10h", "value": 100},
-                {"label": "11h", "value": 200},
-            ],
-        )
-
-    def test_validate_data_for_month_unit(self):
-        timeseries_metrics = ConversationsTimeseriesMetrics(
-            unit=ConversationsTimeseriesUnit.MONTH,
-            total=[
-                ConversationsTimeseriesData(label="2021-01-01", value=100),
-                ConversationsTimeseriesData(label="2021-02-01", value=200),
-            ],
-            by_human=[
-                ConversationsTimeseriesData(label="2021-01-01", value=100),
-                ConversationsTimeseriesData(label="2021-02-01", value=200),
-            ],
-        )
-
-        serializer = ConversationsTimeseriesMetricsSerializer(timeseries_metrics)
-
-        self.assertEqual(serializer.data["unit"], ConversationsTimeseriesUnit.MONTH)
-        self.assertEqual(
-            serializer.data["total"],
-            [
-                {"label": "2021-01-01", "value": 100},
-                {"label": "2021-02-01", "value": 200},
-            ],
-        )
-        self.assertEqual(
-            serializer.data["by_human"],
-            [
-                {"label": "2021-01-01", "value": 100},
-                {"label": "2021-02-01", "value": 200},
-            ],
-        )
-
-
-class TestConversationsTimeseriesMetricsQueryParamsSerializer(TestCase):
-    def setUp(self):
-        self.project = Project.objects.create(
-            name="Test Project",
-        )
-
-    def test_serializer(self):
-        serializer = ConversationsTimeseriesMetricsQueryParamsSerializer(
-            data={
-                "start_date": "2021-01-01",
-                "end_date": "2021-01-02",
-                "project_uuid": self.project.uuid,
-                "unit": ConversationsTimeseriesUnit.DAY,
-            }
-        )
-
-        self.assertTrue(serializer.is_valid())
-        self.assertEqual(
-            serializer.validated_data["unit"], ConversationsTimeseriesUnit.DAY
-        )
-        self.assertEqual(serializer.validated_data["project"], self.project)
-        self.assertEqual(
-            str(serializer.validated_data["start_date"]),
-            "2021-01-01 00:00:00+00:00",
-        )
-        self.assertEqual(
-            str(serializer.validated_data["end_date"]), "2021-01-02 23:59:59+00:00"
-        )
-
-    def test_serializer_invalid_start_date(self):
-        serializer = ConversationsTimeseriesMetricsQueryParamsSerializer(
-            data={
-                "start_date": "2021-01-02",
-                "end_date": "2021-01-01",
-                "project_uuid": self.project.uuid,
-                "unit": ConversationsTimeseriesUnit.DAY,
-            }
-        )
-        self.assertFalse(serializer.is_valid())
-        self.assertIn("start_date", serializer.errors)
-        self.assertEqual(
-            serializer.errors["start_date"][0].code, "start_date_after_end_date"
-        )
-
-    def test_serializer_invalid_project_uuid(self):
-        serializer = ConversationsTimeseriesMetricsQueryParamsSerializer(
-            data={
-                "start_date": "2021-01-01",
-                "end_date": "2021-01-02",
-                "project_uuid": "123e4567-e89b-12d3-a456-426614174000",
-                "unit": ConversationsTimeseriesUnit.DAY,
-            }
-        )
-        self.assertFalse(serializer.is_valid())
-        self.assertIn("project_uuid", serializer.errors)
-        self.assertEqual(serializer.errors["project_uuid"][0].code, "project_not_found")
-
-    def test_serializer_invalid_unit(self):
-        serializer = ConversationsTimeseriesMetricsQueryParamsSerializer(
-            data={
-                "start_date": "2021-01-01",
-                "end_date": "2021-01-02",
-                "project_uuid": self.project.uuid,
-                "unit": "CENTURY",
-            }
-        )
-
-        self.assertFalse(serializer.is_valid())
-        self.assertIn("unit", serializer.errors)
-        self.assertEqual(serializer.errors["unit"][0].code, "invalid_choice")
-
-
-class TestSubjectMetricDataSerializer(TestCase):
-    def test_serializer(self):
-        subject_1 = SubjectMetricData(
-            name="Test Subject 1",
-            percentage=0.5,
-        )
-        subject_2 = SubjectMetricData(
-            name="Test Subject 2",
-            percentage=0.5,
-        )
-
-        metrics = SubjectsMetrics(
-            has_more=False,
-            subjects=[subject_1, subject_2],
-        )
-
-        serializer = SubjectsMetricsSerializer(metrics)
-        data = serializer.data
-
-        self.assertEqual(data["has_more"], metrics.has_more)
-        self.assertEqual(
-            data["subjects"][0],
-            {"name": subject_1.name, "percentage": subject_1.percentage},
-        )
-        self.assertEqual(
-            data["subjects"][1],
-            {"name": subject_2.name, "percentage": subject_2.percentage},
-        )
-
-    def test_serializer_without_subjects(self):
-        metrics = SubjectsMetrics(
-            has_more=True,
-            subjects=[],
-        )
-
-        serializer = SubjectsMetricsSerializer(metrics)
-        data = serializer.data
-
-        self.assertEqual(data["has_more"], metrics.has_more)
-        self.assertEqual(data["subjects"], [])
-
-
-class TestConversationsSubjectsMetricsQueryParamsSerializer(TestCase):
-    def setUp(self):
-        self.project = Project.objects.create(
-            name="Test Project",
-        )
-
-    def test_serializer(self):
-        serializer = ConversationsSubjectsMetricsQueryParamsSerializer(
-            data={
-                "start_date": "2021-01-01",
-                "end_date": "2021-01-02",
-                "project_uuid": self.project.uuid,
-                "type": ConversationsSubjectsType.GENERAL,
-                "limit": 10,
-            }
-        )
-        self.assertTrue(serializer.is_valid())
-        self.assertEqual(
-            str(serializer.validated_data["start_date"]),
-            "2021-01-01 00:00:00+00:00",
-        )
-        self.assertEqual(
-            str(serializer.validated_data["end_date"]), "2021-01-02 23:59:59+00:00"
-        )
-        self.assertEqual(serializer.validated_data["project"], self.project)
-        self.assertEqual(
-            str(serializer.validated_data["project_uuid"]), str(self.project.uuid)
-        )
-        self.assertEqual(
-            serializer.validated_data["type"], ConversationsSubjectsType.GENERAL
-        )
-
-    def test_serializer_invalid_start_date(self):
-        serializer = ConversationsSubjectsMetricsQueryParamsSerializer(
-            data={
-                "start_date": "2021-01-02",
-                "end_date": "2021-01-01",
-                "project_uuid": self.project.uuid,
-                "type": ConversationsSubjectsType.GENERAL,
-            }
-        )
-        self.assertFalse(serializer.is_valid())
-        self.assertIn("start_date", serializer.errors)
-        self.assertEqual(
-            serializer.errors["start_date"][0].code, "start_date_after_end_date"
-        )
-
-    def test_serializer_invalid_project_uuid(self):
-        serializer = ConversationsSubjectsMetricsQueryParamsSerializer(
-            data={
-                "start_date": "2021-01-01",
-                "end_date": "2021-01-02",
-                "project_uuid": "123e4567-e89b-12d3-a456-426614174000",
-                "type": ConversationsSubjectsType.GENERAL,
-            }
-        )
-        self.assertFalse(serializer.is_valid())
-        self.assertIn("project_uuid", serializer.errors)
-        self.assertEqual(serializer.errors["project_uuid"][0].code, "project_not_found")
-
-    def test_serializer_invalid_type(self):
-        serializer = ConversationsSubjectsMetricsQueryParamsSerializer(
-            data={
-                "start_date": "2021-01-01",
-                "end_date": "2021-01-02",
-                "project_uuid": self.project.uuid,
-                "type": "invalid",
-                "limit": 10,
-            }
-        )
-        self.assertFalse(serializer.is_valid())
-        self.assertIn("type", serializer.errors)
-        self.assertEqual(serializer.errors["type"][0].code, "invalid_choice")
-
-    def test_serializer_invalid_limit(self):
-        serializer = ConversationsSubjectsMetricsQueryParamsSerializer(
-            data={
-                "start_date": "2021-01-01",
-                "end_date": "2021-01-02",
-                "project_uuid": self.project.uuid,
-                "type": ConversationsSubjectsType.GENERAL,
-                "limit": "invalid",
-            }
-        )
-        self.assertFalse(serializer.is_valid())
-        self.assertIn("limit", serializer.errors)
-        self.assertEqual(serializer.errors["limit"][0].code, "invalid")
-
-
-class TestRoomsByQueueMetricQueryParamsSerializer(TestCase):
-    def setUp(self):
-        self.project = Project.objects.create(
-            name="Test Project",
-        )
-
-    def test_serializer(self):
-        serializer = RoomsByQueueMetricQueryParamsSerializer(
-            data={
-                "start_date": "2021-01-01",
-                "end_date": "2021-01-02",
-                "project_uuid": self.project.uuid,
-            }
-        )
-        self.assertTrue(serializer.is_valid())
-        self.assertEqual(
-            str(serializer.validated_data["start_date"]),
-            "2021-01-01 00:00:00+00:00",
-        )
-        self.assertEqual(
-            str(serializer.validated_data["end_date"]), "2021-01-02 23:59:59+00:00"
-        )
-        self.assertEqual(
-            str(serializer.validated_data["project_uuid"]), str(self.project.uuid)
-        )
-
-    def test_serializer_invalid_start_date(self):
-        serializer = RoomsByQueueMetricQueryParamsSerializer(
-            data={
-                "start_date": "2021-01-02",
-                "end_date": "2021-01-01",
-                "project_uuid": self.project.uuid,
-            }
-        )
-        self.assertFalse(serializer.is_valid())
-        self.assertIn("start_date", serializer.errors)
-        self.assertEqual(
-            serializer.errors["start_date"][0].code, "start_date_after_end_date"
-        )
-
-    def test_serializer_invalid_project_uuid(self):
-        serializer = RoomsByQueueMetricQueryParamsSerializer(
-            data={
-                "start_date": "2021-01-01",
-                "end_date": "2021-01-02",
-                "project_uuid": "123e4567-e89b-12d3-a456-426614174000",
-            }
-        )
-        self.assertFalse(serializer.is_valid())
-        self.assertIn("project_uuid", serializer.errors)
-        self.assertEqual(serializer.errors["project_uuid"][0].code, "project_not_found")
-
-
-class TestNPSQueryParamsSerializer(TestCase):
-    def setUp(self):
-        self.project = Project.objects.create(
-            name="Test Project",
-        )
-
-    def test_serializer(self):
-        serializer = NPSQueryParamsSerializer(
-            data={
-                "start_date": "2021-01-01",
-                "end_date": "2021-01-02",
-                "project_uuid": self.project.uuid,
-                "type": NPSType.AI,
-            }
-        )
-        self.assertTrue(serializer.is_valid())
-        self.assertIn("project", serializer.validated_data)
-        self.assertEqual(
-            str(serializer.validated_data["project_uuid"]), str(self.project.uuid)
-        )
-        self.assertEqual(serializer.validated_data["project"], self.project)
-        self.assertEqual(serializer.validated_data["type"], NPSType.AI)
-
-    def test_serializer_invalid_project_uuid(self):
-        serializer = NPSQueryParamsSerializer(
-            data={
-                "start_date": "2021-01-01",
-                "end_date": "2021-01-02",
-                "project_uuid": "123e4567-e89b-12d3-a456-426614174000",
-                "type": NPSType.HUMAN,
-            }
-        )
-
-        self.assertFalse(serializer.is_valid())
-        self.assertIn("project_uuid", serializer.errors)
-        self.assertEqual(serializer.errors["project_uuid"][0].code, "project_not_found")
-
-    def test_serializer_invalid_start_date(self):
-        serializer = NPSQueryParamsSerializer(
-            data={
-                "start_date": "2021-01-02",
-                "end_date": "2021-01-01",
-                "project_uuid": self.project.uuid,
-                "type": NPSType.HUMAN,
-            }
-        )
-
-        self.assertFalse(serializer.is_valid())
-        self.assertIn("start_date", serializer.errors)
-        self.assertEqual(
-            serializer.errors["start_date"][0].code, "start_date_after_end_date"
-        )
-
-
-class TestNPSSerializer(TestCase):
-    def test_serializer(self):
-        serializer = NPSSerializer(
-            data={
-                "score": 5,
-                "total_responses": 10,
-                "promoters": 5,
-                "detractors": 3,
-                "passives": 2,
-            }
-        )
-        self.assertTrue(serializer.is_valid())
-        self.assertEqual(serializer.validated_data["score"], 5)
-        self.assertEqual(serializer.validated_data["total_responses"], 10)
-        self.assertEqual(serializer.validated_data["promoters"], 5)
-        self.assertEqual(serializer.validated_data["detractors"], 3)
-        self.assertEqual(serializer.validated_data["passives"], 2)
-
-
-class TestTopicsDistributionMetricsQueryParamsSerializer(TestCase):
-    def setUp(self):
-        self.project = Project.objects.create(
-            name="Test Project",
-        )
-
-    def test_serializer(self):
-        serializer = TopicsDistributionMetricsQueryParamsSerializer(
-            data={
-                "start_date": "2021-01-01",
-                "end_date": "2021-01-02",
-                "project_uuid": self.project.uuid,
-                "type": ConversationType.AI,
-            }
-        )
-        self.assertTrue(serializer.is_valid())
-        self.assertIn("project", serializer.validated_data)
-        self.assertEqual(
-            str(serializer.validated_data["project_uuid"]), str(self.project.uuid)
-        )
-        self.assertEqual(serializer.validated_data["project"], self.project)
-        self.assertEqual(
-            str(serializer.validated_data["start_date"]), "2021-01-01 00:00:00+00:00"
-        )
-        self.assertEqual(
-            str(serializer.validated_data["end_date"]), "2021-01-02 23:59:59+00:00"
-        )
-
-    def test_serializer_invalid_start_date(self):
-        serializer = TopicsDistributionMetricsQueryParamsSerializer(
-            data={
-                "start_date": "2021-01-02",
-                "end_date": "2021-01-01",
-                "project_uuid": self.project.uuid,
-                "type": ConversationType.AI,
-            }
-        )
-        self.assertFalse(serializer.is_valid())
-        self.assertIn("start_date", serializer.errors)
-        self.assertEqual(
-            serializer.errors["start_date"][0].code, "start_date_after_end_date"
-        )
-
-    def test_serializer_invalid_project_uuid(self):
-        serializer = TopicsDistributionMetricsQueryParamsSerializer(
-            data={
-                "start_date": "2021-01-01",
-                "end_date": "2021-01-02",
-                "project_uuid": "123e4567-e89b-12d3-a456-426614174000",
-                "type": ConversationType.AI,
-            }
-        )
-        self.assertFalse(serializer.is_valid())
-        self.assertIn("project_uuid", serializer.errors)
-        self.assertEqual(serializer.errors["project_uuid"][0].code, "project_not_found")
-
-
-class TestSubtopicSerializer(TestCase):
-    def test_serializer(self):
-        subtopic = SubtopicMetrics(
-            uuid=uuid.uuid4(),
-            name="Test Subtopic",
-            percentage=100,
-            quantity=1,
-        )
-        serializer = SubtopicSerializer(subtopic)
-        self.assertEqual(serializer.data["name"], "Test Subtopic")
-        self.assertEqual(serializer.data["quantity"], 1)
-        self.assertEqual(serializer.data["percentage"], 100)
-
-
-class TestTopicSerializer(TestCase):
-    def test_serializer(self):
-        topic = TopicMetrics(
-            uuid=uuid.uuid4(),
-            name="Test Topic",
-            quantity=1,
-            percentage=100,
-            subtopics=[
-                SubtopicMetrics(
-                    uuid=uuid.uuid4(),
-                    name="Test Subtopic",
-                    quantity=1,
-                    percentage=100,
-                )
-            ],
-        )
-        serializer = TopicSerializer(topic)
-        self.assertEqual(serializer.data["uuid"], str(topic.uuid))
-        self.assertEqual(serializer.data["name"], "Test Topic")
-        self.assertEqual(serializer.data["quantity"], 1)
-        self.assertEqual(serializer.data["percentage"], 100)
-        self.assertEqual(
-            [
-                {
-                    "uuid": str(subtopic.uuid),
-                    "name": subtopic.name,
-                    "quantity": subtopic.quantity,
-                    "percentage": subtopic.percentage,
-                }
-                for subtopic in topic.subtopics
-            ],
-            serializer.data["subtopics"],
-        )
-
-
-class TestTopicsDistributionMetricsSerializer(TestCase):
-    def test_serializer(self):
-        topics = [
-            TopicMetrics(
-                uuid=uuid.uuid4(),
-                name="Test Topic",
-                quantity=1,
-                percentage=100,
-                subtopics=[
-                    SubtopicMetrics(
-                        uuid=uuid.uuid4(),
-                        name="Test Subtopic",
-                        quantity=1,
-                        percentage=100,
-                    )
-                ],
-            )
-        ]
-        topics_distribution_metrics = TopicsDistributionMetrics(topics=topics)
-        serializer = TopicsDistributionMetricsSerializer(topics_distribution_metrics)
-        for topic_data, topic in zip(serializer.data["topics"], topics):
-            self.assertEqual(topic_data["uuid"], str(topic.uuid))
-            self.assertEqual(topic_data["name"], topic.name)
-            self.assertEqual(topic_data["quantity"], topic.quantity)
-            self.assertEqual(topic_data["percentage"], topic.percentage)
-            for subtopic_data, subtopic in zip(
-                topic_data["subtopics"], topic.subtopics
-            ):
-                self.assertEqual(subtopic_data["uuid"], str(subtopic.uuid))
-                self.assertEqual(subtopic_data["name"], subtopic.name)
-                self.assertEqual(subtopic_data["quantity"], subtopic.quantity)
-                self.assertEqual(subtopic_data["percentage"], subtopic.percentage)+        self.assertEqual(serializer.errors["project_uuid"][0].code, "project_not_found")