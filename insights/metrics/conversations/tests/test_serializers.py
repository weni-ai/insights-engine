from django.test import TestCase

<<<<<<< HEAD
from insights.metrics.conversations.dataclass import (
    ConversationsTimeseriesData,
    ConversationsTimeseriesMetrics,
)
from insights.metrics.conversations.enums import ConversationsTimeseriesUnit
from insights.metrics.conversations.serializers import (
    ConversationsTimeseriesMetricsSerializer,
)


class TestConversationsTimeseriesDataSerializer(TestCase):
    def test_validate_data_for_day_unit(self):
        timeseries_metrics = ConversationsTimeseriesMetrics(
            unit=ConversationsTimeseriesUnit.DAY,
            total=[
                ConversationsTimeseriesData(label="2021-01-01", value=100),
                ConversationsTimeseriesData(label="2021-01-02", value=200),
            ],
            by_human=[
                ConversationsTimeseriesData(label="2021-01-01", value=100),
                ConversationsTimeseriesData(label="2021-01-02", value=200),
            ],
        )

        serializer = ConversationsTimeseriesMetricsSerializer(timeseries_metrics)

        self.assertEqual(serializer.data["unit"], ConversationsTimeseriesUnit.DAY)
        self.assertEqual(
            serializer.data["total"],
            [
                {"label": "2021-01-01", "value": 100},
                {"label": "2021-01-02", "value": 200},
            ],
        )
        self.assertEqual(
            serializer.data["by_human"],
            [
                {"label": "2021-01-01", "value": 100},
                {"label": "2021-01-02", "value": 200},
            ],
        )

    def test_validate_data_for_hour_unit(self):
        timeseries_metrics = ConversationsTimeseriesMetrics(
            unit=ConversationsTimeseriesUnit.HOUR,
            total=[
                ConversationsTimeseriesData(label="10h", value=100),
                ConversationsTimeseriesData(label="11h", value=200),
            ],
            by_human=[
                ConversationsTimeseriesData(label="10h", value=100),
                ConversationsTimeseriesData(label="11h", value=200),
            ],
        )

        serializer = ConversationsTimeseriesMetricsSerializer(timeseries_metrics)

        self.assertEqual(serializer.data["unit"], ConversationsTimeseriesUnit.HOUR)
        self.assertEqual(
            serializer.data["total"],
            [
                {"label": "10h", "value": 100},
                {"label": "11h", "value": 200},
            ],
        )
        self.assertEqual(
            serializer.data["by_human"],
            [
                {"label": "10h", "value": 100},
                {"label": "11h", "value": 200},
            ],
        )

    def test_validate_data_for_month_unit(self):
        timeseries_metrics = ConversationsTimeseriesMetrics(
            unit=ConversationsTimeseriesUnit.MONTH,
            total=[
                ConversationsTimeseriesData(label="2021-01-01", value=100),
                ConversationsTimeseriesData(label="2021-02-01", value=200),
            ],
            by_human=[
                ConversationsTimeseriesData(label="2021-01-01", value=100),
                ConversationsTimeseriesData(label="2021-02-01", value=200),
            ],
        )

        serializer = ConversationsTimeseriesMetricsSerializer(timeseries_metrics)

        self.assertEqual(serializer.data["unit"], ConversationsTimeseriesUnit.MONTH)
        self.assertEqual(
            serializer.data["total"],
            [
                {"label": "2021-01-01", "value": 100},
                {"label": "2021-02-01", "value": 200},
            ],
        )
        self.assertEqual(
            serializer.data["by_human"],
            [
                {"label": "2021-01-01", "value": 100},
                {"label": "2021-02-01", "value": 200},
            ],
        )
=======
from insights.projects.models import Project
from insights.metrics.conversations.serializers import (
    ConversationBaseQueryParamsSerializer,
)


class TestConversationBaseQueryParamsSerializer(TestCase):
    def setUp(self):
        self.project = Project.objects.create(
            name="Test Project",
        )

    def test_serializer(self):
        serializer = ConversationBaseQueryParamsSerializer(
            data={
                "start_date": "2021-01-01",
                "end_date": "2021-01-02",
                "project_uuid": self.project.uuid,
            }
        )
        self.assertTrue(serializer.is_valid())
        self.assertIn("project", serializer.validated_data)
        self.assertEqual(
            str(serializer.validated_data["project_uuid"]), str(self.project.uuid)
        )
        self.assertEqual(serializer.validated_data["project"], self.project)
        self.assertEqual(str(serializer.validated_data["start_date"]), "2021-01-01")
        self.assertEqual(str(serializer.validated_data["end_date"]), "2021-01-02")

    def test_serializer_invalid_start_date(self):
        serializer = ConversationBaseQueryParamsSerializer(
            data={
                "start_date": "2021-01-02",
                "end_date": "2021-01-01",
                "project_uuid": self.project.uuid,
            }
        )
        self.assertFalse(serializer.is_valid())
        self.assertIn("start_date", serializer.errors)
        self.assertEqual(
            serializer.errors["start_date"][0].code, "start_date_after_end_date"
        )

    def test_serializer_invalid_project_uuid(self):
        serializer = ConversationBaseQueryParamsSerializer(
            data={
                "start_date": "2021-01-01",
                "end_date": "2021-01-02",
                "project_uuid": "123e4567-e89b-12d3-a456-426614174000",
            }
        )
        self.assertFalse(serializer.is_valid())
        self.assertIn("project_uuid", serializer.errors)
        self.assertEqual(serializer.errors["project_uuid"][0].code, "project_not_found")
>>>>>>> 7f692b73
<|MERGE_RESOLUTION|>--- conflicted
+++ resolved
@@ -1,14 +1,65 @@
 from django.test import TestCase
 
-<<<<<<< HEAD
 from insights.metrics.conversations.dataclass import (
     ConversationsTimeseriesData,
     ConversationsTimeseriesMetrics,
 )
 from insights.metrics.conversations.enums import ConversationsTimeseriesUnit
 from insights.metrics.conversations.serializers import (
+    ConversationBaseQueryParamsSerializer,
     ConversationsTimeseriesMetricsSerializer,
 )
+from insights.projects.models import Project
+
+
+class TestConversationBaseQueryParamsSerializer(TestCase):
+    def setUp(self):
+        self.project = Project.objects.create(
+            name="Test Project",
+        )
+
+    def test_serializer(self):
+        serializer = ConversationBaseQueryParamsSerializer(
+            data={
+                "start_date": "2021-01-01",
+                "end_date": "2021-01-02",
+                "project_uuid": self.project.uuid,
+            }
+        )
+        self.assertTrue(serializer.is_valid())
+        self.assertIn("project", serializer.validated_data)
+        self.assertEqual(
+            str(serializer.validated_data["project_uuid"]), str(self.project.uuid)
+        )
+        self.assertEqual(serializer.validated_data["project"], self.project)
+        self.assertEqual(str(serializer.validated_data["start_date"]), "2021-01-01")
+        self.assertEqual(str(serializer.validated_data["end_date"]), "2021-01-02")
+
+    def test_serializer_invalid_start_date(self):
+        serializer = ConversationBaseQueryParamsSerializer(
+            data={
+                "start_date": "2021-01-02",
+                "end_date": "2021-01-01",
+                "project_uuid": self.project.uuid,
+            }
+        )
+        self.assertFalse(serializer.is_valid())
+        self.assertIn("start_date", serializer.errors)
+        self.assertEqual(
+            serializer.errors["start_date"][0].code, "start_date_after_end_date"
+        )
+
+    def test_serializer_invalid_project_uuid(self):
+        serializer = ConversationBaseQueryParamsSerializer(
+            data={
+                "start_date": "2021-01-01",
+                "end_date": "2021-01-02",
+                "project_uuid": "123e4567-e89b-12d3-a456-426614174000",
+            }
+        )
+        self.assertFalse(serializer.is_valid())
+        self.assertIn("project_uuid", serializer.errors)
+        self.assertEqual(serializer.errors["project_uuid"][0].code, "project_not_found")
 
 
 class TestConversationsTimeseriesDataSerializer(TestCase):
@@ -103,60 +154,4 @@
                 {"label": "2021-01-01", "value": 100},
                 {"label": "2021-02-01", "value": 200},
             ],
-        )
-=======
-from insights.projects.models import Project
-from insights.metrics.conversations.serializers import (
-    ConversationBaseQueryParamsSerializer,
-)
-
-
-class TestConversationBaseQueryParamsSerializer(TestCase):
-    def setUp(self):
-        self.project = Project.objects.create(
-            name="Test Project",
-        )
-
-    def test_serializer(self):
-        serializer = ConversationBaseQueryParamsSerializer(
-            data={
-                "start_date": "2021-01-01",
-                "end_date": "2021-01-02",
-                "project_uuid": self.project.uuid,
-            }
-        )
-        self.assertTrue(serializer.is_valid())
-        self.assertIn("project", serializer.validated_data)
-        self.assertEqual(
-            str(serializer.validated_data["project_uuid"]), str(self.project.uuid)
-        )
-        self.assertEqual(serializer.validated_data["project"], self.project)
-        self.assertEqual(str(serializer.validated_data["start_date"]), "2021-01-01")
-        self.assertEqual(str(serializer.validated_data["end_date"]), "2021-01-02")
-
-    def test_serializer_invalid_start_date(self):
-        serializer = ConversationBaseQueryParamsSerializer(
-            data={
-                "start_date": "2021-01-02",
-                "end_date": "2021-01-01",
-                "project_uuid": self.project.uuid,
-            }
-        )
-        self.assertFalse(serializer.is_valid())
-        self.assertIn("start_date", serializer.errors)
-        self.assertEqual(
-            serializer.errors["start_date"][0].code, "start_date_after_end_date"
-        )
-
-    def test_serializer_invalid_project_uuid(self):
-        serializer = ConversationBaseQueryParamsSerializer(
-            data={
-                "start_date": "2021-01-01",
-                "end_date": "2021-01-02",
-                "project_uuid": "123e4567-e89b-12d3-a456-426614174000",
-            }
-        )
-        self.assertFalse(serializer.is_valid())
-        self.assertIn("project_uuid", serializer.errors)
-        self.assertEqual(serializer.errors["project_uuid"][0].code, "project_not_found")
->>>>>>> 7f692b73
+        )