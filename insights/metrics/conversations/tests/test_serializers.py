import uuid
from datetime import datetime, time
import uuid
from django.test import TestCase

from insights.dashboards.models import Dashboard
<<<<<<< HEAD
from insights.metrics.conversations.enums import CsatMetricsType
from insights.projects.models import Project
from insights.metrics.conversations.serializers import (
    ConversationBaseQueryParamsSerializer,
    CsatMetricsQueryParamsSerializer,
=======
from insights.metrics.conversations.dataclass import (
    ConversationsTotalsMetric,
    ConversationsTotalsMetrics,
    SubtopicMetrics,
    TopicMetrics,
    TopicsDistributionMetrics,
)
from insights.metrics.conversations.enums import ConversationType, CsatMetricsType
from insights.projects.models import Project
from insights.metrics.conversations.serializers import (
    ConversationBaseQueryParamsSerializer,
    ConversationTotalsMetricsQueryParamsSerializer,
    ConversationTotalsMetricsSerializer,
    CsatMetricsQueryParamsSerializer,
    SubtopicSerializer,
    TopicSerializer,
    TopicsDistributionMetricsQueryParamsSerializer,
    TopicsDistributionMetricsSerializer,
>>>>>>> 0110f5d0
)
from insights.widgets.models import Widget


class TestConversationBaseQueryParamsSerializer(TestCase):
    def setUp(self):
        self.project = Project.objects.create(
            name="Test Project",
        )

    def test_serializer(self):
        serializer = ConversationBaseQueryParamsSerializer(
            data={
                "start_date": "2021-01-01",
                "end_date": "2021-01-02",
                "project_uuid": self.project.uuid,
            }
        )
        self.assertTrue(serializer.is_valid())
        self.assertIn("project", serializer.validated_data)
        self.assertEqual(
            str(serializer.validated_data["project_uuid"]), str(self.project.uuid)
        )
        self.assertEqual(serializer.validated_data["project"], self.project)

        # Test that start_date is converted to datetime at midnight
        start_date = serializer.validated_data["start_date"]
        self.assertIsInstance(start_date, datetime)
        self.assertIsNotNone(start_date.tzinfo)  # Should be timezone-aware
        self.assertEqual(start_date.time(), time.min)  # Should be 00:00:00
        self.assertEqual(start_date.date().isoformat(), "2021-01-01")

        # Test that end_date is converted to datetime at 23:59:59
        end_date = serializer.validated_data["end_date"]
        self.assertIsInstance(end_date, datetime)
        self.assertIsNotNone(end_date.tzinfo)  # Should be timezone-aware
        self.assertEqual(end_date.time(), time(23, 59, 59))  # Should be 23:59:59
        self.assertEqual(end_date.date().isoformat(), "2021-01-02")

    def test_serializer_with_timezone(self):
        # Create a project with a specific timezone
        project_with_tz = Project.objects.create(
            name="Test Project with TZ", timezone="America/New_York"
        )

        serializer = ConversationBaseQueryParamsSerializer(
            data={
                "start_date": "2021-01-01",
                "end_date": "2021-01-02",
                "project_uuid": project_with_tz.uuid,
            }
        )
        self.assertTrue(serializer.is_valid())

        start_date = serializer.validated_data["start_date"]
        end_date = serializer.validated_data["end_date"]

        # Check that timezone is correctly applied
        self.assertEqual(str(start_date.tzinfo), "America/New_York")
        self.assertEqual(str(end_date.tzinfo), "America/New_York")

        # Check times are correct
        self.assertEqual(start_date.time(), time.min)
        self.assertEqual(end_date.time(), time(23, 59, 59))

    def test_serializer_without_timezone(self):
        # Create a project without timezone (should default to UTC)
        project_no_tz = Project.objects.create(name="Test Project No TZ", timezone="")

        serializer = ConversationBaseQueryParamsSerializer(
            data={
                "start_date": "2021-01-01",
                "end_date": "2021-01-02",
                "project_uuid": project_no_tz.uuid,
            }
        )
        self.assertTrue(serializer.is_valid())

        start_date = serializer.validated_data["start_date"]
        end_date = serializer.validated_data["end_date"]

        # Check that UTC timezone is applied when no timezone is set
        self.assertEqual(str(start_date.tzinfo), "UTC")
        self.assertEqual(str(end_date.tzinfo), "UTC")

    def test_serializer_invalid_start_date(self):
        serializer = ConversationBaseQueryParamsSerializer(
            data={
                "start_date": "2021-01-02",
                "end_date": "2021-01-01",
                "project_uuid": self.project.uuid,
            }
        )
        self.assertFalse(serializer.is_valid())
        self.assertIn("start_date", serializer.errors)
        self.assertEqual(
            serializer.errors["start_date"][0].code, "start_date_after_end_date"
        )

    def test_serializer_invalid_project_uuid(self):
        serializer = ConversationBaseQueryParamsSerializer(
            data={
                "start_date": "2021-01-01",
                "end_date": "2021-01-02",
                "project_uuid": "123e4567-e89b-12d3-a456-426614174000",
            }
        )
        self.assertFalse(serializer.is_valid())
        self.assertIn("project_uuid", serializer.errors)
        self.assertEqual(serializer.errors["project_uuid"][0].code, "project_not_found")


class TestCsatMetricsQueryParamsSerializer(TestCase):
    def setUp(self):
        self.project = Project.objects.create(
            name="Test Project",
        )
        self.dashboard = Dashboard.objects.create(
            name="Test Dashboard",
            project=self.project,
        )
        self.widget = Widget.objects.create(
            name="Test Widget",
            dashboard=self.dashboard,
            source="flowruns",
            type="flow_result",
            position=[1, 2],
            config={
                "filter": {
                    "flow": "123",
                    "op_field": "csat",
                },
                "operation": "recurrence",
                "op_field": "result",
            },
        )

    def test_serializer(self):
        serializer = CsatMetricsQueryParamsSerializer(
            data={
                "project_uuid": self.project.uuid,
                "widget_uuid": self.widget.uuid,
                "start_date": "2021-01-01",
                "end_date": "2021-01-02",
                "type": CsatMetricsType.HUMAN,
            }
        )
        self.assertTrue(serializer.is_valid())
        self.assertEqual(
            str(serializer.validated_data["project_uuid"]), str(self.project.uuid)
        )
        self.assertEqual(serializer.validated_data["project"], self.project)
<<<<<<< HEAD
        self.assertEqual(str(serializer.validated_data["start_date"]), "2021-01-01")
        self.assertEqual(str(serializer.validated_data["end_date"]), "2021-01-02")
=======
        self.assertEqual(
            str(serializer.validated_data["start_date"]), "2021-01-01 00:00:00+00:00"
        )
        self.assertEqual(
            str(serializer.validated_data["end_date"]), "2021-01-02 23:59:59+00:00"
        )
>>>>>>> 0110f5d0
        self.assertEqual(serializer.validated_data["type"], CsatMetricsType.HUMAN)
        self.assertEqual(serializer.validated_data["widget"], self.widget)

    def test_serializer_invalid_type(self):
        serializer = CsatMetricsQueryParamsSerializer(
            data={
                "project_uuid": self.project.uuid,
                "widget_uuid": self.widget.uuid,
                "start_date": "2021-01-01",
                "end_date": "2021-01-02",
                "type": "invalid",
            }
        )
        self.assertFalse(serializer.is_valid())
        self.assertIn("type", serializer.errors)
        self.assertEqual(serializer.errors["type"][0].code, "invalid_choice")

    def test_serializer_invalid_widget_uuid(self):
        serializer = CsatMetricsQueryParamsSerializer(
            data={
                "project_uuid": self.project.uuid,
                "widget_uuid": uuid.uuid4(),
                "start_date": "2021-01-01",
                "end_date": "2021-01-02",
                "type": CsatMetricsType.HUMAN,
            }
        )
        self.assertFalse(serializer.is_valid())
        self.assertIn("widget_uuid", serializer.errors)
<<<<<<< HEAD
        self.assertEqual(serializer.errors["widget_uuid"][0].code, "widget_not_found")
=======
        self.assertEqual(serializer.errors["widget_uuid"][0].code, "widget_not_found")


class TestTopicsDistributionMetricsQueryParamsSerializer(TestCase):
    def setUp(self):
        self.project = Project.objects.create(
            name="Test Project",
        )

    def test_serializer(self):
        serializer = TopicsDistributionMetricsQueryParamsSerializer(
            data={
                "start_date": "2021-01-01",
                "end_date": "2021-01-02",
                "project_uuid": self.project.uuid,
                "type": ConversationType.AI,
            }
        )
        self.assertTrue(serializer.is_valid())
        self.assertIn("project", serializer.validated_data)
        self.assertEqual(
            str(serializer.validated_data["project_uuid"]), str(self.project.uuid)
        )
        self.assertEqual(serializer.validated_data["project"], self.project)
        self.assertEqual(
            str(serializer.validated_data["start_date"]), "2021-01-01 00:00:00+00:00"
        )
        self.assertEqual(
            str(serializer.validated_data["end_date"]), "2021-01-02 23:59:59+00:00"
        )

    def test_serializer_invalid_start_date(self):
        serializer = TopicsDistributionMetricsQueryParamsSerializer(
            data={
                "start_date": "2021-01-02",
                "end_date": "2021-01-01",
                "project_uuid": self.project.uuid,
                "type": ConversationType.AI,
            }
        )
        self.assertFalse(serializer.is_valid())
        self.assertIn("start_date", serializer.errors)
        self.assertEqual(
            serializer.errors["start_date"][0].code, "start_date_after_end_date"
        )

    def test_serializer_invalid_project_uuid(self):
        serializer = TopicsDistributionMetricsQueryParamsSerializer(
            data={
                "start_date": "2021-01-01",
                "end_date": "2021-01-02",
                "project_uuid": "123e4567-e89b-12d3-a456-426614174000",
                "type": ConversationType.AI,
            }
        )
        self.assertFalse(serializer.is_valid())
        self.assertIn("project_uuid", serializer.errors)
        self.assertEqual(serializer.errors["project_uuid"][0].code, "project_not_found")


class TestSubtopicSerializer(TestCase):
    def test_serializer(self):
        subtopic = SubtopicMetrics(
            uuid=uuid.uuid4(),
            name="Test Subtopic",
            percentage=100,
            quantity=1,
        )
        serializer = SubtopicSerializer(subtopic)
        self.assertEqual(serializer.data["name"], "Test Subtopic")
        self.assertEqual(serializer.data["quantity"], 1)
        self.assertEqual(serializer.data["percentage"], 100)


class TestTopicSerializer(TestCase):
    def test_serializer(self):
        topic = TopicMetrics(
            uuid=uuid.uuid4(),
            name="Test Topic",
            quantity=1,
            percentage=100,
            subtopics=[
                SubtopicMetrics(
                    uuid=uuid.uuid4(),
                    name="Test Subtopic",
                    quantity=1,
                    percentage=100,
                )
            ],
        )
        serializer = TopicSerializer(topic)
        self.assertEqual(serializer.data["uuid"], str(topic.uuid))
        self.assertEqual(serializer.data["name"], "Test Topic")
        self.assertEqual(serializer.data["quantity"], 1)
        self.assertEqual(serializer.data["percentage"], 100)
        self.assertEqual(
            [
                {
                    "uuid": str(subtopic.uuid),
                    "name": subtopic.name,
                    "quantity": subtopic.quantity,
                    "percentage": subtopic.percentage,
                }
                for subtopic in topic.subtopics
            ],
            serializer.data["subtopics"],
        )


class TestTopicsDistributionMetricsSerializer(TestCase):
    def test_serializer(self):
        topics = [
            TopicMetrics(
                uuid=uuid.uuid4(),
                name="Test Topic",
                quantity=1,
                percentage=100,
                subtopics=[
                    SubtopicMetrics(
                        uuid=uuid.uuid4(),
                        name="Test Subtopic",
                        quantity=1,
                        percentage=100,
                    )
                ],
            )
        ]
        topics_distribution_metrics = TopicsDistributionMetrics(topics=topics)
        serializer = TopicsDistributionMetricsSerializer(topics_distribution_metrics)
        for topic_data, topic in zip(serializer.data["topics"], topics):
            self.assertEqual(topic_data["uuid"], str(topic.uuid))
            self.assertEqual(topic_data["name"], topic.name)
            self.assertEqual(topic_data["quantity"], topic.quantity)
            self.assertEqual(topic_data["percentage"], topic.percentage)
            for subtopic_data, subtopic in zip(
                topic_data["subtopics"], topic.subtopics
            ):
                self.assertEqual(subtopic_data["uuid"], str(subtopic.uuid))
                self.assertEqual(subtopic_data["name"], subtopic.name)
                self.assertEqual(subtopic_data["quantity"], subtopic.quantity)
                self.assertEqual(subtopic_data["percentage"], subtopic.percentage)


class TestConversationTotalsMetricsSerializer(TestCase):
    def test_serializer(self):
        totals = ConversationsTotalsMetrics(
            total_conversations=ConversationsTotalsMetric(value=150, percentage=150),
            resolved=ConversationsTotalsMetric(value=100, percentage=100),
            unresolved=ConversationsTotalsMetric(value=50, percentage=50),
            abandoned=ConversationsTotalsMetric(value=0, percentage=0),
            transferred_to_human=ConversationsTotalsMetric(value=0, percentage=0),
        )
        serializer = ConversationTotalsMetricsSerializer(totals)
        data = serializer.data

        self.assertEqual(
            data["total_conversations"]["value"], totals.total_conversations.value
        )
        self.assertEqual(
            data["total_conversations"]["percentage"],
            totals.total_conversations.percentage,
        )
        self.assertEqual(data["resolved"]["value"], totals.resolved.value)
        self.assertEqual(data["resolved"]["percentage"], totals.resolved.percentage)
        self.assertEqual(data["unresolved"]["value"], totals.unresolved.value)
        self.assertEqual(data["unresolved"]["percentage"], totals.unresolved.percentage)


class TestConversationTotalsMetricsQueryParamsSerializer(TestCase):
    def setUp(self):
        self.project = Project.objects.create(
            name="Test Project",
        )

    def test_serializer(self):
        serializer = ConversationTotalsMetricsQueryParamsSerializer(
            data={
                "start_date": "2021-01-01",
                "end_date": "2021-01-02",
                "project_uuid": self.project.uuid,
            }
        )
        self.assertTrue(serializer.is_valid())
        self.assertIn("project", serializer.validated_data)
        self.assertEqual(
            str(serializer.validated_data["project_uuid"]), str(self.project.uuid)
        )
        self.assertEqual(serializer.validated_data["project"], self.project)
        self.assertEqual(
            str(serializer.validated_data["start_date"]), "2021-01-01 00:00:00+00:00"
        )
        self.assertEqual(
            str(serializer.validated_data["end_date"]), "2021-01-02 23:59:59+00:00"
        )

    def test_serializer_invalid_start_date(self):
        serializer = ConversationTotalsMetricsQueryParamsSerializer(
            data={
                "start_date": "2021-01-02",
                "end_date": "2021-01-01",
                "project_uuid": self.project.uuid,
            }
        )
        self.assertFalse(serializer.is_valid())
        self.assertIn("start_date", serializer.errors)
        self.assertEqual(
            serializer.errors["start_date"][0].code, "start_date_after_end_date"
        )

    def test_serializer_invalid_project_uuid(self):
        serializer = ConversationTotalsMetricsQueryParamsSerializer(
            data={
                "start_date": "2021-01-01",
                "end_date": "2021-01-02",
                "project_uuid": "123e4567-e89b-12d3-a456-426614174000",
            }
        )
        self.assertFalse(serializer.is_valid())
        self.assertIn("project_uuid", serializer.errors)
        self.assertEqual(serializer.errors["project_uuid"][0].code, "project_not_found")
>>>>>>> 0110f5d0
<|MERGE_RESOLUTION|>--- conflicted
+++ resolved
@@ -1,16 +1,8 @@
 import uuid
 from datetime import datetime, time
-import uuid
 from django.test import TestCase
 
 from insights.dashboards.models import Dashboard
-<<<<<<< HEAD
-from insights.metrics.conversations.enums import CsatMetricsType
-from insights.projects.models import Project
-from insights.metrics.conversations.serializers import (
-    ConversationBaseQueryParamsSerializer,
-    CsatMetricsQueryParamsSerializer,
-=======
 from insights.metrics.conversations.dataclass import (
     ConversationsTotalsMetric,
     ConversationsTotalsMetrics,
@@ -29,7 +21,6 @@
     TopicSerializer,
     TopicsDistributionMetricsQueryParamsSerializer,
     TopicsDistributionMetricsSerializer,
->>>>>>> 0110f5d0
 )
 from insights.widgets.models import Widget
 
@@ -182,17 +173,12 @@
             str(serializer.validated_data["project_uuid"]), str(self.project.uuid)
         )
         self.assertEqual(serializer.validated_data["project"], self.project)
-<<<<<<< HEAD
-        self.assertEqual(str(serializer.validated_data["start_date"]), "2021-01-01")
-        self.assertEqual(str(serializer.validated_data["end_date"]), "2021-01-02")
-=======
         self.assertEqual(
             str(serializer.validated_data["start_date"]), "2021-01-01 00:00:00+00:00"
         )
         self.assertEqual(
             str(serializer.validated_data["end_date"]), "2021-01-02 23:59:59+00:00"
         )
->>>>>>> 0110f5d0
         self.assertEqual(serializer.validated_data["type"], CsatMetricsType.HUMAN)
         self.assertEqual(serializer.validated_data["widget"], self.widget)
 
@@ -222,9 +208,6 @@
         )
         self.assertFalse(serializer.is_valid())
         self.assertIn("widget_uuid", serializer.errors)
-<<<<<<< HEAD
-        self.assertEqual(serializer.errors["widget_uuid"][0].code, "widget_not_found")
-=======
         self.assertEqual(serializer.errors["widget_uuid"][0].code, "widget_not_found")
 
 
@@ -444,5 +427,4 @@
         )
         self.assertFalse(serializer.is_valid())
         self.assertIn("project_uuid", serializer.errors)
-        self.assertEqual(serializer.errors["project_uuid"][0].code, "project_not_found")
->>>>>>> 0110f5d0
+        self.assertEqual(serializer.errors["project_uuid"][0].code, "project_not_found")