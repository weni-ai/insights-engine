import uuid
from datetime import datetime, time
from django.test import TestCase

from insights.dashboards.models import Dashboard
from insights.metrics.conversations.dataclass import (
    ConversationsTotalsMetric,
    ConversationsTotalsMetrics,
    ConversationsTimeseriesData,
    ConversationsTimeseriesMetrics,
    SubjectMetricData,
    SubjectsMetrics,
    SubtopicMetrics,
    TopicMetrics,
    TopicsDistributionMetrics,
)
<<<<<<< HEAD
from insights.metrics.conversations.enums import (
    ConversationType,
    ConversationsSubjectsType,
    ConversationsTimeseriesUnit,
    NPSType,
)
=======
from insights.metrics.conversations.enums import ConversationType, CsatMetricsType
from insights.projects.models import Project
>>>>>>> 3c183352
from insights.metrics.conversations.serializers import (
    ConversationBaseQueryParamsSerializer,
    ConversationTotalsMetricsQueryParamsSerializer,
    ConversationTotalsMetricsSerializer,
<<<<<<< HEAD
    ConversationsSubjectsMetricsQueryParamsSerializer,
    ConversationsTimeseriesMetricsQueryParamsSerializer,
    ConversationsTimeseriesMetricsSerializer,
    NPSQueryParamsSerializer,
    NPSSerializer,
    RoomsByQueueMetricQueryParamsSerializer,
    SubjectsMetricsSerializer,
=======
    CsatMetricsQueryParamsSerializer,
>>>>>>> 3c183352
    SubtopicSerializer,
    TopicSerializer,
    TopicsDistributionMetricsQueryParamsSerializer,
    TopicsDistributionMetricsSerializer,
)
<<<<<<< HEAD
from insights.projects.models import Project
=======
from insights.widgets.models import Widget
>>>>>>> 3c183352


class TestConversationBaseQueryParamsSerializer(TestCase):
    def setUp(self):
        self.project = Project.objects.create(
            name="Test Project",
        )

    def test_serializer(self):
        serializer = ConversationBaseQueryParamsSerializer(
            data={
                "start_date": "2021-01-01",
                "end_date": "2021-01-02",
                "project_uuid": self.project.uuid,
            }
        )
        self.assertTrue(serializer.is_valid())
        self.assertIn("project", serializer.validated_data)
        self.assertEqual(
            str(serializer.validated_data["project_uuid"]), str(self.project.uuid)
        )
        self.assertEqual(serializer.validated_data["project"], self.project)

        # Test that start_date is converted to datetime at midnight
        start_date = serializer.validated_data["start_date"]
        self.assertIsInstance(start_date, datetime)
        self.assertIsNotNone(start_date.tzinfo)  # Should be timezone-aware
        self.assertEqual(start_date.time(), time.min)  # Should be 00:00:00
        self.assertEqual(start_date.date().isoformat(), "2021-01-01")

        # Test that end_date is converted to datetime at 23:59:59
        end_date = serializer.validated_data["end_date"]
        self.assertIsInstance(end_date, datetime)
        self.assertIsNotNone(end_date.tzinfo)  # Should be timezone-aware
        self.assertEqual(end_date.time(), time(23, 59, 59))  # Should be 23:59:59
        self.assertEqual(end_date.date().isoformat(), "2021-01-02")

    def test_serializer_with_timezone(self):
        # Create a project with a specific timezone
        project_with_tz = Project.objects.create(
            name="Test Project with TZ", timezone="America/New_York"
        )

        serializer = ConversationBaseQueryParamsSerializer(
            data={
                "start_date": "2021-01-01",
                "end_date": "2021-01-02",
                "project_uuid": project_with_tz.uuid,
            }
        )
        self.assertTrue(serializer.is_valid())

        start_date = serializer.validated_data["start_date"]
        end_date = serializer.validated_data["end_date"]

        # Check that timezone is correctly applied
        self.assertEqual(str(start_date.tzinfo), "America/New_York")
        self.assertEqual(str(end_date.tzinfo), "America/New_York")

        # Check times are correct
        self.assertEqual(start_date.time(), time.min)
        self.assertEqual(end_date.time(), time(23, 59, 59))

    def test_serializer_without_timezone(self):
        # Create a project without timezone (should default to UTC)
        project_no_tz = Project.objects.create(name="Test Project No TZ", timezone="")

        serializer = ConversationBaseQueryParamsSerializer(
            data={
                "start_date": "2021-01-01",
                "end_date": "2021-01-02",
                "project_uuid": project_no_tz.uuid,
            }
        )
        self.assertTrue(serializer.is_valid())

        start_date = serializer.validated_data["start_date"]
        end_date = serializer.validated_data["end_date"]

        # Check that UTC timezone is applied when no timezone is set
        self.assertEqual(str(start_date.tzinfo), "UTC")
        self.assertEqual(str(end_date.tzinfo), "UTC")

    def test_serializer_invalid_start_date(self):
        serializer = ConversationBaseQueryParamsSerializer(
            data={
                "start_date": "2021-01-02",
                "end_date": "2021-01-01",
                "project_uuid": self.project.uuid,
            }
        )
        self.assertFalse(serializer.is_valid())
        self.assertIn("start_date", serializer.errors)
        self.assertEqual(
            serializer.errors["start_date"][0].code, "start_date_after_end_date"
        )

    def test_serializer_invalid_project_uuid(self):
        serializer = ConversationBaseQueryParamsSerializer(
            data={
                "start_date": "2021-01-01",
                "end_date": "2021-01-02",
                "project_uuid": "123e4567-e89b-12d3-a456-426614174000",
            }
        )
        self.assertFalse(serializer.is_valid())
        self.assertIn("project_uuid", serializer.errors)
        self.assertEqual(serializer.errors["project_uuid"][0].code, "project_not_found")


<<<<<<< HEAD
class TestConversationTotalsMetricsSerializer(TestCase):
    def test_serializer(self):
        totals = ConversationsTotalsMetrics(
            total_conversations=ConversationsTotalsMetric(value=150, percentage=150),
            resolved=ConversationsTotalsMetric(value=100, percentage=100),
            unresolved=ConversationsTotalsMetric(value=50, percentage=50),
            abandoned=ConversationsTotalsMetric(value=0, percentage=0),
            transferred_to_human=ConversationsTotalsMetric(value=0, percentage=0),
        )
        serializer = ConversationTotalsMetricsSerializer(totals)
        data = serializer.data

        self.assertEqual(
            data["total_conversations"]["value"], totals.total_conversations.value
        )
        self.assertEqual(
            data["total_conversations"]["percentage"],
            totals.total_conversations.percentage,
        )
        self.assertEqual(data["resolved"]["value"], totals.resolved.value)
        self.assertEqual(data["resolved"]["percentage"], totals.resolved.percentage)
        self.assertEqual(data["unresolved"]["value"], totals.unresolved.value)
        self.assertEqual(data["unresolved"]["percentage"], totals.unresolved.percentage)


class TestConversationTotalsMetricsQueryParamsSerializer(TestCase):
=======
class TestCsatMetricsQueryParamsSerializer(TestCase):
>>>>>>> 3c183352
    def setUp(self):
        self.project = Project.objects.create(
            name="Test Project",
        )
<<<<<<< HEAD

    def test_serializer(self):
        serializer = ConversationTotalsMetricsQueryParamsSerializer(
            data={
                "start_date": "2021-01-01",
                "end_date": "2021-01-02",
                "project_uuid": self.project.uuid,
            }
        )
        self.assertTrue(serializer.is_valid())
        self.assertIn("project", serializer.validated_data)
=======
        self.dashboard = Dashboard.objects.create(
            name="Test Dashboard",
            project=self.project,
        )
        self.widget = Widget.objects.create(
            name="Test Widget",
            dashboard=self.dashboard,
            source="flowruns",
            type="flow_result",
            position=[1, 2],
            config={
                "filter": {
                    "flow": "123",
                    "op_field": "csat",
                },
                "operation": "recurrence",
                "op_field": "result",
            },
        )

    def test_serializer(self):
        serializer = CsatMetricsQueryParamsSerializer(
            data={
                "project_uuid": self.project.uuid,
                "widget_uuid": self.widget.uuid,
                "start_date": "2021-01-01",
                "end_date": "2021-01-02",
                "type": CsatMetricsType.HUMAN,
            }
        )
        self.assertTrue(serializer.is_valid())
>>>>>>> 3c183352
        self.assertEqual(
            str(serializer.validated_data["project_uuid"]), str(self.project.uuid)
        )
        self.assertEqual(serializer.validated_data["project"], self.project)
        self.assertEqual(
            str(serializer.validated_data["start_date"]), "2021-01-01 00:00:00+00:00"
        )
        self.assertEqual(
            str(serializer.validated_data["end_date"]), "2021-01-02 23:59:59+00:00"
        )
<<<<<<< HEAD

    def test_serializer_invalid_start_date(self):
        serializer = ConversationTotalsMetricsQueryParamsSerializer(
            data={
                "start_date": "2021-01-02",
                "end_date": "2021-01-01",
                "project_uuid": self.project.uuid,
            }
        )
        self.assertFalse(serializer.is_valid())
        self.assertIn("start_date", serializer.errors)
        self.assertEqual(
            serializer.errors["start_date"][0].code, "start_date_after_end_date"
        )

    def test_serializer_invalid_project_uuid(self):
        serializer = ConversationTotalsMetricsQueryParamsSerializer(
            data={
                "start_date": "2021-01-01",
                "end_date": "2021-01-02",
                "project_uuid": "123e4567-e89b-12d3-a456-426614174000",
            }
        )
        self.assertFalse(serializer.is_valid())
        self.assertIn("project_uuid", serializer.errors)
        self.assertEqual(serializer.errors["project_uuid"][0].code, "project_not_found")


class TestConversationsTimeseriesDataSerializer(TestCase):
    def test_validate_data_for_day_unit(self):
        timeseries_metrics = ConversationsTimeseriesMetrics(
            unit=ConversationsTimeseriesUnit.DAY,
            total=[
                ConversationsTimeseriesData(label="2021-01-01", value=100),
                ConversationsTimeseriesData(label="2021-01-02", value=200),
            ],
            by_human=[
                ConversationsTimeseriesData(label="2021-01-01", value=100),
                ConversationsTimeseriesData(label="2021-01-02", value=200),
            ],
        )

        serializer = ConversationsTimeseriesMetricsSerializer(timeseries_metrics)

        self.assertEqual(serializer.data["unit"], ConversationsTimeseriesUnit.DAY)
        self.assertEqual(
            serializer.data["total"],
            [
                {"label": "2021-01-01", "value": 100},
                {"label": "2021-01-02", "value": 200},
            ],
        )
        self.assertEqual(
            serializer.data["by_human"],
            [
                {"label": "2021-01-01", "value": 100},
                {"label": "2021-01-02", "value": 200},
            ],
        )

    def test_validate_data_for_hour_unit(self):
        timeseries_metrics = ConversationsTimeseriesMetrics(
            unit=ConversationsTimeseriesUnit.HOUR,
            total=[
                ConversationsTimeseriesData(label="10h", value=100),
                ConversationsTimeseriesData(label="11h", value=200),
            ],
            by_human=[
                ConversationsTimeseriesData(label="10h", value=100),
                ConversationsTimeseriesData(label="11h", value=200),
            ],
        )

        serializer = ConversationsTimeseriesMetricsSerializer(timeseries_metrics)

        self.assertEqual(serializer.data["unit"], ConversationsTimeseriesUnit.HOUR)
        self.assertEqual(
            serializer.data["total"],
            [
                {"label": "10h", "value": 100},
                {"label": "11h", "value": 200},
            ],
        )
        self.assertEqual(
            serializer.data["by_human"],
            [
                {"label": "10h", "value": 100},
                {"label": "11h", "value": 200},
            ],
        )

    def test_validate_data_for_month_unit(self):
        timeseries_metrics = ConversationsTimeseriesMetrics(
            unit=ConversationsTimeseriesUnit.MONTH,
            total=[
                ConversationsTimeseriesData(label="2021-01-01", value=100),
                ConversationsTimeseriesData(label="2021-02-01", value=200),
            ],
            by_human=[
                ConversationsTimeseriesData(label="2021-01-01", value=100),
                ConversationsTimeseriesData(label="2021-02-01", value=200),
            ],
        )

        serializer = ConversationsTimeseriesMetricsSerializer(timeseries_metrics)

        self.assertEqual(serializer.data["unit"], ConversationsTimeseriesUnit.MONTH)
        self.assertEqual(
            serializer.data["total"],
            [
                {"label": "2021-01-01", "value": 100},
                {"label": "2021-02-01", "value": 200},
            ],
        )
        self.assertEqual(
            serializer.data["by_human"],
            [
                {"label": "2021-01-01", "value": 100},
                {"label": "2021-02-01", "value": 200},
            ],
        )


class TestConversationsTimeseriesMetricsQueryParamsSerializer(TestCase):
    def setUp(self):
        self.project = Project.objects.create(
            name="Test Project",
        )

    def test_serializer(self):
        serializer = ConversationsTimeseriesMetricsQueryParamsSerializer(
            data={
                "start_date": "2021-01-01",
                "end_date": "2021-01-02",
                "project_uuid": self.project.uuid,
                "unit": ConversationsTimeseriesUnit.DAY,
            }
        )

        self.assertTrue(serializer.is_valid())
        self.assertEqual(
            serializer.validated_data["unit"], ConversationsTimeseriesUnit.DAY
        )
        self.assertEqual(serializer.validated_data["project"], self.project)
        self.assertEqual(
            str(serializer.validated_data["start_date"]),
            "2021-01-01 00:00:00+00:00",
        )
        self.assertEqual(
            str(serializer.validated_data["end_date"]), "2021-01-02 23:59:59+00:00"
        )

    def test_serializer_invalid_start_date(self):
        serializer = ConversationsTimeseriesMetricsQueryParamsSerializer(
            data={
                "start_date": "2021-01-02",
                "end_date": "2021-01-01",
                "project_uuid": self.project.uuid,
                "unit": ConversationsTimeseriesUnit.DAY,
            }
        )
        self.assertFalse(serializer.is_valid())
        self.assertIn("start_date", serializer.errors)
        self.assertEqual(
            serializer.errors["start_date"][0].code, "start_date_after_end_date"
        )

    def test_serializer_invalid_project_uuid(self):
        serializer = ConversationsTimeseriesMetricsQueryParamsSerializer(
            data={
                "start_date": "2021-01-01",
                "end_date": "2021-01-02",
                "project_uuid": "123e4567-e89b-12d3-a456-426614174000",
                "unit": ConversationsTimeseriesUnit.DAY,
            }
        )
        self.assertFalse(serializer.is_valid())
        self.assertIn("project_uuid", serializer.errors)
        self.assertEqual(serializer.errors["project_uuid"][0].code, "project_not_found")

    def test_serializer_invalid_unit(self):
        serializer = ConversationsTimeseriesMetricsQueryParamsSerializer(
            data={
                "start_date": "2021-01-01",
                "end_date": "2021-01-02",
                "project_uuid": self.project.uuid,
                "unit": "CENTURY",
            }
        )

        self.assertFalse(serializer.is_valid())
        self.assertIn("unit", serializer.errors)
        self.assertEqual(serializer.errors["unit"][0].code, "invalid_choice")


class TestSubjectMetricDataSerializer(TestCase):
    def test_serializer(self):
        subject_1 = SubjectMetricData(
            name="Test Subject 1",
            percentage=0.5,
        )
        subject_2 = SubjectMetricData(
            name="Test Subject 2",
            percentage=0.5,
        )

        metrics = SubjectsMetrics(
            has_more=False,
            subjects=[subject_1, subject_2],
        )

        serializer = SubjectsMetricsSerializer(metrics)
        data = serializer.data

        self.assertEqual(data["has_more"], metrics.has_more)
        self.assertEqual(
            data["subjects"][0],
            {"name": subject_1.name, "percentage": subject_1.percentage},
        )
        self.assertEqual(
            data["subjects"][1],
            {"name": subject_2.name, "percentage": subject_2.percentage},
        )

    def test_serializer_without_subjects(self):
        metrics = SubjectsMetrics(
            has_more=True,
            subjects=[],
        )

        serializer = SubjectsMetricsSerializer(metrics)
        data = serializer.data

        self.assertEqual(data["has_more"], metrics.has_more)
        self.assertEqual(data["subjects"], [])


class TestConversationsSubjectsMetricsQueryParamsSerializer(TestCase):
    def setUp(self):
        self.project = Project.objects.create(
            name="Test Project",
        )

    def test_serializer(self):
        serializer = ConversationsSubjectsMetricsQueryParamsSerializer(
            data={
                "start_date": "2021-01-01",
                "end_date": "2021-01-02",
                "project_uuid": self.project.uuid,
                "type": ConversationsSubjectsType.GENERAL,
                "limit": 10,
            }
        )
        self.assertTrue(serializer.is_valid())
        self.assertEqual(
            str(serializer.validated_data["start_date"]),
            "2021-01-01 00:00:00+00:00",
        )
        self.assertEqual(
            str(serializer.validated_data["end_date"]), "2021-01-02 23:59:59+00:00"
        )
        self.assertEqual(serializer.validated_data["project"], self.project)
        self.assertEqual(
            str(serializer.validated_data["project_uuid"]), str(self.project.uuid)
        )
        self.assertEqual(
            serializer.validated_data["type"], ConversationsSubjectsType.GENERAL
        )

    def test_serializer_invalid_start_date(self):
        serializer = ConversationsSubjectsMetricsQueryParamsSerializer(
            data={
                "start_date": "2021-01-02",
                "end_date": "2021-01-01",
                "project_uuid": self.project.uuid,
                "type": ConversationsSubjectsType.GENERAL,
            }
        )
        self.assertFalse(serializer.is_valid())
        self.assertIn("start_date", serializer.errors)
        self.assertEqual(
            serializer.errors["start_date"][0].code, "start_date_after_end_date"
        )

    def test_serializer_invalid_project_uuid(self):
        serializer = ConversationsSubjectsMetricsQueryParamsSerializer(
            data={
                "start_date": "2021-01-01",
                "end_date": "2021-01-02",
                "project_uuid": "123e4567-e89b-12d3-a456-426614174000",
                "type": ConversationsSubjectsType.GENERAL,
            }
        )
        self.assertFalse(serializer.is_valid())
        self.assertIn("project_uuid", serializer.errors)
        self.assertEqual(serializer.errors["project_uuid"][0].code, "project_not_found")

    def test_serializer_invalid_type(self):
        serializer = ConversationsSubjectsMetricsQueryParamsSerializer(
            data={
                "start_date": "2021-01-01",
                "end_date": "2021-01-02",
                "project_uuid": self.project.uuid,
                "type": "invalid",
                "limit": 10,
=======
        self.assertEqual(serializer.validated_data["type"], CsatMetricsType.HUMAN)
        self.assertEqual(serializer.validated_data["widget"], self.widget)

    def test_serializer_invalid_type(self):
        serializer = CsatMetricsQueryParamsSerializer(
            data={
                "project_uuid": self.project.uuid,
                "widget_uuid": self.widget.uuid,
                "start_date": "2021-01-01",
                "end_date": "2021-01-02",
                "type": "invalid",
>>>>>>> 3c183352
            }
        )
        self.assertFalse(serializer.is_valid())
        self.assertIn("type", serializer.errors)
        self.assertEqual(serializer.errors["type"][0].code, "invalid_choice")

<<<<<<< HEAD
    def test_serializer_invalid_limit(self):
        serializer = ConversationsSubjectsMetricsQueryParamsSerializer(
            data={
                "start_date": "2021-01-01",
                "end_date": "2021-01-02",
                "project_uuid": self.project.uuid,
                "type": ConversationsSubjectsType.GENERAL,
                "limit": "invalid",
            }
        )
        self.assertFalse(serializer.is_valid())
        self.assertIn("limit", serializer.errors)
        self.assertEqual(serializer.errors["limit"][0].code, "invalid")


class TestRoomsByQueueMetricQueryParamsSerializer(TestCase):
    def setUp(self):
        self.project = Project.objects.create(
            name="Test Project",
        )

    def test_serializer(self):
        serializer = RoomsByQueueMetricQueryParamsSerializer(
            data={
                "start_date": "2021-01-01",
                "end_date": "2021-01-02",
                "project_uuid": self.project.uuid,
            }
        )
        self.assertTrue(serializer.is_valid())
        self.assertEqual(
            str(serializer.validated_data["start_date"]),
            "2021-01-01 00:00:00+00:00",
        )
        self.assertEqual(
            str(serializer.validated_data["end_date"]), "2021-01-02 23:59:59+00:00"
        )
        self.assertEqual(
            str(serializer.validated_data["project_uuid"]), str(self.project.uuid)
        )

    def test_serializer_invalid_start_date(self):
        serializer = RoomsByQueueMetricQueryParamsSerializer(
            data={
                "start_date": "2021-01-02",
                "end_date": "2021-01-01",
                "project_uuid": self.project.uuid,
            }
        )
        self.assertFalse(serializer.is_valid())
        self.assertIn("start_date", serializer.errors)
        self.assertEqual(
            serializer.errors["start_date"][0].code, "start_date_after_end_date"
        )

    def test_serializer_invalid_project_uuid(self):
        serializer = RoomsByQueueMetricQueryParamsSerializer(
            data={
                "start_date": "2021-01-01",
                "end_date": "2021-01-02",
                "project_uuid": "123e4567-e89b-12d3-a456-426614174000",
            }
        )
        self.assertFalse(serializer.is_valid())
        self.assertIn("project_uuid", serializer.errors)
        self.assertEqual(serializer.errors["project_uuid"][0].code, "project_not_found")


class TestNPSQueryParamsSerializer(TestCase):
    def setUp(self):
        self.project = Project.objects.create(
            name="Test Project",
        )

    def test_serializer(self):
        serializer = NPSQueryParamsSerializer(
            data={
                "start_date": "2021-01-01",
                "end_date": "2021-01-02",
                "project_uuid": self.project.uuid,
                "type": NPSType.AI,
            }
        )
        self.assertTrue(serializer.is_valid())
        self.assertIn("project", serializer.validated_data)
        self.assertEqual(
            str(serializer.validated_data["project_uuid"]), str(self.project.uuid)
        )
        self.assertEqual(serializer.validated_data["project"], self.project)
        self.assertEqual(serializer.validated_data["type"], NPSType.AI)

    def test_serializer_invalid_project_uuid(self):
        serializer = NPSQueryParamsSerializer(
            data={
                "start_date": "2021-01-01",
                "end_date": "2021-01-02",
                "project_uuid": "123e4567-e89b-12d3-a456-426614174000",
                "type": NPSType.HUMAN,
            }
        )

        self.assertFalse(serializer.is_valid())
        self.assertIn("project_uuid", serializer.errors)
        self.assertEqual(serializer.errors["project_uuid"][0].code, "project_not_found")

    def test_serializer_invalid_start_date(self):
        serializer = NPSQueryParamsSerializer(
            data={
                "start_date": "2021-01-02",
                "end_date": "2021-01-01",
                "project_uuid": self.project.uuid,
                "type": NPSType.HUMAN,
            }
        )

        self.assertFalse(serializer.is_valid())
        self.assertIn("start_date", serializer.errors)
        self.assertEqual(
            serializer.errors["start_date"][0].code, "start_date_after_end_date"
        )


class TestNPSSerializer(TestCase):
    def test_serializer(self):
        serializer = NPSSerializer(
            data={
                "score": 5,
                "total_responses": 10,
                "promoters": 5,
                "detractors": 3,
                "passives": 2,
            }
        )
        self.assertTrue(serializer.is_valid())
        self.assertEqual(serializer.validated_data["score"], 5)
        self.assertEqual(serializer.validated_data["total_responses"], 10)
        self.assertEqual(serializer.validated_data["promoters"], 5)
        self.assertEqual(serializer.validated_data["detractors"], 3)
        self.assertEqual(serializer.validated_data["passives"], 2)
=======
    def test_serializer_invalid_widget_uuid(self):
        serializer = CsatMetricsQueryParamsSerializer(
            data={
                "project_uuid": self.project.uuid,
                "widget_uuid": uuid.uuid4(),
                "start_date": "2021-01-01",
                "end_date": "2021-01-02",
                "type": CsatMetricsType.HUMAN,
            }
        )
        self.assertFalse(serializer.is_valid())
        self.assertIn("widget_uuid", serializer.errors)
        self.assertEqual(serializer.errors["widget_uuid"][0].code, "widget_not_found")
>>>>>>> 3c183352


class TestTopicsDistributionMetricsQueryParamsSerializer(TestCase):
    def setUp(self):
        self.project = Project.objects.create(
            name="Test Project",
        )

    def test_serializer(self):
        serializer = TopicsDistributionMetricsQueryParamsSerializer(
            data={
                "start_date": "2021-01-01",
                "end_date": "2021-01-02",
                "project_uuid": self.project.uuid,
                "type": ConversationType.AI,
            }
        )
        self.assertTrue(serializer.is_valid())
        self.assertIn("project", serializer.validated_data)
        self.assertEqual(
            str(serializer.validated_data["project_uuid"]), str(self.project.uuid)
        )
        self.assertEqual(serializer.validated_data["project"], self.project)
        self.assertEqual(
            str(serializer.validated_data["start_date"]), "2021-01-01 00:00:00+00:00"
        )
        self.assertEqual(
            str(serializer.validated_data["end_date"]), "2021-01-02 23:59:59+00:00"
        )

    def test_serializer_invalid_start_date(self):
        serializer = TopicsDistributionMetricsQueryParamsSerializer(
            data={
                "start_date": "2021-01-02",
                "end_date": "2021-01-01",
                "project_uuid": self.project.uuid,
                "type": ConversationType.AI,
            }
        )
        self.assertFalse(serializer.is_valid())
        self.assertIn("start_date", serializer.errors)
        self.assertEqual(
            serializer.errors["start_date"][0].code, "start_date_after_end_date"
        )

    def test_serializer_invalid_project_uuid(self):
        serializer = TopicsDistributionMetricsQueryParamsSerializer(
            data={
                "start_date": "2021-01-01",
                "end_date": "2021-01-02",
                "project_uuid": "123e4567-e89b-12d3-a456-426614174000",
                "type": ConversationType.AI,
            }
        )
        self.assertFalse(serializer.is_valid())
        self.assertIn("project_uuid", serializer.errors)
        self.assertEqual(serializer.errors["project_uuid"][0].code, "project_not_found")


class TestSubtopicSerializer(TestCase):
    def test_serializer(self):
        subtopic = SubtopicMetrics(
            uuid=uuid.uuid4(),
            name="Test Subtopic",
            percentage=100,
            quantity=1,
        )
        serializer = SubtopicSerializer(subtopic)
        self.assertEqual(serializer.data["name"], "Test Subtopic")
        self.assertEqual(serializer.data["quantity"], 1)
        self.assertEqual(serializer.data["percentage"], 100)


class TestTopicSerializer(TestCase):
    def test_serializer(self):
        topic = TopicMetrics(
            uuid=uuid.uuid4(),
            name="Test Topic",
            quantity=1,
            percentage=100,
            subtopics=[
                SubtopicMetrics(
                    uuid=uuid.uuid4(),
                    name="Test Subtopic",
                    quantity=1,
                    percentage=100,
                )
            ],
        )
        serializer = TopicSerializer(topic)
        self.assertEqual(serializer.data["uuid"], str(topic.uuid))
        self.assertEqual(serializer.data["name"], "Test Topic")
        self.assertEqual(serializer.data["quantity"], 1)
        self.assertEqual(serializer.data["percentage"], 100)
        self.assertEqual(
            [
                {
                    "uuid": str(subtopic.uuid),
                    "name": subtopic.name,
                    "quantity": subtopic.quantity,
                    "percentage": subtopic.percentage,
                }
                for subtopic in topic.subtopics
            ],
            serializer.data["subtopics"],
        )


class TestTopicsDistributionMetricsSerializer(TestCase):
    def test_serializer(self):
        topics = [
            TopicMetrics(
                uuid=uuid.uuid4(),
                name="Test Topic",
                quantity=1,
                percentage=100,
                subtopics=[
                    SubtopicMetrics(
                        uuid=uuid.uuid4(),
                        name="Test Subtopic",
                        quantity=1,
                        percentage=100,
                    )
                ],
            )
        ]
        topics_distribution_metrics = TopicsDistributionMetrics(topics=topics)
        serializer = TopicsDistributionMetricsSerializer(topics_distribution_metrics)
        for topic_data, topic in zip(serializer.data["topics"], topics):
            self.assertEqual(topic_data["uuid"], str(topic.uuid))
            self.assertEqual(topic_data["name"], topic.name)
            self.assertEqual(topic_data["quantity"], topic.quantity)
            self.assertEqual(topic_data["percentage"], topic.percentage)
            for subtopic_data, subtopic in zip(
                topic_data["subtopics"], topic.subtopics
            ):
                self.assertEqual(subtopic_data["uuid"], str(subtopic.uuid))
                self.assertEqual(subtopic_data["name"], subtopic.name)
                self.assertEqual(subtopic_data["quantity"], subtopic.quantity)
                self.assertEqual(subtopic_data["percentage"], subtopic.percentage)


class TestConversationTotalsMetricsSerializer(TestCase):
    def test_serializer(self):
        totals = ConversationsTotalsMetrics(
            total_conversations=ConversationsTotalsMetric(value=150, percentage=150),
            resolved=ConversationsTotalsMetric(value=100, percentage=100),
            unresolved=ConversationsTotalsMetric(value=50, percentage=50),
            abandoned=ConversationsTotalsMetric(value=0, percentage=0),
            transferred_to_human=ConversationsTotalsMetric(value=0, percentage=0),
        )
        serializer = ConversationTotalsMetricsSerializer(totals)
        data = serializer.data

        self.assertEqual(
            data["total_conversations"]["value"], totals.total_conversations.value
        )
        self.assertEqual(
            data["total_conversations"]["percentage"],
            totals.total_conversations.percentage,
        )
        self.assertEqual(data["resolved"]["value"], totals.resolved.value)
        self.assertEqual(data["resolved"]["percentage"], totals.resolved.percentage)
        self.assertEqual(data["unresolved"]["value"], totals.unresolved.value)
        self.assertEqual(data["unresolved"]["percentage"], totals.unresolved.percentage)


class TestConversationTotalsMetricsQueryParamsSerializer(TestCase):
    def setUp(self):
        self.project = Project.objects.create(
            name="Test Project",
        )

    def test_serializer(self):
        serializer = ConversationTotalsMetricsQueryParamsSerializer(
            data={
                "start_date": "2021-01-01",
                "end_date": "2021-01-02",
                "project_uuid": self.project.uuid,
            }
        )
        self.assertTrue(serializer.is_valid())
        self.assertIn("project", serializer.validated_data)
        self.assertEqual(
            str(serializer.validated_data["project_uuid"]), str(self.project.uuid)
        )
        self.assertEqual(serializer.validated_data["project"], self.project)
        self.assertEqual(
            str(serializer.validated_data["start_date"]), "2021-01-01 00:00:00+00:00"
        )
        self.assertEqual(
            str(serializer.validated_data["end_date"]), "2021-01-02 23:59:59+00:00"
        )

    def test_serializer_invalid_start_date(self):
        serializer = ConversationTotalsMetricsQueryParamsSerializer(
            data={
                "start_date": "2021-01-02",
                "end_date": "2021-01-01",
                "project_uuid": self.project.uuid,
            }
        )
        self.assertFalse(serializer.is_valid())
        self.assertIn("start_date", serializer.errors)
        self.assertEqual(
            serializer.errors["start_date"][0].code, "start_date_after_end_date"
        )

    def test_serializer_invalid_project_uuid(self):
        serializer = ConversationTotalsMetricsQueryParamsSerializer(
            data={
                "start_date": "2021-01-01",
                "end_date": "2021-01-02",
                "project_uuid": "123e4567-e89b-12d3-a456-426614174000",
            }
        )
        self.assertFalse(serializer.is_valid())
        self.assertIn("project_uuid", serializer.errors)
        self.assertEqual(serializer.errors["project_uuid"][0].code, "project_not_found")<|MERGE_RESOLUTION|>--- conflicted
+++ resolved
@@ -14,42 +14,32 @@
     TopicMetrics,
     TopicsDistributionMetrics,
 )
-<<<<<<< HEAD
 from insights.metrics.conversations.enums import (
     ConversationType,
     ConversationsSubjectsType,
     ConversationsTimeseriesUnit,
+    CsatMetricsType,
     NPSType,
 )
-=======
-from insights.metrics.conversations.enums import ConversationType, CsatMetricsType
-from insights.projects.models import Project
->>>>>>> 3c183352
 from insights.metrics.conversations.serializers import (
     ConversationBaseQueryParamsSerializer,
     ConversationTotalsMetricsQueryParamsSerializer,
     ConversationTotalsMetricsSerializer,
-<<<<<<< HEAD
     ConversationsSubjectsMetricsQueryParamsSerializer,
     ConversationsTimeseriesMetricsQueryParamsSerializer,
     ConversationsTimeseriesMetricsSerializer,
+    CsatMetricsQueryParamsSerializer,
     NPSQueryParamsSerializer,
     NPSSerializer,
     RoomsByQueueMetricQueryParamsSerializer,
     SubjectsMetricsSerializer,
-=======
-    CsatMetricsQueryParamsSerializer,
->>>>>>> 3c183352
     SubtopicSerializer,
     TopicSerializer,
     TopicsDistributionMetricsQueryParamsSerializer,
     TopicsDistributionMetricsSerializer,
 )
-<<<<<<< HEAD
 from insights.projects.models import Project
-=======
 from insights.widgets.models import Widget
->>>>>>> 3c183352
 
 
 class TestConversationBaseQueryParamsSerializer(TestCase):
@@ -158,98 +148,6 @@
         self.assertFalse(serializer.is_valid())
         self.assertIn("project_uuid", serializer.errors)
         self.assertEqual(serializer.errors["project_uuid"][0].code, "project_not_found")
-
-
-<<<<<<< HEAD
-class TestConversationTotalsMetricsSerializer(TestCase):
-    def test_serializer(self):
-        totals = ConversationsTotalsMetrics(
-            total_conversations=ConversationsTotalsMetric(value=150, percentage=150),
-            resolved=ConversationsTotalsMetric(value=100, percentage=100),
-            unresolved=ConversationsTotalsMetric(value=50, percentage=50),
-            abandoned=ConversationsTotalsMetric(value=0, percentage=0),
-            transferred_to_human=ConversationsTotalsMetric(value=0, percentage=0),
-        )
-        serializer = ConversationTotalsMetricsSerializer(totals)
-        data = serializer.data
-
-        self.assertEqual(
-            data["total_conversations"]["value"], totals.total_conversations.value
-        )
-        self.assertEqual(
-            data["total_conversations"]["percentage"],
-            totals.total_conversations.percentage,
-        )
-        self.assertEqual(data["resolved"]["value"], totals.resolved.value)
-        self.assertEqual(data["resolved"]["percentage"], totals.resolved.percentage)
-        self.assertEqual(data["unresolved"]["value"], totals.unresolved.value)
-        self.assertEqual(data["unresolved"]["percentage"], totals.unresolved.percentage)
-
-
-class TestConversationTotalsMetricsQueryParamsSerializer(TestCase):
-=======
-class TestCsatMetricsQueryParamsSerializer(TestCase):
->>>>>>> 3c183352
-    def setUp(self):
-        self.project = Project.objects.create(
-            name="Test Project",
-        )
-<<<<<<< HEAD
-
-    def test_serializer(self):
-        serializer = ConversationTotalsMetricsQueryParamsSerializer(
-            data={
-                "start_date": "2021-01-01",
-                "end_date": "2021-01-02",
-                "project_uuid": self.project.uuid,
-            }
-        )
-        self.assertTrue(serializer.is_valid())
-        self.assertIn("project", serializer.validated_data)
-=======
-        self.dashboard = Dashboard.objects.create(
-            name="Test Dashboard",
-            project=self.project,
-        )
-        self.widget = Widget.objects.create(
-            name="Test Widget",
-            dashboard=self.dashboard,
-            source="flowruns",
-            type="flow_result",
-            position=[1, 2],
-            config={
-                "filter": {
-                    "flow": "123",
-                    "op_field": "csat",
-                },
-                "operation": "recurrence",
-                "op_field": "result",
-            },
-        )
-
-    def test_serializer(self):
-        serializer = CsatMetricsQueryParamsSerializer(
-            data={
-                "project_uuid": self.project.uuid,
-                "widget_uuid": self.widget.uuid,
-                "start_date": "2021-01-01",
-                "end_date": "2021-01-02",
-                "type": CsatMetricsType.HUMAN,
-            }
-        )
-        self.assertTrue(serializer.is_valid())
->>>>>>> 3c183352
-        self.assertEqual(
-            str(serializer.validated_data["project_uuid"]), str(self.project.uuid)
-        )
-        self.assertEqual(serializer.validated_data["project"], self.project)
-        self.assertEqual(
-            str(serializer.validated_data["start_date"]), "2021-01-01 00:00:00+00:00"
-        )
-        self.assertEqual(
-            str(serializer.validated_data["end_date"]), "2021-01-02 23:59:59+00:00"
-        )
-<<<<<<< HEAD
 
     def test_serializer_invalid_start_date(self):
         serializer = ConversationTotalsMetricsQueryParamsSerializer(
@@ -555,26 +453,12 @@
                 "project_uuid": self.project.uuid,
                 "type": "invalid",
                 "limit": 10,
-=======
-        self.assertEqual(serializer.validated_data["type"], CsatMetricsType.HUMAN)
-        self.assertEqual(serializer.validated_data["widget"], self.widget)
-
-    def test_serializer_invalid_type(self):
-        serializer = CsatMetricsQueryParamsSerializer(
-            data={
-                "project_uuid": self.project.uuid,
-                "widget_uuid": self.widget.uuid,
-                "start_date": "2021-01-01",
-                "end_date": "2021-01-02",
-                "type": "invalid",
->>>>>>> 3c183352
             }
         )
         self.assertFalse(serializer.is_valid())
         self.assertIn("type", serializer.errors)
         self.assertEqual(serializer.errors["type"][0].code, "invalid_choice")
 
-<<<<<<< HEAD
     def test_serializer_invalid_limit(self):
         serializer = ConversationsSubjectsMetricsQueryParamsSerializer(
             data={
@@ -714,21 +598,6 @@
         self.assertEqual(serializer.validated_data["promoters"], 5)
         self.assertEqual(serializer.validated_data["detractors"], 3)
         self.assertEqual(serializer.validated_data["passives"], 2)
-=======
-    def test_serializer_invalid_widget_uuid(self):
-        serializer = CsatMetricsQueryParamsSerializer(
-            data={
-                "project_uuid": self.project.uuid,
-                "widget_uuid": uuid.uuid4(),
-                "start_date": "2021-01-01",
-                "end_date": "2021-01-02",
-                "type": CsatMetricsType.HUMAN,
-            }
-        )
-        self.assertFalse(serializer.is_valid())
-        self.assertIn("widget_uuid", serializer.errors)
-        self.assertEqual(serializer.errors["widget_uuid"][0].code, "widget_not_found")
->>>>>>> 3c183352
 
 
 class TestTopicsDistributionMetricsQueryParamsSerializer(TestCase):
@@ -947,4 +816,82 @@
         )
         self.assertFalse(serializer.is_valid())
         self.assertIn("project_uuid", serializer.errors)
-        self.assertEqual(serializer.errors["project_uuid"][0].code, "project_not_found")+        self.assertEqual(serializer.errors["project_uuid"][0].code, "project_not_found")
+
+
+class TestCsatMetricsQueryParamsSerializer(TestCase):
+    def setUp(self):
+        self.project = Project.objects.create(
+            name="Test Project",
+        )
+        self.dashboard = Dashboard.objects.create(
+            name="Test Dashboard",
+            project=self.project,
+        )
+        self.widget = Widget.objects.create(
+            name="Test Widget",
+            dashboard=self.dashboard,
+            source="flowruns",
+            type="flow_result",
+            position=[1, 2],
+            config={
+                "filter": {
+                    "flow": "123",
+                    "op_field": "csat",
+                },
+                "operation": "recurrence",
+                "op_field": "result",
+            },
+        )
+
+    def test_serializer(self):
+        serializer = CsatMetricsQueryParamsSerializer(
+            data={
+                "project_uuid": self.project.uuid,
+                "widget_uuid": self.widget.uuid,
+                "start_date": "2021-01-01",
+                "end_date": "2021-01-02",
+                "type": CsatMetricsType.HUMAN,
+            }
+        )
+        self.assertTrue(serializer.is_valid())
+        self.assertEqual(
+            str(serializer.validated_data["project_uuid"]), str(self.project.uuid)
+        )
+        self.assertEqual(serializer.validated_data["project"], self.project)
+        self.assertEqual(
+            str(serializer.validated_data["start_date"]), "2021-01-01 00:00:00+00:00"
+        )
+        self.assertEqual(
+            str(serializer.validated_data["end_date"]), "2021-01-02 23:59:59+00:00"
+        )
+        self.assertEqual(serializer.validated_data["type"], CsatMetricsType.HUMAN)
+        self.assertEqual(serializer.validated_data["widget"], self.widget)
+
+    def test_serializer_invalid_type(self):
+        serializer = CsatMetricsQueryParamsSerializer(
+            data={
+                "project_uuid": self.project.uuid,
+                "widget_uuid": self.widget.uuid,
+                "start_date": "2021-01-01",
+                "end_date": "2021-01-02",
+                "type": "invalid",
+            }
+        )
+        self.assertFalse(serializer.is_valid())
+        self.assertIn("type", serializer.errors)
+        self.assertEqual(serializer.errors["type"][0].code, "invalid_choice")
+
+    def test_serializer_invalid_widget_uuid(self):
+        serializer = CsatMetricsQueryParamsSerializer(
+            data={
+                "project_uuid": self.project.uuid,
+                "widget_uuid": uuid.uuid4(),
+                "start_date": "2021-01-01",
+                "end_date": "2021-01-02",
+                "type": CsatMetricsType.HUMAN,
+            }
+        )
+        self.assertFalse(serializer.is_valid())
+        self.assertIn("widget_uuid", serializer.errors)
+        self.assertEqual(serializer.errors["widget_uuid"][0].code, "widget_not_found")