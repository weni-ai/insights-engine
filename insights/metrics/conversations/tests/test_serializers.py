import uuid
from datetime import datetime, time
from django.test import TestCase

from insights.dashboards.models import Dashboard
from insights.metrics.conversations.dataclass import (
    ConversationsTotalsMetric,
    ConversationsTotalsMetrics,
    ConversationsTimeseriesData,
    ConversationsTimeseriesMetrics,
    SubjectMetricData,
    SubjectsMetrics,
    CrosstabItemData,
    CrosstabSubItemData,
    SalesFunnelMetrics,
    SubtopicMetrics,
    TopicMetrics,
    TopicsDistributionMetrics,
)
from insights.metrics.conversations.enums import (
    ConversationType,
    ConversationsSubjectsType,
    ConversationsTimeseriesUnit,
    CsatMetricsType,
    NPSType,
)
from insights.projects.models import Project, ProjectAuth
from insights.metrics.conversations.serializers import (
    ConversationBaseQueryParamsSerializer,
    ConversationTotalsMetricsQueryParamsSerializer,
    ConversationTotalsMetricsSerializer,
    ConversationsSubjectsMetricsQueryParamsSerializer,
    ConversationsTimeseriesMetricsQueryParamsSerializer,
    ConversationsTimeseriesMetricsSerializer,
    CrosstabItemSerializer,
    CrosstabQueryParamsSerializer,
    CsatMetricsQueryParamsSerializer,
    NPSQueryParamsSerializer,
    NPSSerializer,
    RoomsByQueueMetricQueryParamsSerializer,
    SubjectsMetricsSerializer,
    SalesFunnelMetricsQueryParamsSerializer,
    SalesFunnelMetricsSerializer,
    SubtopicSerializer,
    TopicSerializer,
    TopicsDistributionMetricsQueryParamsSerializer,
    TopicsDistributionMetricsSerializer,
)
from insights.projects.models import Project
from insights.widgets.models import Widget
from insights.users.models import User


class TestConversationBaseQueryParamsSerializer(TestCase):
    def setUp(self):
        self.project = Project.objects.create(
            name="Test Project",
        )

    def test_serializer(self):
        serializer = ConversationBaseQueryParamsSerializer(
            data={
                "start_date": "2021-01-01",
                "end_date": "2021-01-02",
                "project_uuid": self.project.uuid,
            }
        )
        self.assertTrue(serializer.is_valid())
        self.assertIn("project", serializer.validated_data)
        self.assertEqual(
            str(serializer.validated_data["project_uuid"]), str(self.project.uuid)
        )
        self.assertEqual(serializer.validated_data["project"], self.project)

        # Test that start_date is converted to datetime at midnight
        start_date = serializer.validated_data["start_date"]
        self.assertIsInstance(start_date, datetime)
        self.assertIsNotNone(start_date.tzinfo)  # Should be timezone-aware
        self.assertEqual(start_date.time(), time.min)  # Should be 00:00:00
        self.assertEqual(start_date.date().isoformat(), "2021-01-01")

        # Test that end_date is converted to datetime at 23:59:59
        end_date = serializer.validated_data["end_date"]
        self.assertIsInstance(end_date, datetime)
        self.assertIsNotNone(end_date.tzinfo)  # Should be timezone-aware
        self.assertEqual(end_date.time(), time(23, 59, 59))  # Should be 23:59:59
        self.assertEqual(end_date.date().isoformat(), "2021-01-02")

    def test_serializer_with_timezone(self):
        # Create a project with a specific timezone
        project_with_tz = Project.objects.create(
            name="Test Project with TZ", timezone="America/New_York"
        )

        serializer = ConversationBaseQueryParamsSerializer(
            data={
                "start_date": "2021-01-01",
                "end_date": "2021-01-02",
                "project_uuid": project_with_tz.uuid,
            }
        )
        self.assertTrue(serializer.is_valid())

        start_date = serializer.validated_data["start_date"]
        end_date = serializer.validated_data["end_date"]

        # Check that timezone is correctly applied
        self.assertEqual(str(start_date.tzinfo), "America/New_York")
        self.assertEqual(str(end_date.tzinfo), "America/New_York")

        # Check times are correct
        self.assertEqual(start_date.time(), time.min)
        self.assertEqual(end_date.time(), time(23, 59, 59))

    def test_serializer_without_timezone(self):
        # Create a project without timezone (should default to UTC)
        project_no_tz = Project.objects.create(name="Test Project No TZ", timezone="")

        serializer = ConversationBaseQueryParamsSerializer(
            data={
                "start_date": "2021-01-01",
                "end_date": "2021-01-02",
                "project_uuid": project_no_tz.uuid,
            }
        )
        self.assertTrue(serializer.is_valid())

        start_date = serializer.validated_data["start_date"]
        end_date = serializer.validated_data["end_date"]

        # Check that UTC timezone is applied when no timezone is set
        self.assertEqual(str(start_date.tzinfo), "UTC")
        self.assertEqual(str(end_date.tzinfo), "UTC")

    def test_serializer_invalid_start_date(self):
        serializer = ConversationBaseQueryParamsSerializer(
            data={
                "start_date": "2021-01-02",
                "end_date": "2021-01-01",
                "project_uuid": self.project.uuid,
            }
        )
        self.assertFalse(serializer.is_valid())
        self.assertIn("start_date", serializer.errors)
        self.assertEqual(
            serializer.errors["start_date"][0].code, "start_date_after_end_date"
        )

    def test_serializer_invalid_project_uuid(self):
        serializer = ConversationBaseQueryParamsSerializer(
            data={
                "start_date": "2021-01-01",
                "end_date": "2021-01-02",
                "project_uuid": "123e4567-e89b-12d3-a456-426614174000",
            }
        )
        self.assertFalse(serializer.is_valid())
        self.assertIn("project_uuid", serializer.errors)
        self.assertEqual(serializer.errors["project_uuid"][0].code, "project_not_found")

    def test_serializer_invalid_start_date(self):
        serializer = ConversationTotalsMetricsQueryParamsSerializer(
            data={
                "start_date": "2021-01-02",
                "end_date": "2021-01-01",
                "project_uuid": self.project.uuid,
            }
        )
        self.assertFalse(serializer.is_valid())
        self.assertIn("start_date", serializer.errors)
        self.assertEqual(
            serializer.errors["start_date"][0].code, "start_date_after_end_date"
        )

    def test_serializer_invalid_project_uuid(self):
        serializer = ConversationTotalsMetricsQueryParamsSerializer(
            data={
                "start_date": "2021-01-01",
                "end_date": "2021-01-02",
                "project_uuid": "123e4567-e89b-12d3-a456-426614174000",
            }
        )
        self.assertFalse(serializer.is_valid())
        self.assertIn("project_uuid", serializer.errors)
        self.assertEqual(serializer.errors["project_uuid"][0].code, "project_not_found")


class TestConversationsTimeseriesDataSerializer(TestCase):
    def test_validate_data_for_day_unit(self):
        timeseries_metrics = ConversationsTimeseriesMetrics(
            unit=ConversationsTimeseriesUnit.DAY,
            total=[
                ConversationsTimeseriesData(label="2021-01-01", value=100),
                ConversationsTimeseriesData(label="2021-01-02", value=200),
            ],
            by_human=[
                ConversationsTimeseriesData(label="2021-01-01", value=100),
                ConversationsTimeseriesData(label="2021-01-02", value=200),
            ],
        )

        serializer = ConversationsTimeseriesMetricsSerializer(timeseries_metrics)

        self.assertEqual(serializer.data["unit"], ConversationsTimeseriesUnit.DAY)
        self.assertEqual(
            serializer.data["total"],
            [
                {"label": "2021-01-01", "value": 100},
                {"label": "2021-01-02", "value": 200},
            ],
        )
        self.assertEqual(
            serializer.data["by_human"],
            [
                {"label": "2021-01-01", "value": 100},
                {"label": "2021-01-02", "value": 200},
            ],
        )

    def test_validate_data_for_hour_unit(self):
        timeseries_metrics = ConversationsTimeseriesMetrics(
            unit=ConversationsTimeseriesUnit.HOUR,
            total=[
                ConversationsTimeseriesData(label="10h", value=100),
                ConversationsTimeseriesData(label="11h", value=200),
            ],
            by_human=[
                ConversationsTimeseriesData(label="10h", value=100),
                ConversationsTimeseriesData(label="11h", value=200),
            ],
        )

        serializer = ConversationsTimeseriesMetricsSerializer(timeseries_metrics)

        self.assertEqual(serializer.data["unit"], ConversationsTimeseriesUnit.HOUR)
        self.assertEqual(
            serializer.data["total"],
            [
                {"label": "10h", "value": 100},
                {"label": "11h", "value": 200},
            ],
        )
        self.assertEqual(
            serializer.data["by_human"],
            [
                {"label": "10h", "value": 100},
                {"label": "11h", "value": 200},
            ],
        )

    def test_validate_data_for_month_unit(self):
        timeseries_metrics = ConversationsTimeseriesMetrics(
            unit=ConversationsTimeseriesUnit.MONTH,
            total=[
                ConversationsTimeseriesData(label="2021-01-01", value=100),
                ConversationsTimeseriesData(label="2021-02-01", value=200),
            ],
            by_human=[
                ConversationsTimeseriesData(label="2021-01-01", value=100),
                ConversationsTimeseriesData(label="2021-02-01", value=200),
            ],
        )

        serializer = ConversationsTimeseriesMetricsSerializer(timeseries_metrics)

        self.assertEqual(serializer.data["unit"], ConversationsTimeseriesUnit.MONTH)
        self.assertEqual(
            serializer.data["total"],
            [
                {"label": "2021-01-01", "value": 100},
                {"label": "2021-02-01", "value": 200},
            ],
        )
        self.assertEqual(
            serializer.data["by_human"],
            [
                {"label": "2021-01-01", "value": 100},
                {"label": "2021-02-01", "value": 200},
            ],
        )


class TestConversationsTimeseriesMetricsQueryParamsSerializer(TestCase):
    def setUp(self):
        self.project = Project.objects.create(
            name="Test Project",
        )

    def test_serializer(self):
        serializer = ConversationsTimeseriesMetricsQueryParamsSerializer(
            data={
                "start_date": "2021-01-01",
                "end_date": "2021-01-02",
                "project_uuid": self.project.uuid,
                "unit": ConversationsTimeseriesUnit.DAY,
            }
        )

        self.assertTrue(serializer.is_valid())
        self.assertEqual(
            serializer.validated_data["unit"], ConversationsTimeseriesUnit.DAY
        )
        self.assertEqual(serializer.validated_data["project"], self.project)
        self.assertEqual(
            str(serializer.validated_data["start_date"]),
            "2021-01-01 00:00:00+00:00",
        )
        self.assertEqual(
            str(serializer.validated_data["end_date"]), "2021-01-02 23:59:59+00:00"
        )

    def test_serializer_invalid_start_date(self):
        serializer = ConversationsTimeseriesMetricsQueryParamsSerializer(
            data={
                "start_date": "2021-01-02",
                "end_date": "2021-01-01",
                "project_uuid": self.project.uuid,
                "unit": ConversationsTimeseriesUnit.DAY,
            }
        )
        self.assertFalse(serializer.is_valid())
        self.assertIn("start_date", serializer.errors)
        self.assertEqual(
            serializer.errors["start_date"][0].code, "start_date_after_end_date"
        )

    def test_serializer_invalid_project_uuid(self):
        serializer = ConversationsTimeseriesMetricsQueryParamsSerializer(
            data={
                "start_date": "2021-01-01",
                "end_date": "2021-01-02",
                "project_uuid": "123e4567-e89b-12d3-a456-426614174000",
                "unit": ConversationsTimeseriesUnit.DAY,
            }
        )
        self.assertFalse(serializer.is_valid())
        self.assertIn("project_uuid", serializer.errors)
        self.assertEqual(serializer.errors["project_uuid"][0].code, "project_not_found")

    def test_serializer_invalid_unit(self):
        serializer = ConversationsTimeseriesMetricsQueryParamsSerializer(
            data={
                "start_date": "2021-01-01",
                "end_date": "2021-01-02",
                "project_uuid": self.project.uuid,
                "unit": "CENTURY",
            }
        )

        self.assertFalse(serializer.is_valid())
        self.assertIn("unit", serializer.errors)
        self.assertEqual(serializer.errors["unit"][0].code, "invalid_choice")


class TestSubjectMetricDataSerializer(TestCase):
    def test_serializer(self):
        subject_1 = SubjectMetricData(
            name="Test Subject 1",
            percentage=0.5,
        )
        subject_2 = SubjectMetricData(
            name="Test Subject 2",
            percentage=0.5,
        )

        metrics = SubjectsMetrics(
            has_more=False,
            subjects=[subject_1, subject_2],
        )

        serializer = SubjectsMetricsSerializer(metrics)
        data = serializer.data

        self.assertEqual(data["has_more"], metrics.has_more)
        self.assertEqual(
            data["subjects"][0],
            {"name": subject_1.name, "percentage": subject_1.percentage},
        )
        self.assertEqual(
            data["subjects"][1],
            {"name": subject_2.name, "percentage": subject_2.percentage},
        )

    def test_serializer_without_subjects(self):
        metrics = SubjectsMetrics(
            has_more=True,
            subjects=[],
        )

        serializer = SubjectsMetricsSerializer(metrics)
        data = serializer.data

        self.assertEqual(data["has_more"], metrics.has_more)
        self.assertEqual(data["subjects"], [])


class TestConversationsSubjectsMetricsQueryParamsSerializer(TestCase):
    def setUp(self):
        self.project = Project.objects.create(
            name="Test Project",
        )

    def test_serializer(self):
        serializer = ConversationsSubjectsMetricsQueryParamsSerializer(
            data={
                "start_date": "2021-01-01",
                "end_date": "2021-01-02",
                "project_uuid": self.project.uuid,
                "type": ConversationsSubjectsType.GENERAL,
                "limit": 10,
            }
        )
        self.assertTrue(serializer.is_valid())
        self.assertEqual(
            str(serializer.validated_data["start_date"]),
            "2021-01-01 00:00:00+00:00",
        )
        self.assertEqual(
            str(serializer.validated_data["end_date"]), "2021-01-02 23:59:59+00:00"
        )
        self.assertEqual(serializer.validated_data["project"], self.project)
        self.assertEqual(
            str(serializer.validated_data["project_uuid"]), str(self.project.uuid)
        )
        self.assertEqual(
            serializer.validated_data["type"], ConversationsSubjectsType.GENERAL
        )

    def test_serializer_invalid_start_date(self):
        serializer = ConversationsSubjectsMetricsQueryParamsSerializer(
            data={
                "start_date": "2021-01-02",
                "end_date": "2021-01-01",
                "project_uuid": self.project.uuid,
                "type": ConversationsSubjectsType.GENERAL,
            }
        )
        self.assertFalse(serializer.is_valid())
        self.assertIn("start_date", serializer.errors)
        self.assertEqual(
            serializer.errors["start_date"][0].code, "start_date_after_end_date"
        )

    def test_serializer_invalid_project_uuid(self):
        serializer = ConversationsSubjectsMetricsQueryParamsSerializer(
            data={
                "start_date": "2021-01-01",
                "end_date": "2021-01-02",
                "project_uuid": "123e4567-e89b-12d3-a456-426614174000",
                "type": ConversationsSubjectsType.GENERAL,
            }
        )
        self.assertFalse(serializer.is_valid())
        self.assertIn("project_uuid", serializer.errors)
        self.assertEqual(serializer.errors["project_uuid"][0].code, "project_not_found")

    def test_serializer_invalid_type(self):
        serializer = ConversationsSubjectsMetricsQueryParamsSerializer(
            data={
                "start_date": "2021-01-01",
                "end_date": "2021-01-02",
                "project_uuid": self.project.uuid,
                "type": "invalid",
                "limit": 10,
            }
        )
        self.assertFalse(serializer.is_valid())
        self.assertIn("type", serializer.errors)
        self.assertEqual(serializer.errors["type"][0].code, "invalid_choice")

    def test_serializer_invalid_limit(self):
        serializer = ConversationsSubjectsMetricsQueryParamsSerializer(
            data={
                "start_date": "2021-01-01",
                "end_date": "2021-01-02",
                "project_uuid": self.project.uuid,
                "type": ConversationsSubjectsType.GENERAL,
                "limit": "invalid",
            }
        )
        self.assertFalse(serializer.is_valid())
        self.assertIn("limit", serializer.errors)
        self.assertEqual(serializer.errors["limit"][0].code, "invalid")


class TestRoomsByQueueMetricQueryParamsSerializer(TestCase):
    def setUp(self):
        self.project = Project.objects.create(
            name="Test Project",
        )

    def test_serializer(self):
        serializer = RoomsByQueueMetricQueryParamsSerializer(
            data={
                "start_date": "2021-01-01",
                "end_date": "2021-01-02",
                "project_uuid": self.project.uuid,
            }
        )
        self.assertTrue(serializer.is_valid())
        self.assertEqual(
            str(serializer.validated_data["start_date"]),
            "2021-01-01 00:00:00+00:00",
        )
        self.assertEqual(
            str(serializer.validated_data["end_date"]), "2021-01-02 23:59:59+00:00"
        )
        self.assertEqual(
            str(serializer.validated_data["project_uuid"]), str(self.project.uuid)
        )

    def test_serializer_invalid_start_date(self):
        serializer = RoomsByQueueMetricQueryParamsSerializer(
            data={
                "start_date": "2021-01-02",
                "end_date": "2021-01-01",
                "project_uuid": self.project.uuid,
            }
        )
        self.assertFalse(serializer.is_valid())
        self.assertIn("start_date", serializer.errors)
        self.assertEqual(
            serializer.errors["start_date"][0].code, "start_date_after_end_date"
        )

    def test_serializer_invalid_project_uuid(self):
        serializer = RoomsByQueueMetricQueryParamsSerializer(
            data={
                "start_date": "2021-01-01",
                "end_date": "2021-01-02",
                "project_uuid": "123e4567-e89b-12d3-a456-426614174000",
            }
        )
        self.assertFalse(serializer.is_valid())
        self.assertIn("project_uuid", serializer.errors)
        self.assertEqual(serializer.errors["project_uuid"][0].code, "project_not_found")


class TestNPSQueryParamsSerializer(TestCase):
    def setUp(self):
        self.project = Project.objects.create(
            name="Test Project",
        )

    def test_serializer(self):
        serializer = NPSQueryParamsSerializer(
            data={
                "start_date": "2021-01-01",
                "end_date": "2021-01-02",
                "project_uuid": self.project.uuid,
                "type": NPSType.AI,
            }
        )
        self.assertTrue(serializer.is_valid())
        self.assertIn("project", serializer.validated_data)
        self.assertEqual(
            str(serializer.validated_data["project_uuid"]), str(self.project.uuid)
        )
        self.assertEqual(serializer.validated_data["project"], self.project)
        self.assertEqual(serializer.validated_data["type"], NPSType.AI)

    def test_serializer_invalid_project_uuid(self):
        serializer = NPSQueryParamsSerializer(
            data={
                "start_date": "2021-01-01",
                "end_date": "2021-01-02",
                "project_uuid": "123e4567-e89b-12d3-a456-426614174000",
                "type": NPSType.HUMAN,
            }
        )

        self.assertFalse(serializer.is_valid())
        self.assertIn("project_uuid", serializer.errors)
        self.assertEqual(serializer.errors["project_uuid"][0].code, "project_not_found")

    def test_serializer_invalid_start_date(self):
        serializer = NPSQueryParamsSerializer(
            data={
                "start_date": "2021-01-02",
                "end_date": "2021-01-01",
                "project_uuid": self.project.uuid,
                "type": NPSType.HUMAN,
            }
        )

        self.assertFalse(serializer.is_valid())
        self.assertIn("start_date", serializer.errors)
        self.assertEqual(
            serializer.errors["start_date"][0].code, "start_date_after_end_date"
        )


class TestNPSSerializer(TestCase):
    def test_serializer(self):
        serializer = NPSSerializer(
            data={
                "score": 5,
                "total_responses": 10,
                "promoters": 5,
                "detractors": 3,
                "passives": 2,
            }
        )
        self.assertTrue(serializer.is_valid())
        self.assertEqual(serializer.validated_data["score"], 5)
        self.assertEqual(serializer.validated_data["total_responses"], 10)
        self.assertEqual(serializer.validated_data["promoters"], 5)
        self.assertEqual(serializer.validated_data["detractors"], 3)
        self.assertEqual(serializer.validated_data["passives"], 2)


class TestTopicsDistributionMetricsQueryParamsSerializer(TestCase):
    def setUp(self):
        self.project = Project.objects.create(
            name="Test Project",
        )

    def test_serializer(self):
        serializer = TopicsDistributionMetricsQueryParamsSerializer(
            data={
                "start_date": "2021-01-01",
                "end_date": "2021-01-02",
                "project_uuid": self.project.uuid,
                "type": ConversationType.AI,
            }
        )
        self.assertTrue(serializer.is_valid())
        self.assertIn("project", serializer.validated_data)
        self.assertEqual(
            str(serializer.validated_data["project_uuid"]), str(self.project.uuid)
        )
        self.assertEqual(serializer.validated_data["project"], self.project)
        self.assertEqual(
            str(serializer.validated_data["start_date"]), "2021-01-01 00:00:00+00:00"
        )
        self.assertEqual(
            str(serializer.validated_data["end_date"]), "2021-01-02 23:59:59+00:00"
        )

    def test_serializer_invalid_start_date(self):
        serializer = TopicsDistributionMetricsQueryParamsSerializer(
            data={
                "start_date": "2021-01-02",
                "end_date": "2021-01-01",
                "project_uuid": self.project.uuid,
                "type": ConversationType.AI,
            }
        )
        self.assertFalse(serializer.is_valid())
        self.assertIn("start_date", serializer.errors)
        self.assertEqual(
            serializer.errors["start_date"][0].code, "start_date_after_end_date"
        )

    def test_serializer_invalid_project_uuid(self):
        serializer = TopicsDistributionMetricsQueryParamsSerializer(
            data={
                "start_date": "2021-01-01",
                "end_date": "2021-01-02",
                "project_uuid": "123e4567-e89b-12d3-a456-426614174000",
                "type": ConversationType.AI,
            }
        )
        self.assertFalse(serializer.is_valid())
        self.assertIn("project_uuid", serializer.errors)
        self.assertEqual(serializer.errors["project_uuid"][0].code, "project_not_found")


class TestSubtopicSerializer(TestCase):
    def test_serializer(self):
        subtopic = SubtopicMetrics(
            uuid=uuid.uuid4(),
            name="Test Subtopic",
            percentage=100,
            quantity=1,
        )
        serializer = SubtopicSerializer(subtopic)
        self.assertEqual(serializer.data["name"], "Test Subtopic")
        self.assertEqual(serializer.data["quantity"], 1)
        self.assertEqual(serializer.data["percentage"], 100)


class TestTopicSerializer(TestCase):
    def test_serializer(self):
        topic = TopicMetrics(
            uuid=uuid.uuid4(),
            name="Test Topic",
            quantity=1,
            percentage=100,
            subtopics=[
                SubtopicMetrics(
                    uuid=uuid.uuid4(),
                    name="Test Subtopic",
                    quantity=1,
                    percentage=100,
                )
            ],
        )
        serializer = TopicSerializer(topic)
        self.assertEqual(serializer.data["uuid"], str(topic.uuid))
        self.assertEqual(serializer.data["name"], "Test Topic")
        self.assertEqual(serializer.data["quantity"], 1)
        self.assertEqual(serializer.data["percentage"], 100)
        self.assertEqual(
            [
                {
                    "uuid": str(subtopic.uuid),
                    "name": subtopic.name,
                    "quantity": subtopic.quantity,
                    "percentage": subtopic.percentage,
                }
                for subtopic in topic.subtopics
            ],
            serializer.data["subtopics"],
        )


class TestTopicsDistributionMetricsSerializer(TestCase):
    def test_serializer(self):
        topics = [
            TopicMetrics(
                uuid=uuid.uuid4(),
                name="Test Topic",
                quantity=1,
                percentage=100,
                subtopics=[
                    SubtopicMetrics(
                        uuid=uuid.uuid4(),
                        name="Test Subtopic",
                        quantity=1,
                        percentage=100,
                    )
                ],
            )
        ]
        topics_distribution_metrics = TopicsDistributionMetrics(topics=topics)
        serializer = TopicsDistributionMetricsSerializer(topics_distribution_metrics)
        for topic_data, topic in zip(serializer.data["topics"], topics):
            self.assertEqual(topic_data["uuid"], str(topic.uuid))
            self.assertEqual(topic_data["name"], topic.name)
            self.assertEqual(topic_data["quantity"], topic.quantity)
            self.assertEqual(topic_data["percentage"], topic.percentage)
            for subtopic_data, subtopic in zip(
                topic_data["subtopics"], topic.subtopics
            ):
                self.assertEqual(subtopic_data["uuid"], str(subtopic.uuid))
                self.assertEqual(subtopic_data["name"], subtopic.name)
                self.assertEqual(subtopic_data["quantity"], subtopic.quantity)
                self.assertEqual(subtopic_data["percentage"], subtopic.percentage)


class TestConversationTotalsMetricsSerializer(TestCase):
    def test_serializer(self):
        totals = ConversationsTotalsMetrics(
            total_conversations=ConversationsTotalsMetric(value=150, percentage=150),
            resolved=ConversationsTotalsMetric(value=100, percentage=100),
            unresolved=ConversationsTotalsMetric(value=50, percentage=50),
            transferred_to_human=ConversationsTotalsMetric(value=0, percentage=0),
        )
        serializer = ConversationTotalsMetricsSerializer(totals)
        data = serializer.data

        self.assertEqual(
            data["total_conversations"]["value"], totals.total_conversations.value
        )
        self.assertEqual(
            data["total_conversations"]["percentage"],
            totals.total_conversations.percentage,
        )
        self.assertEqual(data["resolved"]["value"], totals.resolved.value)
        self.assertEqual(data["resolved"]["percentage"], totals.resolved.percentage)
        self.assertEqual(data["unresolved"]["value"], totals.unresolved.value)
        self.assertEqual(data["unresolved"]["percentage"], totals.unresolved.percentage)


class TestConversationTotalsMetricsQueryParamsSerializer(TestCase):
    def setUp(self):
        self.project = Project.objects.create(
            name="Test Project",
        )

    def test_serializer(self):
        serializer = ConversationTotalsMetricsQueryParamsSerializer(
            data={
                "start_date": "2021-01-01",
                "end_date": "2021-01-02",
                "project_uuid": self.project.uuid,
            }
        )
        self.assertTrue(serializer.is_valid())
        self.assertIn("project", serializer.validated_data)
        self.assertEqual(
            str(serializer.validated_data["project_uuid"]), str(self.project.uuid)
        )
        self.assertEqual(serializer.validated_data["project"], self.project)
        self.assertEqual(
            str(serializer.validated_data["start_date"]), "2021-01-01 00:00:00+00:00"
        )
        self.assertEqual(
            str(serializer.validated_data["end_date"]), "2021-01-02 23:59:59+00:00"
        )

    def test_serializer_invalid_start_date(self):
        serializer = ConversationTotalsMetricsQueryParamsSerializer(
            data={
                "start_date": "2021-01-02",
                "end_date": "2021-01-01",
                "project_uuid": self.project.uuid,
            }
        )
        self.assertFalse(serializer.is_valid())
        self.assertIn("start_date", serializer.errors)
        self.assertEqual(
            serializer.errors["start_date"][0].code, "start_date_after_end_date"
        )

    def test_serializer_invalid_project_uuid(self):
        serializer = ConversationTotalsMetricsQueryParamsSerializer(
            data={
                "start_date": "2021-01-01",
                "end_date": "2021-01-02",
                "project_uuid": "123e4567-e89b-12d3-a456-426614174000",
            }
        )
        self.assertFalse(serializer.is_valid())
        self.assertIn("project_uuid", serializer.errors)
        self.assertEqual(serializer.errors["project_uuid"][0].code, "project_not_found")


class TestSalesFunnelMetricsQueryParamsSerializer(TestCase):
    def setUp(self):
        self.project = Project.objects.create(
            name="Test Project",
        )
        self.dashboard = Dashboard.objects.create(
            name="Test Dashboard",
            project=self.project,
        )
        self.widget = Widget.objects.create(
            name="Test Widget",
            dashboard=self.dashboard,
            source="conversations.sales_funnel",
            type="sales_funnel",
            position=[1, 2],
            config={},
        )

    def test_serializer(self):
        serializer = SalesFunnelMetricsQueryParamsSerializer(
            data={
                "start_date": "2021-01-01",
                "end_date": "2021-01-02",
                "project_uuid": self.project.uuid,
                "widget_uuid": self.widget.uuid,
            }
        )
        self.assertTrue(serializer.is_valid())
        self.assertIn("project", serializer.validated_data)
        self.assertEqual(
            str(serializer.validated_data["project_uuid"]), str(self.project.uuid)
        )
        self.assertEqual(serializer.validated_data["project"], self.project)
        self.assertEqual(serializer.validated_data["widget"], self.widget)

    def test_serializer_invalid_widget_uuid(self):
        serializer = SalesFunnelMetricsQueryParamsSerializer(
            data={
                "start_date": "2021-01-01",
                "end_date": "2021-01-02",
                "project_uuid": self.project.uuid,
                "widget_uuid": uuid.uuid4(),
            }
        )
        self.assertFalse(serializer.is_valid())
        self.assertIn("widget_uuid", serializer.errors)
        self.assertEqual(serializer.errors["widget_uuid"][0].code, "widget_not_found")

    def test_serializer_invalid_widget_source(self):
        self.widget.source = "flowruns"
        self.widget.save(update_fields=["source"])
        serializer = SalesFunnelMetricsQueryParamsSerializer(
            data={
                "start_date": "2021-01-01",
                "end_date": "2021-01-02",
                "project_uuid": self.project.uuid,
                "widget_uuid": self.widget.uuid,
            }
        )
        self.assertFalse(serializer.is_valid())
        self.assertIn("widget_uuid", serializer.errors)
        self.assertEqual(
            serializer.errors["widget_uuid"][0].code, "widget_source_not_sales_funnel"
        )

    def test_serializer_invalid_widget_type(self):
        self.widget.type = "flow_result"
        self.widget.save(update_fields=["type"])
        serializer = SalesFunnelMetricsQueryParamsSerializer(
            data={
                "start_date": "2021-01-01",
                "end_date": "2021-01-02",
                "project_uuid": self.project.uuid,
                "widget_uuid": self.widget.uuid,
            }
        )
        self.assertFalse(serializer.is_valid())
        self.assertIn("widget_uuid", serializer.errors)
        self.assertEqual(
            serializer.errors["widget_uuid"][0].code, "widget_type_not_sales_funnel"
        )


class TestSalesFunnelMetricsSerializer(TestCase):
    def test_serializer(self):
        metrics = SalesFunnelMetrics(
            leads_count=100,
            total_orders_count=100,
            total_orders_value=10000,
            currency_code="BRL",
        )
        serializer = SalesFunnelMetricsSerializer(metrics)

        self.assertEqual(serializer.data["currency"], "BRL")
        self.assertEqual(serializer.data["total_orders"], 100)
        self.assertEqual(serializer.data["total_value"], 10000)
        self.assertEqual(serializer.data["average_ticket"], 100)
        self.assertEqual(serializer.data["captured_leads"]["full_value"], 100)
        self.assertEqual(serializer.data["captured_leads"]["value"], 100)
        self.assertEqual(serializer.data["purchases_made"]["full_value"], 100)
        self.assertEqual(serializer.data["purchases_made"]["value"], 100)


class TestCsatMetricsQueryParamsSerializer(TestCase):
    def setUp(self):
        self.project = Project.objects.create(
            name="Test Project",
        )
        self.dashboard = Dashboard.objects.create(
            name="Test Dashboard",
            project=self.project,
        )
        self.widget = Widget.objects.create(
            name="Test Widget",
            dashboard=self.dashboard,
<<<<<<< HEAD
            source="flowruns",
            type="flow_result",
            position=[1, 2],
            config={
                "filter": {
                    "flow": "123",
                    "op_field": "csat",
                },
                "operation": "recurrence",
                "op_field": "result",
            },
        )

    def test_serializer(self):
        serializer = CsatMetricsQueryParamsSerializer(
            data={
                "project_uuid": self.project.uuid,
                "widget_uuid": self.widget.uuid,
                "start_date": "2021-01-01",
                "end_date": "2021-01-02",
                "type": CsatMetricsType.HUMAN,
            }
        )
        self.assertTrue(serializer.is_valid())
        self.assertEqual(
            str(serializer.validated_data["project_uuid"]), str(self.project.uuid)
        )
        self.assertEqual(serializer.validated_data["project"], self.project)
        self.assertEqual(
            str(serializer.validated_data["start_date"]), "2021-01-01 00:00:00+00:00"
        )
        self.assertEqual(
            str(serializer.validated_data["end_date"]), "2021-01-02 23:59:59+00:00"
        )
        self.assertEqual(serializer.validated_data["type"], CsatMetricsType.HUMAN)
        self.assertEqual(serializer.validated_data["widget"], self.widget)

    def test_serializer_invalid_type(self):
        serializer = CsatMetricsQueryParamsSerializer(
            data={
                "project_uuid": self.project.uuid,
                "widget_uuid": self.widget.uuid,
                "start_date": "2021-01-01",
                "end_date": "2021-01-02",
                "type": "invalid",
            }
        )
        self.assertFalse(serializer.is_valid())
        self.assertIn("type", serializer.errors)
        self.assertEqual(serializer.errors["type"][0].code, "invalid_choice")

    def test_serializer_invalid_widget_uuid(self):
        serializer = CsatMetricsQueryParamsSerializer(
            data={
                "project_uuid": self.project.uuid,
                "widget_uuid": uuid.uuid4(),
                "start_date": "2021-01-01",
                "end_date": "2021-01-02",
                "type": CsatMetricsType.HUMAN,
            }
        )
        self.assertFalse(serializer.is_valid())
        self.assertIn("widget_uuid", serializer.errors)
        self.assertEqual(serializer.errors["widget_uuid"][0].code, "widget_not_found")


class TestCrosstabQueryParamsSerializer(TestCase):
    class Request:
        def __init__(self, user):
            self.user = user

    def setUp(self):
        self.user = User.objects.create(
            email="test@test.com",
            password="testpassword",
        )
            source="conversation.crosstab",
            type="conversation.crosstab",
=======
            source="conversations.crosstab",
            type="conversations.crosstab",
>>>>>>> 539188cf
            position=[1, 2],
            config={
                "source_a": {
                    "key": "test_key",
                },
                "source_b": {
                    "key": "test_key",
                },
            },
        )
        self.project_auth = ProjectAuth.objects.create(
            user=self.user,
            project=self.project,
            role=1,
        )

    def test_serializer_invalid_dates(self):
        serializer = CrosstabQueryParamsSerializer(
            data={
                "start_date": "2021-01-02",
                "end_date": "2021-01-01",
                "widget_uuid": self.widget.uuid,
            },
            context={"request": self.Request(user=self.user)},
        )
        self.assertFalse(serializer.is_valid())
        self.assertIn("start_date", serializer.errors)
        self.assertEqual(
            serializer.errors["start_date"][0].code, "start_date_after_end_date"
        )

    def test_serializer_when_widget_does_not_exist(self):
        serializer = CrosstabQueryParamsSerializer(
            data={
                "start_date": "2021-01-01",
                "end_date": "2021-01-02",
                "widget_uuid": uuid.uuid4(),
            },
            context={"request": self.Request(user=self.user)},
        )

        self.assertFalse(serializer.is_valid())
        self.assertIn("widget_uuid", serializer.errors)
        self.assertEqual(serializer.errors["widget_uuid"][0].code, "widget_not_found")

    def test_serializer_when_widget_is_not_in_users_projects(self):
        self.project_auth.delete()

        serializer = CrosstabQueryParamsSerializer(
            data={
                "start_date": "2021-01-01",
                "end_date": "2021-01-02",
                "widget_uuid": self.widget.uuid,
            },
            context={"request": self.Request(user=self.user)},
        )
        self.assertFalse(serializer.is_valid())
        self.assertIn("widget_uuid", serializer.errors)
        self.assertEqual(serializer.errors["widget_uuid"][0].code, "widget_not_found")


    def test_serializer_when_widget_source_is_not_crosstab(self):
        self.widget.source = "flowruns"
        self.widget.save(update_fields=["source"])
        serializer = CrosstabQueryParamsSerializer(
            data={
                "start_date": "2021-01-01",
                "end_date": "2021-01-02",
                "widget_uuid": self.widget.uuid,
            },
            context={"request": self.Request(user=self.user)},
        )

        self.assertFalse(serializer.is_valid())
        self.assertIn("widget_uuid", serializer.errors)
        self.assertEqual(
            serializer.errors["widget_uuid"][0].code, "widget_source_not_crosstab"
        )

    def test_serializer_when_widget_type_is_not_crosstab(self):
        self.widget.type = "flow_result"
        self.widget.save(update_fields=["type"])
        serializer = CrosstabQueryParamsSerializer(
            data={
                "start_date": "2021-01-01",
                "end_date": "2021-01-02",
                "widget_uuid": self.widget.uuid,
            },
            context={"request": self.Request(user=self.user)},
        )

        self.assertFalse(serializer.is_valid())
        self.assertIn("widget_uuid", serializer.errors)
        self.assertEqual(
            serializer.errors["widget_uuid"][0].code, "widget_type_not_crosstab"
        )

    def test_serializer_when_widget_without_source_a(self):
        self.widget.config = {
            "source_b": {
                "key": "test_key",
            },
        }
        self.widget.save(update_fields=["config"])
        serializer = CrosstabQueryParamsSerializer(
            data={
                "start_date": "2021-01-01",
                "end_date": "2021-01-02",
                "widget_uuid": self.widget.uuid,
            },
            context={"request": self.Request(user=self.user)},
        )
        self.assertFalse(serializer.is_valid())
        self.assertIn("widget_uuid", serializer.errors)
        self.assertEqual(
            serializer.errors["widget_uuid"][0].code, "widget_config_not_valid"
        )

    def test_serializer_when_widget_without_source_b(self):
        self.widget.config = {
            "source_a": {
                "key": "test_key",
            },
        }
        self.widget.save(update_fields=["config"])
        serializer = CrosstabQueryParamsSerializer(
            data={
                "start_date": "2021-01-01",
                "end_date": "2021-01-02",
                "widget_uuid": self.widget.uuid,
            },
            context={"request": self.Request(user=self.user)},
        )
        self.assertFalse(serializer.is_valid())
        self.assertIn("widget_uuid", serializer.errors)
        self.assertEqual(
            serializer.errors["widget_uuid"][0].code, "widget_config_not_valid"
        )

    def test_serializer_when_widget_without_key_in_source_a(self):
        self.widget.config = {
            "source_a": {
                "key": "test_key",
            },
        }
        self.widget.save(update_fields=["config"])
        serializer = CrosstabQueryParamsSerializer(
            data={
                "start_date": "2021-01-01",
                "end_date": "2021-01-02",
                "widget_uuid": self.widget.uuid,
            },
            context={"request": self.Request(user=self.user)},
        )
        self.assertFalse(serializer.is_valid())
        self.assertIn("widget_uuid", serializer.errors)
        self.assertEqual(
            serializer.errors["widget_uuid"][0].code, "widget_config_not_valid"
        )

    def test_serializer_when_widget_without_key_in_source_b(self):
        self.widget.config = {
            "source_b": {
                "key": "test_key",
            },
        }
        self.widget.save(update_fields=["config"])
        serializer = CrosstabQueryParamsSerializer(
            data={
                "start_date": "2021-01-01",
                "end_date": "2021-01-02",
                "widget_uuid": self.widget.uuid,
            },
            context={"request": self.Request(user=self.user)},
        )
        self.assertFalse(serializer.is_valid())
        self.assertIn("widget_uuid", serializer.errors)
        self.assertEqual(
            serializer.errors["widget_uuid"][0].code, "widget_config_not_valid"
        )

    def test_serializer_when_setup_correctly(self):
        serializer = CrosstabQueryParamsSerializer(
            data={
                "start_date": "2021-01-01",
                "end_date": "2021-01-02",
                "widget_uuid": self.widget.uuid,
            },
            context={"request": self.Request(user=self.user)},
        )
        self.assertTrue(serializer.is_valid())
        self.assertEqual(serializer.validated_data["widget"], self.widget)


class TestCrosstabItemSerializer(TestCase):
    def test_serializer(self):
        item = CrosstabItemData(
            title="Test Item",
            total=100,
            subitems=[
                CrosstabSubItemData(title="Test Subitem", count=10, percentage=10),
            ],
        )
        serializer = CrosstabItemSerializer(item)
        self.assertEqual(serializer.data["title"], "Test Item")
        self.assertEqual(serializer.data["total"], 100)

        self.assertEqual(serializer.data["events"], {"Test Subitem": {"value": 10}})<|MERGE_RESOLUTION|>--- conflicted
+++ resolved
@@ -942,7 +942,6 @@
         self.widget = Widget.objects.create(
             name="Test Widget",
             dashboard=self.dashboard,
-<<<<<<< HEAD
             source="flowruns",
             type="flow_result",
             position=[1, 2],
@@ -1019,12 +1018,19 @@
             email="test@test.com",
             password="testpassword",
         )
-            source="conversation.crosstab",
-            type="conversation.crosstab",
-=======
+
+        self.project = Project.objects.create(
+            name="Test Project",
+        )
+        self.dashboard = Dashboard.objects.create(
+            name="Test Dashboard",
+            project=self.project,
+        )
+        self.widget = Widget.objects.create(
+            name="Test Widget",
+            dashboard=self.dashboard,
             source="conversations.crosstab",
             type="conversations.crosstab",
->>>>>>> 539188cf
             position=[1, 2],
             config={
                 "source_a": {
@@ -1085,7 +1091,6 @@
         self.assertIn("widget_uuid", serializer.errors)
         self.assertEqual(serializer.errors["widget_uuid"][0].code, "widget_not_found")
 
-
     def test_serializer_when_widget_source_is_not_crosstab(self):
         self.widget.source = "flowruns"
         self.widget.save(update_fields=["source"])
