from django.test import TestCase

from insights.metrics.conversations.dataclass import (
<<<<<<< HEAD
    ConversationTotalsMetrics,
    ConversationsTimeseriesData,
    ConversationsTimeseriesMetrics,
    SubjectMetricData,
    SubjectsMetrics,
)
from insights.metrics.conversations.enums import (
    ConversationsSubjectsType,
    ConversationsTimeseriesUnit,
)
from insights.metrics.conversations.serializers import (
    ConversationBaseQueryParamsSerializer,
    ConversationTotalsMetricsQueryParamsSerializer,
    ConversationTotalsMetricsSerializer,
    ConversationsSubjectsMetricsQueryParamsSerializer,
    ConversationsTimeseriesMetricsQueryParamsSerializer,
    ConversationsTimeseriesMetricsSerializer,
    RoomsByQueueMetricQueryParamsSerializer,
    SubjectsMetricsSerializer,
=======
    SubjectGroup,
    SubjectItem,
    SubjectsDistributionMetrics,
)
from insights.projects.models import Project
from insights.metrics.conversations.serializers import (
    ConversationBaseQueryParamsSerializer,
    SubjectItemSerializer,
    SubjectsDistributionMetricsQueryParamsSerializer,
    SubjectGroupSerializer,
    SubjectsDistributionMetricsSerializer,
>>>>>>> 2462c14f
)
from insights.projects.models import Project


class TestConversationBaseQueryParamsSerializer(TestCase):
    def setUp(self):
        self.project = Project.objects.create(
            name="Test Project",
        )

    def test_serializer(self):
        serializer = ConversationBaseQueryParamsSerializer(
            data={
                "start_date": "2021-01-01",
                "end_date": "2021-01-02",
                "project_uuid": self.project.uuid,
            }
        )
        self.assertTrue(serializer.is_valid())
        self.assertIn("project", serializer.validated_data)
        self.assertEqual(
            str(serializer.validated_data["project_uuid"]), str(self.project.uuid)
        )
        self.assertEqual(serializer.validated_data["project"], self.project)
        self.assertEqual(str(serializer.validated_data["start_date"]), "2021-01-01")
        self.assertEqual(str(serializer.validated_data["end_date"]), "2021-01-02")

    def test_serializer_invalid_start_date(self):
        serializer = ConversationBaseQueryParamsSerializer(
            data={
                "start_date": "2021-01-02",
                "end_date": "2021-01-01",
                "project_uuid": self.project.uuid,
            }
        )
        self.assertFalse(serializer.is_valid())
        self.assertIn("start_date", serializer.errors)
        self.assertEqual(
            serializer.errors["start_date"][0].code, "start_date_after_end_date"
        )

    def test_serializer_invalid_project_uuid(self):
        serializer = ConversationBaseQueryParamsSerializer(
            data={
                "start_date": "2021-01-01",
                "end_date": "2021-01-02",
                "project_uuid": "123e4567-e89b-12d3-a456-426614174000",
            }
        )
        self.assertFalse(serializer.is_valid())
        self.assertIn("project_uuid", serializer.errors)
        self.assertEqual(serializer.errors["project_uuid"][0].code, "project_not_found")


<<<<<<< HEAD
class TestConversationTotalsMetricsSerializer(TestCase):
    def test_serializer(self):
        totals = ConversationTotalsMetrics.from_values(
            by_ai=150,
            by_human=50,
        )
        serializer = ConversationTotalsMetricsSerializer(totals)
        data = serializer.data

        self.assertEqual(data["total"], totals.total)
        self.assertEqual(data["by_ai"]["value"], totals.by_ai.value)
        self.assertEqual(data["by_ai"]["percentage"], totals.by_ai.percentage)
        self.assertEqual(data["by_human"]["value"], totals.by_human.value)
        self.assertEqual(data["by_human"]["percentage"], totals.by_human.percentage)


class TestConversationTotalsMetricsQueryParamsSerializer(TestCase):
=======
class TestSubjectsDistributionMetricsQueryParamsSerializer(TestCase):
>>>>>>> 2462c14f
    def setUp(self):
        self.project = Project.objects.create(
            name="Test Project",
        )

    def test_serializer(self):
<<<<<<< HEAD
        serializer = ConversationTotalsMetricsQueryParamsSerializer(
=======
        serializer = SubjectsDistributionMetricsQueryParamsSerializer(
>>>>>>> 2462c14f
            data={
                "start_date": "2021-01-01",
                "end_date": "2021-01-02",
                "project_uuid": self.project.uuid,
            }
        )
        self.assertTrue(serializer.is_valid())
        self.assertIn("project", serializer.validated_data)
        self.assertEqual(
            str(serializer.validated_data["project_uuid"]), str(self.project.uuid)
        )
        self.assertEqual(serializer.validated_data["project"], self.project)
        self.assertEqual(str(serializer.validated_data["start_date"]), "2021-01-01")
        self.assertEqual(str(serializer.validated_data["end_date"]), "2021-01-02")

    def test_serializer_invalid_start_date(self):
<<<<<<< HEAD
        serializer = ConversationTotalsMetricsQueryParamsSerializer(
=======
        serializer = SubjectsDistributionMetricsQueryParamsSerializer(
>>>>>>> 2462c14f
            data={
                "start_date": "2021-01-02",
                "end_date": "2021-01-01",
                "project_uuid": self.project.uuid,
            }
        )
        self.assertFalse(serializer.is_valid())
        self.assertIn("start_date", serializer.errors)
        self.assertEqual(
            serializer.errors["start_date"][0].code, "start_date_after_end_date"
        )

    def test_serializer_invalid_project_uuid(self):
<<<<<<< HEAD
        serializer = ConversationTotalsMetricsQueryParamsSerializer(
=======
        serializer = SubjectsDistributionMetricsQueryParamsSerializer(
>>>>>>> 2462c14f
            data={
                "start_date": "2021-01-01",
                "end_date": "2021-01-02",
                "project_uuid": "123e4567-e89b-12d3-a456-426614174000",
            }
        )
        self.assertFalse(serializer.is_valid())
        self.assertIn("project_uuid", serializer.errors)
        self.assertEqual(serializer.errors["project_uuid"][0].code, "project_not_found")


<<<<<<< HEAD
class TestConversationsTimeseriesDataSerializer(TestCase):
    def test_validate_data_for_day_unit(self):
        timeseries_metrics = ConversationsTimeseriesMetrics(
            unit=ConversationsTimeseriesUnit.DAY,
            total=[
                ConversationsTimeseriesData(label="2021-01-01", value=100),
                ConversationsTimeseriesData(label="2021-01-02", value=200),
            ],
            by_human=[
                ConversationsTimeseriesData(label="2021-01-01", value=100),
                ConversationsTimeseriesData(label="2021-01-02", value=200),
            ],
        )

        serializer = ConversationsTimeseriesMetricsSerializer(timeseries_metrics)

        self.assertEqual(serializer.data["unit"], ConversationsTimeseriesUnit.DAY)
        self.assertEqual(
            serializer.data["total"],
            [
                {"label": "2021-01-01", "value": 100},
                {"label": "2021-01-02", "value": 200},
            ],
        )
        self.assertEqual(
            serializer.data["by_human"],
            [
                {"label": "2021-01-01", "value": 100},
                {"label": "2021-01-02", "value": 200},
            ],
        )

    def test_validate_data_for_hour_unit(self):
        timeseries_metrics = ConversationsTimeseriesMetrics(
            unit=ConversationsTimeseriesUnit.HOUR,
            total=[
                ConversationsTimeseriesData(label="10h", value=100),
                ConversationsTimeseriesData(label="11h", value=200),
            ],
            by_human=[
                ConversationsTimeseriesData(label="10h", value=100),
                ConversationsTimeseriesData(label="11h", value=200),
            ],
        )

        serializer = ConversationsTimeseriesMetricsSerializer(timeseries_metrics)

        self.assertEqual(serializer.data["unit"], ConversationsTimeseriesUnit.HOUR)
        self.assertEqual(
            serializer.data["total"],
            [
                {"label": "10h", "value": 100},
                {"label": "11h", "value": 200},
            ],
        )
        self.assertEqual(
            serializer.data["by_human"],
            [
                {"label": "10h", "value": 100},
                {"label": "11h", "value": 200},
            ],
        )

    def test_validate_data_for_month_unit(self):
        timeseries_metrics = ConversationsTimeseriesMetrics(
            unit=ConversationsTimeseriesUnit.MONTH,
            total=[
                ConversationsTimeseriesData(label="2021-01-01", value=100),
                ConversationsTimeseriesData(label="2021-02-01", value=200),
            ],
            by_human=[
                ConversationsTimeseriesData(label="2021-01-01", value=100),
                ConversationsTimeseriesData(label="2021-02-01", value=200),
            ],
        )

        serializer = ConversationsTimeseriesMetricsSerializer(timeseries_metrics)

        self.assertEqual(serializer.data["unit"], ConversationsTimeseriesUnit.MONTH)
        self.assertEqual(
            serializer.data["total"],
            [
                {"label": "2021-01-01", "value": 100},
                {"label": "2021-02-01", "value": 200},
            ],
        )
        self.assertEqual(
            serializer.data["by_human"],
            [
                {"label": "2021-01-01", "value": 100},
                {"label": "2021-02-01", "value": 200},
            ],
        )


class TestConversationsTimeseriesMetricsQueryParamsSerializer(TestCase):
    def setUp(self):
        self.project = Project.objects.create(
            name="Test Project",
        )

    def test_serializer(self):
        serializer = ConversationsTimeseriesMetricsQueryParamsSerializer(
            data={
                "start_date": "2021-01-01",
                "end_date": "2021-01-02",
                "project_uuid": self.project.uuid,
                "unit": ConversationsTimeseriesUnit.DAY,
            }
        )

        self.assertTrue(serializer.is_valid())
        self.assertEqual(
            serializer.validated_data["unit"], ConversationsTimeseriesUnit.DAY
        )
        self.assertEqual(serializer.validated_data["project"], self.project)
        self.assertEqual(str(serializer.validated_data["start_date"]), "2021-01-01")
        self.assertEqual(str(serializer.validated_data["end_date"]), "2021-01-02")

    def test_serializer_invalid_start_date(self):
        serializer = ConversationsTimeseriesMetricsQueryParamsSerializer(
            data={
                "start_date": "2021-01-02",
                "end_date": "2021-01-01",
                "project_uuid": self.project.uuid,
                "unit": ConversationsTimeseriesUnit.DAY,
            }
        )
        self.assertFalse(serializer.is_valid())
        self.assertIn("start_date", serializer.errors)
        self.assertEqual(
            serializer.errors["start_date"][0].code, "start_date_after_end_date"
        )

    def test_serializer_invalid_project_uuid(self):
        serializer = ConversationsTimeseriesMetricsQueryParamsSerializer(
            data={
                "start_date": "2021-01-01",
                "end_date": "2021-01-02",
                "project_uuid": "123e4567-e89b-12d3-a456-426614174000",
                "unit": ConversationsTimeseriesUnit.DAY,
            }
        )
        self.assertFalse(serializer.is_valid())
        self.assertIn("project_uuid", serializer.errors)
        self.assertEqual(serializer.errors["project_uuid"][0].code, "project_not_found")

    def test_serializer_invalid_unit(self):
        serializer = ConversationsTimeseriesMetricsQueryParamsSerializer(
            data={
                "start_date": "2021-01-01",
                "end_date": "2021-01-02",
                "project_uuid": self.project.uuid,
                "unit": "CENTURY",
            }
        )

        self.assertFalse(serializer.is_valid())
        self.assertIn("unit", serializer.errors)
        self.assertEqual(serializer.errors["unit"][0].code, "invalid_choice")


class TestSubjectMetricDataSerializer(TestCase):
    def test_serializer(self):
        subject_1 = SubjectMetricData(
            name="Test Subject 1",
            percentage=0.5,
        )
        subject_2 = SubjectMetricData(
            name="Test Subject 2",
            percentage=0.5,
        )

        metrics = SubjectsMetrics(
            has_more=False,
            subjects=[subject_1, subject_2],
        )

        serializer = SubjectsMetricsSerializer(metrics)
        data = serializer.data

        self.assertEqual(data["has_more"], metrics.has_more)
        self.assertEqual(
            data["subjects"][0],
            {"name": subject_1.name, "percentage": subject_1.percentage},
        )
        self.assertEqual(
            data["subjects"][1],
            {"name": subject_2.name, "percentage": subject_2.percentage},
        )

    def test_serializer_without_subjects(self):
        metrics = SubjectsMetrics(
            has_more=True,
            subjects=[],
        )

        serializer = SubjectsMetricsSerializer(metrics)
        data = serializer.data

        self.assertEqual(data["has_more"], metrics.has_more)
        self.assertEqual(data["subjects"], [])


class TestConversationsSubjectsMetricsQueryParamsSerializer(TestCase):
    def setUp(self):
        self.project = Project.objects.create(
            name="Test Project",
        )

    def test_serializer(self):
        serializer = ConversationsSubjectsMetricsQueryParamsSerializer(
            data={
                "start_date": "2021-01-01",
                "end_date": "2021-01-02",
                "project_uuid": self.project.uuid,
                "type": ConversationsSubjectsType.GENERAL,
                "limit": 10,
            }
        )
        self.assertTrue(serializer.is_valid())
        self.assertEqual(str(serializer.validated_data["start_date"]), "2021-01-01")
        self.assertEqual(str(serializer.validated_data["end_date"]), "2021-01-02")
        self.assertEqual(serializer.validated_data["project"], self.project)
        self.assertEqual(
            str(serializer.validated_data["project_uuid"]), str(self.project.uuid)
        )
        self.assertEqual(
            serializer.validated_data["type"], ConversationsSubjectsType.GENERAL
        )

    def test_serializer_invalid_start_date(self):
        serializer = ConversationsSubjectsMetricsQueryParamsSerializer(
            data={
                "start_date": "2021-01-02",
                "end_date": "2021-01-01",
                "project_uuid": self.project.uuid,
                "type": ConversationsSubjectsType.GENERAL,
            }
        )
        self.assertFalse(serializer.is_valid())
        self.assertIn("start_date", serializer.errors)
        self.assertEqual(
            serializer.errors["start_date"][0].code, "start_date_after_end_date"
        )

    def test_serializer_invalid_project_uuid(self):
        serializer = ConversationsSubjectsMetricsQueryParamsSerializer(
            data={
                "start_date": "2021-01-01",
                "end_date": "2021-01-02",
                "project_uuid": "123e4567-e89b-12d3-a456-426614174000",
                "type": ConversationsSubjectsType.GENERAL,
            }
        )
        self.assertFalse(serializer.is_valid())
        self.assertIn("project_uuid", serializer.errors)
        self.assertEqual(serializer.errors["project_uuid"][0].code, "project_not_found")

    def test_serializer_invalid_type(self):
        serializer = ConversationsSubjectsMetricsQueryParamsSerializer(
            data={
                "start_date": "2021-01-01",
                "end_date": "2021-01-02",
                "project_uuid": self.project.uuid,
                "type": "invalid",
                "limit": 10,
            }
        )
        self.assertFalse(serializer.is_valid())
        self.assertIn("type", serializer.errors)
        self.assertEqual(serializer.errors["type"][0].code, "invalid_choice")

    def test_serializer_invalid_limit(self):
        serializer = ConversationsSubjectsMetricsQueryParamsSerializer(
            data={
                "start_date": "2021-01-01",
                "end_date": "2021-01-02",
                "project_uuid": self.project.uuid,
                "type": ConversationsSubjectsType.GENERAL,
                "limit": "invalid",
            }
        )
        self.assertFalse(serializer.is_valid())
        self.assertIn("limit", serializer.errors)
        self.assertEqual(serializer.errors["limit"][0].code, "invalid")


class TestRoomsByQueueMetricQueryParamsSerializer(TestCase):
    def setUp(self):
        self.project = Project.objects.create(
            name="Test Project",
        )

    def test_serializer(self):
        serializer = RoomsByQueueMetricQueryParamsSerializer(
            data={
                "start_date": "2021-01-01",
                "end_date": "2021-01-02",
                "project_uuid": self.project.uuid,
            }
        )
        self.assertTrue(serializer.is_valid())
        self.assertEqual(str(serializer.validated_data["start_date"]), "2021-01-01")
        self.assertEqual(str(serializer.validated_data["end_date"]), "2021-01-02")
        self.assertEqual(
            str(serializer.validated_data["project_uuid"]), str(self.project.uuid)
        )

    def test_serializer_invalid_start_date(self):
        serializer = RoomsByQueueMetricQueryParamsSerializer(
            data={
                "start_date": "2021-01-02",
                "end_date": "2021-01-01",
                "project_uuid": self.project.uuid,
            }
        )
        self.assertFalse(serializer.is_valid())
        self.assertIn("start_date", serializer.errors)
        self.assertEqual(
            serializer.errors["start_date"][0].code, "start_date_after_end_date"
        )

    def test_serializer_invalid_project_uuid(self):
        serializer = RoomsByQueueMetricQueryParamsSerializer(
            data={
                "start_date": "2021-01-01",
                "end_date": "2021-01-02",
                "project_uuid": "123e4567-e89b-12d3-a456-426614174000",
            }
        )
        self.assertFalse(serializer.is_valid())
        self.assertIn("project_uuid", serializer.errors)
        self.assertEqual(serializer.errors["project_uuid"][0].code, "project_not_found")
=======
class TestSubjectItemSerializer(TestCase):
    def test_serializer(self):
        subject = SubjectItem(name="Test Subject", percentage=0.5)
        serializer = SubjectItemSerializer(subject)
        self.assertEqual(serializer.data["name"], "Test Subject")
        self.assertEqual(serializer.data["percentage"], 0.5)


class TestSubjectGroupSerializer(TestCase):
    def test_serializer(self):
        group = SubjectGroup(
            name="Test Group",
            percentage=0.5,
            subjects=[SubjectItem(name="Test Subject", percentage=0.5)],
        )
        serializer = SubjectGroupSerializer(group)
        self.assertEqual(serializer.data["name"], "Test Group")
        self.assertEqual(serializer.data["percentage"], 0.5)
        self.assertEqual(
            serializer.data["subjects"],
            [{"name": "Test Subject", "percentage": 0.5}],
        )


class TestSubjectsDistributionMetricsSerializer(TestCase):
    def test_serializer(self):
        groups = [
            SubjectGroup(
                name="Test Group",
                percentage=0.5,
                subjects=[SubjectItem(name="Test Subject", percentage=0.5)],
            )
        ]
        subjects_distribution_metrics = SubjectsDistributionMetrics(groups=groups)
        serializer = SubjectsDistributionMetricsSerializer(
            subjects_distribution_metrics
        )
        for group_data, group in zip(serializer.data["groups"], groups):
            self.assertEqual(group_data["name"], group.name)
            self.assertEqual(group_data["percentage"], group.percentage)
            for subject_data, subject in zip(group_data["subjects"], group.subjects):
                self.assertEqual(subject_data["name"], subject.name)
                self.assertEqual(subject_data["percentage"], subject.percentage)
>>>>>>> 2462c14f
<|MERGE_RESOLUTION|>--- conflicted
+++ resolved
@@ -1,11 +1,13 @@
 from django.test import TestCase
 
 from insights.metrics.conversations.dataclass import (
-<<<<<<< HEAD
     ConversationTotalsMetrics,
     ConversationsTimeseriesData,
     ConversationsTimeseriesMetrics,
+    SubjectGroup,
+    SubjectItem,
     SubjectMetricData,
+    SubjectsDistributionMetrics,
     SubjectsMetrics,
 )
 from insights.metrics.conversations.enums import (
@@ -20,20 +22,10 @@
     ConversationsTimeseriesMetricsQueryParamsSerializer,
     ConversationsTimeseriesMetricsSerializer,
     RoomsByQueueMetricQueryParamsSerializer,
+    SubjectGroupSerializer,
+    SubjectItemSerializer,
+    SubjectsDistributionMetricsSerializer,
     SubjectsMetricsSerializer,
-=======
-    SubjectGroup,
-    SubjectItem,
-    SubjectsDistributionMetrics,
-)
-from insights.projects.models import Project
-from insights.metrics.conversations.serializers import (
-    ConversationBaseQueryParamsSerializer,
-    SubjectItemSerializer,
-    SubjectsDistributionMetricsQueryParamsSerializer,
-    SubjectGroupSerializer,
-    SubjectsDistributionMetricsSerializer,
->>>>>>> 2462c14f
 )
 from insights.projects.models import Project
 
@@ -88,7 +80,6 @@
         self.assertEqual(serializer.errors["project_uuid"][0].code, "project_not_found")
 
 
-<<<<<<< HEAD
 class TestConversationTotalsMetricsSerializer(TestCase):
     def test_serializer(self):
         totals = ConversationTotalsMetrics.from_values(
@@ -106,20 +97,13 @@
 
 
 class TestConversationTotalsMetricsQueryParamsSerializer(TestCase):
-=======
-class TestSubjectsDistributionMetricsQueryParamsSerializer(TestCase):
->>>>>>> 2462c14f
     def setUp(self):
         self.project = Project.objects.create(
             name="Test Project",
         )
 
     def test_serializer(self):
-<<<<<<< HEAD
         serializer = ConversationTotalsMetricsQueryParamsSerializer(
-=======
-        serializer = SubjectsDistributionMetricsQueryParamsSerializer(
->>>>>>> 2462c14f
             data={
                 "start_date": "2021-01-01",
                 "end_date": "2021-01-02",
@@ -136,11 +120,7 @@
         self.assertEqual(str(serializer.validated_data["end_date"]), "2021-01-02")
 
     def test_serializer_invalid_start_date(self):
-<<<<<<< HEAD
         serializer = ConversationTotalsMetricsQueryParamsSerializer(
-=======
-        serializer = SubjectsDistributionMetricsQueryParamsSerializer(
->>>>>>> 2462c14f
             data={
                 "start_date": "2021-01-02",
                 "end_date": "2021-01-01",
@@ -154,11 +134,7 @@
         )
 
     def test_serializer_invalid_project_uuid(self):
-<<<<<<< HEAD
         serializer = ConversationTotalsMetricsQueryParamsSerializer(
-=======
-        serializer = SubjectsDistributionMetricsQueryParamsSerializer(
->>>>>>> 2462c14f
             data={
                 "start_date": "2021-01-01",
                 "end_date": "2021-01-02",
@@ -170,7 +146,6 @@
         self.assertEqual(serializer.errors["project_uuid"][0].code, "project_not_found")
 
 
-<<<<<<< HEAD
 class TestConversationsTimeseriesDataSerializer(TestCase):
     def test_validate_data_for_day_unit(self):
         timeseries_metrics = ConversationsTimeseriesMetrics(
@@ -505,7 +480,8 @@
         self.assertFalse(serializer.is_valid())
         self.assertIn("project_uuid", serializer.errors)
         self.assertEqual(serializer.errors["project_uuid"][0].code, "project_not_found")
-=======
+
+
 class TestSubjectItemSerializer(TestCase):
     def test_serializer(self):
         subject = SubjectItem(name="Test Subject", percentage=0.5)
@@ -548,5 +524,4 @@
             self.assertEqual(group_data["percentage"], group.percentage)
             for subject_data, subject in zip(group_data["subjects"], group.subjects):
                 self.assertEqual(subject_data["name"], subject.name)
-                self.assertEqual(subject_data["percentage"], subject.percentage)
->>>>>>> 2462c14f
+                self.assertEqual(subject_data["percentage"], subject.percentage)