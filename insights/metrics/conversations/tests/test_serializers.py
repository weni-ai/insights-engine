import uuid

from django.test import TestCase

from insights.metrics.conversations.dataclass import (
<<<<<<< HEAD
    ConversationsTotalsMetric,
    ConversationsTotalsMetrics,
    ConversationsTimeseriesData,
    ConversationsTimeseriesMetrics,
    SubjectGroup,
    SubjectItem,
    SubjectMetricData,
    SubjectsDistributionMetrics,
    SubjectsMetrics,
)
from insights.metrics.conversations.enums import (
    ConversationsSubjectsType,
    ConversationsTimeseriesUnit,
    NPSType,
)
from insights.metrics.conversations.serializers import (
    ConversationBaseQueryParamsSerializer,
    ConversationTotalsMetricsQueryParamsSerializer,
    ConversationTotalsMetricsSerializer,
    ConversationsSubjectsMetricsQueryParamsSerializer,
    ConversationsTimeseriesMetricsQueryParamsSerializer,
    ConversationsTimeseriesMetricsSerializer,
    NPSQueryParamsSerializer,
    NPSSerializer,
    RoomsByQueueMetricQueryParamsSerializer,
    SubjectGroupSerializer,
    SubjectItemSerializer,
    SubjectsDistributionMetricsSerializer,
    SubjectsMetricsSerializer,
=======
    Subtopic,
    Topic,
    TopicsDistributionMetrics,
)
from insights.projects.models import Project
from insights.metrics.conversations.serializers import (
    ConversationBaseQueryParamsSerializer,
    SubtopicSerializer,
    TopicSerializer,
    TopicsDistributionMetricsQueryParamsSerializer,
    TopicsDistributionMetricsSerializer,
>>>>>>> 14fae497
)
from insights.projects.models import Project


class TestConversationBaseQueryParamsSerializer(TestCase):
    def setUp(self):
        self.project = Project.objects.create(
            name="Test Project",
        )

    def test_serializer(self):
        serializer = ConversationBaseQueryParamsSerializer(
            data={
                "start_date": "2021-01-01",
                "end_date": "2021-01-02",
                "project_uuid": self.project.uuid,
            }
        )
        self.assertTrue(serializer.is_valid())
        self.assertIn("project", serializer.validated_data)
        self.assertEqual(
            str(serializer.validated_data["project_uuid"]), str(self.project.uuid)
        )
        self.assertEqual(serializer.validated_data["project"], self.project)
        self.assertEqual(str(serializer.validated_data["start_date"]), "2021-01-01")
        self.assertEqual(str(serializer.validated_data["end_date"]), "2021-01-02")

    def test_serializer_invalid_start_date(self):
        serializer = ConversationBaseQueryParamsSerializer(
            data={
                "start_date": "2021-01-02",
                "end_date": "2021-01-01",
                "project_uuid": self.project.uuid,
            }
        )
        self.assertFalse(serializer.is_valid())
        self.assertIn("start_date", serializer.errors)
        self.assertEqual(
            serializer.errors["start_date"][0].code, "start_date_after_end_date"
        )

    def test_serializer_invalid_project_uuid(self):
        serializer = ConversationBaseQueryParamsSerializer(
            data={
                "start_date": "2021-01-01",
                "end_date": "2021-01-02",
                "project_uuid": "123e4567-e89b-12d3-a456-426614174000",
            }
        )
        self.assertFalse(serializer.is_valid())
        self.assertIn("project_uuid", serializer.errors)
        self.assertEqual(serializer.errors["project_uuid"][0].code, "project_not_found")


<<<<<<< HEAD
class TestConversationTotalsMetricsSerializer(TestCase):
    def test_serializer(self):
        totals = ConversationsTotalsMetrics(
            total_conversations=ConversationsTotalsMetric(value=150, percentage=150),
            resolved=ConversationsTotalsMetric(value=100, percentage=100),
            unresolved=ConversationsTotalsMetric(value=50, percentage=50),
            abandoned=ConversationsTotalsMetric(value=0, percentage=0),
        )
        serializer = ConversationTotalsMetricsSerializer(totals)
        data = serializer.data

        self.assertEqual(
            data["total_conversations"]["value"], totals.total_conversations.value
        )
        self.assertEqual(
            data["total_conversations"]["percentage"],
            totals.total_conversations.percentage,
        )
        self.assertEqual(data["resolved"]["value"], totals.resolved.value)
        self.assertEqual(data["resolved"]["percentage"], totals.resolved.percentage)
        self.assertEqual(data["unresolved"]["value"], totals.unresolved.value)
        self.assertEqual(data["unresolved"]["percentage"], totals.unresolved.percentage)


class TestConversationTotalsMetricsQueryParamsSerializer(TestCase):
=======
class TestTopicsDistributionMetricsQueryParamsSerializer(TestCase):
>>>>>>> 14fae497
    def setUp(self):
        self.project = Project.objects.create(
            name="Test Project",
        )

    def test_serializer(self):
<<<<<<< HEAD
        serializer = ConversationTotalsMetricsQueryParamsSerializer(
=======
        serializer = TopicsDistributionMetricsQueryParamsSerializer(
>>>>>>> 14fae497
            data={
                "start_date": "2021-01-01",
                "end_date": "2021-01-02",
                "project_uuid": self.project.uuid,
            }
        )
        self.assertTrue(serializer.is_valid())
        self.assertIn("project", serializer.validated_data)
        self.assertEqual(
            str(serializer.validated_data["project_uuid"]), str(self.project.uuid)
        )
        self.assertEqual(serializer.validated_data["project"], self.project)
        self.assertEqual(str(serializer.validated_data["start_date"]), "2021-01-01")
        self.assertEqual(str(serializer.validated_data["end_date"]), "2021-01-02")

    def test_serializer_invalid_start_date(self):
<<<<<<< HEAD
        serializer = ConversationTotalsMetricsQueryParamsSerializer(
            data={
                "start_date": "2021-01-02",
                "end_date": "2021-01-01",
                "project_uuid": self.project.uuid,
            }
        )
        self.assertFalse(serializer.is_valid())
        self.assertIn("start_date", serializer.errors)
        self.assertEqual(
            serializer.errors["start_date"][0].code, "start_date_after_end_date"
        )

    def test_serializer_invalid_project_uuid(self):
        serializer = ConversationTotalsMetricsQueryParamsSerializer(
            data={
                "start_date": "2021-01-01",
                "end_date": "2021-01-02",
                "project_uuid": "123e4567-e89b-12d3-a456-426614174000",
            }
        )
        self.assertFalse(serializer.is_valid())
        self.assertIn("project_uuid", serializer.errors)
        self.assertEqual(serializer.errors["project_uuid"][0].code, "project_not_found")


class TestConversationsTimeseriesDataSerializer(TestCase):
    def test_validate_data_for_day_unit(self):
        timeseries_metrics = ConversationsTimeseriesMetrics(
            unit=ConversationsTimeseriesUnit.DAY,
            total=[
                ConversationsTimeseriesData(label="2021-01-01", value=100),
                ConversationsTimeseriesData(label="2021-01-02", value=200),
            ],
            by_human=[
                ConversationsTimeseriesData(label="2021-01-01", value=100),
                ConversationsTimeseriesData(label="2021-01-02", value=200),
            ],
        )

        serializer = ConversationsTimeseriesMetricsSerializer(timeseries_metrics)

        self.assertEqual(serializer.data["unit"], ConversationsTimeseriesUnit.DAY)
        self.assertEqual(
            serializer.data["total"],
            [
                {"label": "2021-01-01", "value": 100},
                {"label": "2021-01-02", "value": 200},
            ],
        )
        self.assertEqual(
            serializer.data["by_human"],
            [
                {"label": "2021-01-01", "value": 100},
                {"label": "2021-01-02", "value": 200},
            ],
        )

    def test_validate_data_for_hour_unit(self):
        timeseries_metrics = ConversationsTimeseriesMetrics(
            unit=ConversationsTimeseriesUnit.HOUR,
            total=[
                ConversationsTimeseriesData(label="10h", value=100),
                ConversationsTimeseriesData(label="11h", value=200),
            ],
            by_human=[
                ConversationsTimeseriesData(label="10h", value=100),
                ConversationsTimeseriesData(label="11h", value=200),
            ],
        )

        serializer = ConversationsTimeseriesMetricsSerializer(timeseries_metrics)

        self.assertEqual(serializer.data["unit"], ConversationsTimeseriesUnit.HOUR)
        self.assertEqual(
            serializer.data["total"],
            [
                {"label": "10h", "value": 100},
                {"label": "11h", "value": 200},
            ],
        )
        self.assertEqual(
            serializer.data["by_human"],
            [
                {"label": "10h", "value": 100},
                {"label": "11h", "value": 200},
            ],
        )

    def test_validate_data_for_month_unit(self):
        timeseries_metrics = ConversationsTimeseriesMetrics(
            unit=ConversationsTimeseriesUnit.MONTH,
            total=[
                ConversationsTimeseriesData(label="2021-01-01", value=100),
                ConversationsTimeseriesData(label="2021-02-01", value=200),
            ],
            by_human=[
                ConversationsTimeseriesData(label="2021-01-01", value=100),
                ConversationsTimeseriesData(label="2021-02-01", value=200),
            ],
        )

        serializer = ConversationsTimeseriesMetricsSerializer(timeseries_metrics)

        self.assertEqual(serializer.data["unit"], ConversationsTimeseriesUnit.MONTH)
        self.assertEqual(
            serializer.data["total"],
            [
                {"label": "2021-01-01", "value": 100},
                {"label": "2021-02-01", "value": 200},
            ],
        )
        self.assertEqual(
            serializer.data["by_human"],
            [
                {"label": "2021-01-01", "value": 100},
                {"label": "2021-02-01", "value": 200},
            ],
        )


class TestConversationsTimeseriesMetricsQueryParamsSerializer(TestCase):
    def setUp(self):
        self.project = Project.objects.create(
            name="Test Project",
        )

    def test_serializer(self):
        serializer = ConversationsTimeseriesMetricsQueryParamsSerializer(
            data={
                "start_date": "2021-01-01",
                "end_date": "2021-01-02",
                "project_uuid": self.project.uuid,
                "unit": ConversationsTimeseriesUnit.DAY,
            }
        )

        self.assertTrue(serializer.is_valid())
        self.assertEqual(
            serializer.validated_data["unit"], ConversationsTimeseriesUnit.DAY
        )
        self.assertEqual(serializer.validated_data["project"], self.project)
        self.assertEqual(str(serializer.validated_data["start_date"]), "2021-01-01")
        self.assertEqual(str(serializer.validated_data["end_date"]), "2021-01-02")

    def test_serializer_invalid_start_date(self):
        serializer = ConversationsTimeseriesMetricsQueryParamsSerializer(
=======
        serializer = TopicsDistributionMetricsQueryParamsSerializer(
>>>>>>> 14fae497
            data={
                "start_date": "2021-01-02",
                "end_date": "2021-01-01",
                "project_uuid": self.project.uuid,
<<<<<<< HEAD
                "unit": ConversationsTimeseriesUnit.DAY,
=======
>>>>>>> 14fae497
            }
        )
        self.assertFalse(serializer.is_valid())
        self.assertIn("start_date", serializer.errors)
        self.assertEqual(
            serializer.errors["start_date"][0].code, "start_date_after_end_date"
        )

    def test_serializer_invalid_project_uuid(self):
<<<<<<< HEAD
        serializer = ConversationsTimeseriesMetricsQueryParamsSerializer(
=======
        serializer = TopicsDistributionMetricsQueryParamsSerializer(
>>>>>>> 14fae497
            data={
                "start_date": "2021-01-01",
                "end_date": "2021-01-02",
                "project_uuid": "123e4567-e89b-12d3-a456-426614174000",
<<<<<<< HEAD
                "unit": ConversationsTimeseriesUnit.DAY,
=======
>>>>>>> 14fae497
            }
        )
        self.assertFalse(serializer.is_valid())
        self.assertIn("project_uuid", serializer.errors)
        self.assertEqual(serializer.errors["project_uuid"][0].code, "project_not_found")

<<<<<<< HEAD
    def test_serializer_invalid_unit(self):
        serializer = ConversationsTimeseriesMetricsQueryParamsSerializer(
            data={
                "start_date": "2021-01-01",
                "end_date": "2021-01-02",
                "project_uuid": self.project.uuid,
                "unit": "CENTURY",
            }
        )

        self.assertFalse(serializer.is_valid())
        self.assertIn("unit", serializer.errors)
        self.assertEqual(serializer.errors["unit"][0].code, "invalid_choice")


class TestSubjectMetricDataSerializer(TestCase):
    def test_serializer(self):
        subject_1 = SubjectMetricData(
            name="Test Subject 1",
            percentage=0.5,
        )
        subject_2 = SubjectMetricData(
            name="Test Subject 2",
            percentage=0.5,
        )

        metrics = SubjectsMetrics(
            has_more=False,
            subjects=[subject_1, subject_2],
        )

        serializer = SubjectsMetricsSerializer(metrics)
        data = serializer.data

        self.assertEqual(data["has_more"], metrics.has_more)
        self.assertEqual(
            data["subjects"][0],
            {"name": subject_1.name, "percentage": subject_1.percentage},
        )
        self.assertEqual(
            data["subjects"][1],
            {"name": subject_2.name, "percentage": subject_2.percentage},
        )

    def test_serializer_without_subjects(self):
        metrics = SubjectsMetrics(
            has_more=True,
            subjects=[],
        )

        serializer = SubjectsMetricsSerializer(metrics)
        data = serializer.data

        self.assertEqual(data["has_more"], metrics.has_more)
        self.assertEqual(data["subjects"], [])


class TestConversationsSubjectsMetricsQueryParamsSerializer(TestCase):
    def setUp(self):
        self.project = Project.objects.create(
            name="Test Project",
        )

    def test_serializer(self):
        serializer = ConversationsSubjectsMetricsQueryParamsSerializer(
            data={
                "start_date": "2021-01-01",
                "end_date": "2021-01-02",
                "project_uuid": self.project.uuid,
                "type": ConversationsSubjectsType.GENERAL,
                "limit": 10,
            }
        )
        self.assertTrue(serializer.is_valid())
        self.assertEqual(str(serializer.validated_data["start_date"]), "2021-01-01")
        self.assertEqual(str(serializer.validated_data["end_date"]), "2021-01-02")
        self.assertEqual(serializer.validated_data["project"], self.project)
        self.assertEqual(
            str(serializer.validated_data["project_uuid"]), str(self.project.uuid)
        )
        self.assertEqual(
            serializer.validated_data["type"], ConversationsSubjectsType.GENERAL
        )

    def test_serializer_invalid_start_date(self):
        serializer = ConversationsSubjectsMetricsQueryParamsSerializer(
            data={
                "start_date": "2021-01-02",
                "end_date": "2021-01-01",
                "project_uuid": self.project.uuid,
                "type": ConversationsSubjectsType.GENERAL,
            }
        )
        self.assertFalse(serializer.is_valid())
        self.assertIn("start_date", serializer.errors)
        self.assertEqual(
            serializer.errors["start_date"][0].code, "start_date_after_end_date"
        )

    def test_serializer_invalid_project_uuid(self):
        serializer = ConversationsSubjectsMetricsQueryParamsSerializer(
            data={
                "start_date": "2021-01-01",
                "end_date": "2021-01-02",
                "project_uuid": "123e4567-e89b-12d3-a456-426614174000",
                "type": ConversationsSubjectsType.GENERAL,
            }
        )
        self.assertFalse(serializer.is_valid())
        self.assertIn("project_uuid", serializer.errors)
        self.assertEqual(serializer.errors["project_uuid"][0].code, "project_not_found")

    def test_serializer_invalid_type(self):
        serializer = ConversationsSubjectsMetricsQueryParamsSerializer(
            data={
                "start_date": "2021-01-01",
                "end_date": "2021-01-02",
                "project_uuid": self.project.uuid,
                "type": "invalid",
                "limit": 10,
            }
        )
        self.assertFalse(serializer.is_valid())
        self.assertIn("type", serializer.errors)
        self.assertEqual(serializer.errors["type"][0].code, "invalid_choice")

    def test_serializer_invalid_limit(self):
        serializer = ConversationsSubjectsMetricsQueryParamsSerializer(
            data={
                "start_date": "2021-01-01",
                "end_date": "2021-01-02",
                "project_uuid": self.project.uuid,
                "type": ConversationsSubjectsType.GENERAL,
                "limit": "invalid",
            }
        )
        self.assertFalse(serializer.is_valid())
        self.assertIn("limit", serializer.errors)
        self.assertEqual(serializer.errors["limit"][0].code, "invalid")


class TestRoomsByQueueMetricQueryParamsSerializer(TestCase):
    def setUp(self):
        self.project = Project.objects.create(
            name="Test Project",
        )

    def test_serializer(self):
        serializer = RoomsByQueueMetricQueryParamsSerializer(
            data={
                "start_date": "2021-01-01",
                "end_date": "2021-01-02",
                "project_uuid": self.project.uuid,
            }
        )
        self.assertTrue(serializer.is_valid())
        self.assertEqual(str(serializer.validated_data["start_date"]), "2021-01-01")
        self.assertEqual(str(serializer.validated_data["end_date"]), "2021-01-02")
        self.assertEqual(
            str(serializer.validated_data["project_uuid"]), str(self.project.uuid)
        )

    def test_serializer_invalid_start_date(self):
        serializer = RoomsByQueueMetricQueryParamsSerializer(
            data={
                "start_date": "2021-01-02",
                "end_date": "2021-01-01",
                "project_uuid": self.project.uuid,
            }
        )
        self.assertFalse(serializer.is_valid())
        self.assertIn("start_date", serializer.errors)
        self.assertEqual(
            serializer.errors["start_date"][0].code, "start_date_after_end_date"
        )

    def test_serializer_invalid_project_uuid(self):
        serializer = RoomsByQueueMetricQueryParamsSerializer(
            data={
                "start_date": "2021-01-01",
                "end_date": "2021-01-02",
                "project_uuid": "123e4567-e89b-12d3-a456-426614174000",
            }
        )
        self.assertFalse(serializer.is_valid())
        self.assertIn("project_uuid", serializer.errors)
        self.assertEqual(serializer.errors["project_uuid"][0].code, "project_not_found")


class TestSubjectItemSerializer(TestCase):
    def test_serializer(self):
        subject = SubjectItem(name="Test Subject", percentage=0.5)
        serializer = SubjectItemSerializer(subject)
        self.assertEqual(serializer.data["name"], "Test Subject")
        self.assertEqual(serializer.data["percentage"], 0.5)


class TestSubjectGroupSerializer(TestCase):
    def test_serializer(self):
        group = SubjectGroup(
            name="Test Group",
            percentage=0.5,
            subjects=[SubjectItem(name="Test Subject", percentage=0.5)],
        )
        serializer = SubjectGroupSerializer(group)
        self.assertEqual(serializer.data["name"], "Test Group")
        self.assertEqual(serializer.data["percentage"], 0.5)
        self.assertEqual(
            serializer.data["subjects"],
            [{"name": "Test Subject", "percentage": 0.5}],
        )


class TestSubjectsDistributionMetricsSerializer(TestCase):
    def test_serializer(self):
        groups = [
            SubjectGroup(
                name="Test Group",
                percentage=0.5,
                subjects=[SubjectItem(name="Test Subject", percentage=0.5)],
            )
        ]
        subjects_distribution_metrics = SubjectsDistributionMetrics(groups=groups)
        serializer = SubjectsDistributionMetricsSerializer(
            subjects_distribution_metrics
        )
        for group_data, group in zip(serializer.data["groups"], groups):
            self.assertEqual(group_data["name"], group.name)
            self.assertEqual(group_data["percentage"], group.percentage)
            for subject_data, subject in zip(group_data["subjects"], group.subjects):
                self.assertEqual(subject_data["name"], subject.name)
                self.assertEqual(subject_data["percentage"], subject.percentage)


class TestNPSQueryParamsSerializer(TestCase):
    def setUp(self):
        self.project = Project.objects.create(
            name="Test Project",
        )

    def test_serializer(self):
        serializer = NPSQueryParamsSerializer(
            data={
                "start_date": "2021-01-01",
                "end_date": "2021-01-02",
                "project_uuid": self.project.uuid,
                "type": NPSType.AI,
            }
        )
        self.assertTrue(serializer.is_valid())
        self.assertIn("project", serializer.validated_data)
        self.assertEqual(
            str(serializer.validated_data["project_uuid"]), str(self.project.uuid)
        )
        self.assertEqual(serializer.validated_data["project"], self.project)
        self.assertEqual(serializer.validated_data["type"], NPSType.AI)

    def test_serializer_invalid_project_uuid(self):
        serializer = NPSQueryParamsSerializer(
            data={
                "start_date": "2021-01-01",
                "end_date": "2021-01-02",
                "project_uuid": "123e4567-e89b-12d3-a456-426614174000",
                "type": NPSType.HUMAN,
            }
        )

        self.assertFalse(serializer.is_valid())
        self.assertIn("project_uuid", serializer.errors)
        self.assertEqual(serializer.errors["project_uuid"][0].code, "project_not_found")

    def test_serializer_invalid_start_date(self):
        serializer = NPSQueryParamsSerializer(
            data={
                "start_date": "2021-01-02",
                "end_date": "2021-01-01",
                "project_uuid": self.project.uuid,
                "type": NPSType.HUMAN,
            }
        )

        self.assertFalse(serializer.is_valid())
        self.assertIn("start_date", serializer.errors)
        self.assertEqual(
            serializer.errors["start_date"][0].code, "start_date_after_end_date"
        )


class TestNPSSerializer(TestCase):
    def test_serializer(self):
        serializer = NPSSerializer(
            data={
                "score": 5,
                "total_responses": 10,
                "promoters": 5,
                "detractors": 3,
                "passives": 2,
            }
        )
        self.assertTrue(serializer.is_valid())
        self.assertEqual(serializer.validated_data["score"], 5)
        self.assertEqual(serializer.validated_data["total_responses"], 10)
        self.assertEqual(serializer.validated_data["promoters"], 5)
        self.assertEqual(serializer.validated_data["detractors"], 3)
        self.assertEqual(serializer.validated_data["passives"], 2)
=======

class TestSubtopicSerializer(TestCase):
    def test_serializer(self):
        subtopic = Subtopic(
            uuid=uuid.uuid4(),
            name="Test Subtopic",
            percentage=0.5,
        )
        serializer = SubtopicSerializer(subtopic)
        self.assertEqual(serializer.data["name"], "Test Subtopic")
        self.assertEqual(serializer.data["percentage"], 0.5)


class TestTopicSerializer(TestCase):
    def test_serializer(self):
        topic = Topic(
            uuid=uuid.uuid4(),
            name="Test Topic",
            percentage=0.5,
            subtopics=[
                Subtopic(
                    uuid=uuid.uuid4(),
                    name="Test Subtopic",
                    percentage=0.5,
                )
            ],
        )
        serializer = TopicSerializer(topic)
        self.assertEqual(serializer.data["uuid"], str(topic.uuid))
        self.assertEqual(serializer.data["name"], "Test Topic")
        self.assertEqual(serializer.data["percentage"], 0.5)
        self.assertEqual(
            [
                {
                    "uuid": str(subtopic.uuid),
                    "name": subtopic.name,
                    "percentage": subtopic.percentage,
                }
                for subtopic in topic.subtopics
            ],
            serializer.data["subtopics"],
        )


class TestTopicsDistributionMetricsSerializer(TestCase):
    def test_serializer(self):
        topics = [
            Topic(
                uuid=uuid.uuid4(),
                name="Test Topic",
                percentage=0.5,
                subtopics=[
                    Subtopic(
                        uuid=uuid.uuid4(),
                        name="Test Subtopic",
                        percentage=0.5,
                    )
                ],
            )
        ]
        topics_distribution_metrics = TopicsDistributionMetrics(topics=topics)
        serializer = TopicsDistributionMetricsSerializer(topics_distribution_metrics)
        for topic_data, topic in zip(serializer.data["topics"], topics):
            self.assertEqual(topic_data["uuid"], str(topic.uuid))
            self.assertEqual(topic_data["name"], topic.name)
            self.assertEqual(topic_data["percentage"], topic.percentage)
            for subtopic_data, subtopic in zip(
                topic_data["subtopics"], topic.subtopics
            ):
                self.assertEqual(subtopic_data["uuid"], str(subtopic.uuid))
                self.assertEqual(subtopic_data["name"], subtopic.name)
                self.assertEqual(subtopic_data["percentage"], subtopic.percentage)
>>>>>>> 14fae497
<|MERGE_RESOLUTION|>--- conflicted
+++ resolved
@@ -3,16 +3,15 @@
 from django.test import TestCase
 
 from insights.metrics.conversations.dataclass import (
-<<<<<<< HEAD
     ConversationsTotalsMetric,
     ConversationsTotalsMetrics,
     ConversationsTimeseriesData,
     ConversationsTimeseriesMetrics,
-    SubjectGroup,
-    SubjectItem,
     SubjectMetricData,
-    SubjectsDistributionMetrics,
     SubjectsMetrics,
+    Subtopic,
+    Topic,
+    TopicsDistributionMetrics,
 )
 from insights.metrics.conversations.enums import (
     ConversationsSubjectsType,
@@ -29,23 +28,11 @@
     NPSQueryParamsSerializer,
     NPSSerializer,
     RoomsByQueueMetricQueryParamsSerializer,
-    SubjectGroupSerializer,
-    SubjectItemSerializer,
-    SubjectsDistributionMetricsSerializer,
     SubjectsMetricsSerializer,
-=======
-    Subtopic,
-    Topic,
-    TopicsDistributionMetrics,
-)
-from insights.projects.models import Project
-from insights.metrics.conversations.serializers import (
-    ConversationBaseQueryParamsSerializer,
     SubtopicSerializer,
     TopicSerializer,
     TopicsDistributionMetricsQueryParamsSerializer,
     TopicsDistributionMetricsSerializer,
->>>>>>> 14fae497
 )
 from insights.projects.models import Project
 
@@ -100,7 +87,6 @@
         self.assertEqual(serializer.errors["project_uuid"][0].code, "project_not_found")
 
 
-<<<<<<< HEAD
 class TestConversationTotalsMetricsSerializer(TestCase):
     def test_serializer(self):
         totals = ConversationsTotalsMetrics(
@@ -126,20 +112,13 @@
 
 
 class TestConversationTotalsMetricsQueryParamsSerializer(TestCase):
-=======
-class TestTopicsDistributionMetricsQueryParamsSerializer(TestCase):
->>>>>>> 14fae497
     def setUp(self):
         self.project = Project.objects.create(
             name="Test Project",
         )
 
     def test_serializer(self):
-<<<<<<< HEAD
         serializer = ConversationTotalsMetricsQueryParamsSerializer(
-=======
-        serializer = TopicsDistributionMetricsQueryParamsSerializer(
->>>>>>> 14fae497
             data={
                 "start_date": "2021-01-01",
                 "end_date": "2021-01-02",
@@ -156,7 +135,6 @@
         self.assertEqual(str(serializer.validated_data["end_date"]), "2021-01-02")
 
     def test_serializer_invalid_start_date(self):
-<<<<<<< HEAD
         serializer = ConversationTotalsMetricsQueryParamsSerializer(
             data={
                 "start_date": "2021-01-02",
@@ -304,17 +282,11 @@
 
     def test_serializer_invalid_start_date(self):
         serializer = ConversationsTimeseriesMetricsQueryParamsSerializer(
-=======
-        serializer = TopicsDistributionMetricsQueryParamsSerializer(
->>>>>>> 14fae497
             data={
                 "start_date": "2021-01-02",
                 "end_date": "2021-01-01",
                 "project_uuid": self.project.uuid,
-<<<<<<< HEAD
                 "unit": ConversationsTimeseriesUnit.DAY,
-=======
->>>>>>> 14fae497
             }
         )
         self.assertFalse(serializer.is_valid())
@@ -324,26 +296,18 @@
         )
 
     def test_serializer_invalid_project_uuid(self):
-<<<<<<< HEAD
         serializer = ConversationsTimeseriesMetricsQueryParamsSerializer(
-=======
-        serializer = TopicsDistributionMetricsQueryParamsSerializer(
->>>>>>> 14fae497
             data={
                 "start_date": "2021-01-01",
                 "end_date": "2021-01-02",
                 "project_uuid": "123e4567-e89b-12d3-a456-426614174000",
-<<<<<<< HEAD
                 "unit": ConversationsTimeseriesUnit.DAY,
-=======
->>>>>>> 14fae497
             }
         )
         self.assertFalse(serializer.is_valid())
         self.assertIn("project_uuid", serializer.errors)
         self.assertEqual(serializer.errors["project_uuid"][0].code, "project_not_found")
 
-<<<<<<< HEAD
     def test_serializer_invalid_unit(self):
         serializer = ConversationsTimeseriesMetricsQueryParamsSerializer(
             data={
@@ -531,51 +495,6 @@
         self.assertFalse(serializer.is_valid())
         self.assertIn("project_uuid", serializer.errors)
         self.assertEqual(serializer.errors["project_uuid"][0].code, "project_not_found")
-
-
-class TestSubjectItemSerializer(TestCase):
-    def test_serializer(self):
-        subject = SubjectItem(name="Test Subject", percentage=0.5)
-        serializer = SubjectItemSerializer(subject)
-        self.assertEqual(serializer.data["name"], "Test Subject")
-        self.assertEqual(serializer.data["percentage"], 0.5)
-
-
-class TestSubjectGroupSerializer(TestCase):
-    def test_serializer(self):
-        group = SubjectGroup(
-            name="Test Group",
-            percentage=0.5,
-            subjects=[SubjectItem(name="Test Subject", percentage=0.5)],
-        )
-        serializer = SubjectGroupSerializer(group)
-        self.assertEqual(serializer.data["name"], "Test Group")
-        self.assertEqual(serializer.data["percentage"], 0.5)
-        self.assertEqual(
-            serializer.data["subjects"],
-            [{"name": "Test Subject", "percentage": 0.5}],
-        )
-
-
-class TestSubjectsDistributionMetricsSerializer(TestCase):
-    def test_serializer(self):
-        groups = [
-            SubjectGroup(
-                name="Test Group",
-                percentage=0.5,
-                subjects=[SubjectItem(name="Test Subject", percentage=0.5)],
-            )
-        ]
-        subjects_distribution_metrics = SubjectsDistributionMetrics(groups=groups)
-        serializer = SubjectsDistributionMetricsSerializer(
-            subjects_distribution_metrics
-        )
-        for group_data, group in zip(serializer.data["groups"], groups):
-            self.assertEqual(group_data["name"], group.name)
-            self.assertEqual(group_data["percentage"], group.percentage)
-            for subject_data, subject in zip(group_data["subjects"], group.subjects):
-                self.assertEqual(subject_data["name"], subject.name)
-                self.assertEqual(subject_data["percentage"], subject.percentage)
 
 
 class TestNPSQueryParamsSerializer(TestCase):
@@ -649,7 +568,57 @@
         self.assertEqual(serializer.validated_data["promoters"], 5)
         self.assertEqual(serializer.validated_data["detractors"], 3)
         self.assertEqual(serializer.validated_data["passives"], 2)
-=======
+
+
+class TestTopicsDistributionMetricsQueryParamsSerializer(TestCase):
+    def setUp(self):
+        self.project = Project.objects.create(
+            name="Test Project",
+        )
+
+    def test_serializer(self):
+        serializer = TopicsDistributionMetricsQueryParamsSerializer(
+            data={
+                "start_date": "2021-01-01",
+                "end_date": "2021-01-02",
+                "project_uuid": self.project.uuid,
+            }
+        )
+        self.assertTrue(serializer.is_valid())
+        self.assertIn("project", serializer.validated_data)
+        self.assertEqual(
+            str(serializer.validated_data["project_uuid"]), str(self.project.uuid)
+        )
+        self.assertEqual(serializer.validated_data["project"], self.project)
+        self.assertEqual(str(serializer.validated_data["start_date"]), "2021-01-01")
+        self.assertEqual(str(serializer.validated_data["end_date"]), "2021-01-02")
+
+    def test_serializer_invalid_start_date(self):
+        serializer = TopicsDistributionMetricsQueryParamsSerializer(
+            data={
+                "start_date": "2021-01-02",
+                "end_date": "2021-01-01",
+                "project_uuid": self.project.uuid,
+            }
+        )
+        self.assertFalse(serializer.is_valid())
+        self.assertIn("start_date", serializer.errors)
+        self.assertEqual(
+            serializer.errors["start_date"][0].code, "start_date_after_end_date"
+        )
+
+    def test_serializer_invalid_project_uuid(self):
+        serializer = TopicsDistributionMetricsQueryParamsSerializer(
+            data={
+                "start_date": "2021-01-01",
+                "end_date": "2021-01-02",
+                "project_uuid": "123e4567-e89b-12d3-a456-426614174000",
+            }
+        )
+        self.assertFalse(serializer.is_valid())
+        self.assertIn("project_uuid", serializer.errors)
+        self.assertEqual(serializer.errors["project_uuid"][0].code, "project_not_found")
+
 
 class TestSubtopicSerializer(TestCase):
     def test_serializer(self):
@@ -721,5 +690,4 @@
             ):
                 self.assertEqual(subtopic_data["uuid"], str(subtopic.uuid))
                 self.assertEqual(subtopic_data["name"], subtopic.name)
-                self.assertEqual(subtopic_data["percentage"], subtopic.percentage)
->>>>>>> 14fae497
+                self.assertEqual(subtopic_data["percentage"], subtopic.percentage)