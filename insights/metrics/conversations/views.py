from typing import TYPE_CHECKING
from rest_framework import status
from rest_framework.request import Request
from rest_framework.response import Response
from rest_framework.viewsets import GenericViewSet
from rest_framework.permissions import IsAuthenticated
<<<<<<< HEAD
from rest_framework.decorators import action
=======
>>>>>>> 806803a9
from rest_framework.exceptions import PermissionDenied

from insights.authentication.permissions import ProjectAuthQueryParamPermission
from insights.metrics.conversations.exceptions import ConversationsMetricsError
from insights.metrics.conversations.serializers import (
    CreateTopicSerializer,
    DeleteTopicSerializer,
    GetTopicsQueryParamsSerializer,
    TopicsDistributionMetricsQueryParamsSerializer,
    TopicsDistributionMetricsSerializer,
    ConversationTotalsMetricsQueryParamsSerializer,
    ConversationTotalsMetricsSerializer,
    ConversationsSubjectsMetricsQueryParamsSerializer,
    ConversationsTimeseriesMetricsQueryParamsSerializer,
    ConversationsTimeseriesMetricsSerializer,
    CreateTopicSerializer,
    DeleteTopicSerializer,
    GetTopicsQueryParamsSerializer,
    NPSQueryParamsSerializer,
    NPSSerializer,
    RoomsByQueueMetricQueryParamsSerializer,
    RoomsByQueueMetricSerializer,
    SubjectsMetricsSerializer,
)
from insights.metrics.conversations.services import ConversationsMetricsService
from insights.projects.models import ProjectAuth


if TYPE_CHECKING:
    from uuid import UUID
    from insights.users.models import User


class ConversationsMetricsViewSet(GenericViewSet):
    """
    ViewSet to get conversations metrics
    """

    service = ConversationsMetricsService()
    permission_classes = [IsAuthenticated, ProjectAuthQueryParamPermission]

    @action(
        detail=False,
        methods=["get"],
        serializer_class=ConversationTotalsMetricsSerializer,
    )
    def totals(self, request: Request, *args, **kwargs) -> Response:
        """
        Get conversations metrics totals
        """

        query_params_serializer = ConversationTotalsMetricsQueryParamsSerializer(
            data=request.query_params,
        )
        query_params_serializer.is_valid(raise_exception=True)

        try:
            totals = self.service.get_totals(
                project=query_params_serializer.validated_data["project"],
                start_date=request.query_params.get("start_date"),
                end_date=request.query_params.get("end_date"),
            )
        except Exception:
            return Response(
                {"error": "Error getting conversations metrics totals"},
                status=status.HTTP_500_INTERNAL_SERVER_ERROR,
            )

        return Response(
            ConversationTotalsMetricsSerializer(totals).data,
            status=status.HTTP_200_OK,
        )

    @action(
        detail=False,
        methods=["get"],
        serializer_class=ConversationsTimeseriesMetricsSerializer,
    )
    def timeseries(self, request: Request, *args, **kwargs) -> Response:
        """
        Get conversations timeseries metrics
        """
        query_params = ConversationsTimeseriesMetricsQueryParamsSerializer(
            data=request.query_params
        )
        query_params.is_valid(raise_exception=True)
        data = self.service.get_timeseries(
            project=query_params.validated_data["project"],
            start_date=query_params.validated_data["start_date"],
            end_date=query_params.validated_data["end_date"],
            unit=query_params.validated_data["unit"],
        )

        return Response(self.serializer_class(data).data, status=status.HTTP_200_OK)

    @action(detail=False, methods=["get"], serializer_class=SubjectsMetricsSerializer)
    def subjects(self, request: Request) -> Response:
        query_params = ConversationsSubjectsMetricsQueryParamsSerializer(
            data=request.query_params
        )
        query_params.is_valid(raise_exception=True)

        subjects_metrics = self.service.get_subjects_metrics(
            project_uuid=query_params.validated_data["project_uuid"],
            start_date=query_params.validated_data["start_date"],
            end_date=query_params.validated_data["end_date"],
            conversation_type=query_params.validated_data["type"],
            limit=query_params.validated_data.get("limit", None),
        )

        return Response(
            SubjectsMetricsSerializer(subjects_metrics).data,
            status=status.HTTP_200_OK,
        )

    @action(detail=False, methods=["get"])
    def queues(self, request: Request) -> Response:
        query_params = RoomsByQueueMetricQueryParamsSerializer(
            data=request.query_params
        )
        query_params.is_valid(raise_exception=True)
        rooms_by_queue = self.service.get_rooms_numbers_by_queue(
            project=query_params.validated_data["project"],
            start_date=query_params.validated_data["start_date"],
            end_date=query_params.validated_data["end_date"],
            limit=query_params.validated_data.get("limit", None),
        )

        serializer = RoomsByQueueMetricSerializer(rooms_by_queue)
        return Response(serializer.data, status=status.HTTP_200_OK)

    @action(
        detail=False,
        methods=["get"],
        url_path="topics-distribution",
        url_name="topics-distribution",
        serializer_class=TopicsDistributionMetricsSerializer,
    )
    def topics_distribution(self, request: Request) -> Response:
        """
        Get topics distribution
        """
        serializer = TopicsDistributionMetricsQueryParamsSerializer(
            data=request.query_params
        )
        if not serializer.is_valid():
            return Response(
                serializer.errors,
                status=status.HTTP_400_BAD_REQUEST,
            )
        try:
            metrics = self.service.get_topics_distribution(
                serializer.validated_data["project"],
                serializer.validated_data["start_date"],
                serializer.validated_data["end_date"],
                serializer.validated_data["type"],
            )
        except ConversationsMetricsError as e:
            return Response(
                {"error": str(e)},
                status=status.HTTP_500_INTERNAL_SERVER_ERROR,
            )

        return Response(
            TopicsDistributionMetricsSerializer(metrics).data,
            status=status.HTTP_200_OK,
        )

<<<<<<< HEAD
    @action(detail=False, methods=["get"], serializer_class=NPSSerializer)
    def nps(self, request: Request, *args, **kwargs):
        """
        Get the NPS for a project
        """
        query_params = NPSQueryParamsSerializer(data=request.query_params)
        query_params.is_valid(raise_exception=True)

        nps = self.service.get_nps(
            project=query_params.validated_data["project"],
            start_date=query_params.validated_data["start_date"],
            end_date=query_params.validated_data["end_date"],
            type=query_params.validated_data["type"],
        )
        serializer = NPSSerializer(nps)

        return Response(serializer.data, status=status.HTTP_200_OK)

=======
>>>>>>> 806803a9
    def _check_project_permission_for_user(
        self, project_uuid: "UUID", user: "User"
    ) -> bool:
        return ProjectAuth.objects.filter(
            project=project_uuid,
            user=user,
            role=1,
        ).exists()

    @action(
        detail=False,
        methods=["get", "post"],
        url_path="topics",
        url_name="topics",
        permission_classes=[IsAuthenticated],
    )
    def topics(self, request: "Request", *args, **kwargs):
        """
        Get or create conversation topics
        """
        if request.method == "GET":
            query_params = GetTopicsQueryParamsSerializer(data=request.query_params)
            query_params.is_valid(raise_exception=True)

            if not self._check_project_permission_for_user(
                query_params.validated_data["project_uuid"], request.user
            ):
                raise PermissionDenied("User does not have permission for this project")

            try:
                topics = self.service.get_topics(
                    query_params.validated_data["project_uuid"]
                )
            except ConversationsMetricsError as e:
                return Response(
                    {"error": str(e)},
                    status=status.HTTP_500_INTERNAL_SERVER_ERROR,
                )

            return Response(topics, status=status.HTTP_200_OK)
        elif request.method == "POST":
            serializer = CreateTopicSerializer(data=request.data)
            serializer.is_valid(raise_exception=True)

            if not self._check_project_permission_for_user(
                serializer.validated_data["project_uuid"], request.user
            ):
                raise PermissionDenied("User does not have permission for this project")

            try:
                topic = self.service.create_topic(
                    serializer.validated_data["project_uuid"],
                    serializer.validated_data["name"],
                    serializer.validated_data["description"],
                )
            except ConversationsMetricsError:
                return Response(
                    {"error": "Internal server error"},
                    status=status.HTTP_500_INTERNAL_SERVER_ERROR,
                )

            return Response(topic, status=status.HTTP_201_CREATED)

    @action(
        detail=False,
        methods=["get", "post"],
        url_path="topics/(?P<topic_uuid>[^/.]+)/subtopics",
        url_name="subtopics",
        permission_classes=[IsAuthenticated],
    )
    def subtopics(self, request: "Request", *args, **kwargs):
        """
        Get or create conversation subtopics
        """
        if request.method == "GET":
            query_params = GetTopicsQueryParamsSerializer(data=request.query_params)
            query_params.is_valid(raise_exception=True)

            if not self._check_project_permission_for_user(
                query_params.validated_data["project_uuid"], request.user
            ):
                raise PermissionDenied("User does not have permission for this project")

            topic_uuid = kwargs.get("topic_uuid")

            try:
                subtopics = self.service.get_subtopics(
                    query_params.validated_data["project_uuid"],
                    topic_uuid,
                )
            except ConversationsMetricsError:
                return Response(
                    {"error": "Internal server error"},
                    status=status.HTTP_500_INTERNAL_SERVER_ERROR,
                )

            return Response(subtopics, status=status.HTTP_200_OK)
        else:
            serializer = CreateTopicSerializer(data=request.data)
            serializer.is_valid(raise_exception=True)

            if not self._check_project_permission_for_user(
                serializer.validated_data["project_uuid"], request.user
            ):
                raise PermissionDenied("User does not have permission for this project")

            try:
                topic_uuid = kwargs.get("topic_uuid")

                subtopic = self.service.create_subtopic(
                    serializer.validated_data["project_uuid"],
                    topic_uuid,
                    serializer.validated_data["name"],
                    serializer.validated_data["description"],
                )
            except ConversationsMetricsError:
                return Response(
                    {"error": "Internal server error"},
                    status=status.HTTP_500_INTERNAL_SERVER_ERROR,
                )

            return Response(subtopic, status=status.HTTP_201_CREATED)

    @action(
        detail=False,
        methods=["delete"],
        url_path="topics/(?P<topic_uuid>[^/.]+)",
        url_name="topic",
        permission_classes=[IsAuthenticated],
    )
    def topic(self, request: "Request", *args, **kwargs):
        """
        Delete a conversation topic
        """

        topic_uuid = kwargs.get("topic_uuid")

        serializer = DeleteTopicSerializer(data=request.data)
        serializer.is_valid(raise_exception=True)

        if not self._check_project_permission_for_user(
            serializer.validated_data["project_uuid"], request.user
        ):
            raise PermissionDenied("User does not have permission for this project")

        try:
            topic = self.service.delete_topic(
                serializer.validated_data["project_uuid"],
                topic_uuid,
            )
        except ConversationsMetricsError:
            return Response(
                {"error": "Internal server error"},
                status=status.HTTP_500_INTERNAL_SERVER_ERROR,
            )

        return Response(topic, status=status.HTTP_204_NO_CONTENT)

    @action(
        detail=False,
        methods=["delete"],
        url_path="topics/(?P<topic_uuid>[^/.]+)/subtopics/(?P<subtopic_uuid>[^/.]+)",
        url_name="subtopic",
        permission_classes=[IsAuthenticated],
    )
    def subtopic(self, request: "Request", *args, **kwargs):
        topic_uuid = kwargs.get("topic_uuid")
        subtopic_uuid = kwargs.get("subtopic_uuid")

        serializer = DeleteTopicSerializer(data=request.data)
        serializer.is_valid(raise_exception=True)

        if not self._check_project_permission_for_user(
            serializer.validated_data["project_uuid"], request.user
        ):
            raise PermissionDenied("User does not have permission for this project")

        try:
            subtopic = self.service.delete_subtopic(
                serializer.validated_data["project_uuid"],
                topic_uuid,
                subtopic_uuid,
            )
        except ConversationsMetricsError:
            return Response(
                {"error": "Internal server error"},
                status=status.HTTP_500_INTERNAL_SERVER_ERROR,
            )

        return Response(subtopic, status=status.HTTP_204_NO_CONTENT)<|MERGE_RESOLUTION|>--- conflicted
+++ resolved
@@ -4,10 +4,7 @@
 from rest_framework.response import Response
 from rest_framework.viewsets import GenericViewSet
 from rest_framework.permissions import IsAuthenticated
-<<<<<<< HEAD
 from rest_framework.decorators import action
-=======
->>>>>>> 806803a9
 from rest_framework.exceptions import PermissionDenied
 
 from insights.authentication.permissions import ProjectAuthQueryParamPermission
@@ -23,9 +20,6 @@
     ConversationsSubjectsMetricsQueryParamsSerializer,
     ConversationsTimeseriesMetricsQueryParamsSerializer,
     ConversationsTimeseriesMetricsSerializer,
-    CreateTopicSerializer,
-    DeleteTopicSerializer,
-    GetTopicsQueryParamsSerializer,
     NPSQueryParamsSerializer,
     NPSSerializer,
     RoomsByQueueMetricQueryParamsSerializer,
@@ -176,7 +170,6 @@
             status=status.HTTP_200_OK,
         )
 
-<<<<<<< HEAD
     @action(detail=False, methods=["get"], serializer_class=NPSSerializer)
     def nps(self, request: Request, *args, **kwargs):
         """
@@ -195,8 +188,6 @@
 
         return Response(serializer.data, status=status.HTTP_200_OK)
 
-=======
->>>>>>> 806803a9
     def _check_project_permission_for_user(
         self, project_uuid: "UUID", user: "User"
     ) -> bool:
