from typing import TYPE_CHECKING
import logging

from rest_framework import status
from rest_framework.decorators import action
from rest_framework.viewsets import GenericViewSet
from rest_framework.response import Response
from rest_framework.permissions import IsAuthenticated
from rest_framework.exceptions import PermissionDenied
from sentry_sdk import capture_exception

from insights.authentication.permissions import ProjectAuthQueryParamPermission
from insights.metrics.conversations.exceptions import ConversationsMetricsError
from insights.metrics.conversations.serializers import (
    ConversationTotalsMetricsQueryParamsSerializer,
    ConversationTotalsMetricsSerializer,
    CreateTopicSerializer,
    CrosstabItemSerializer,
    CrosstabQueryParamsSerializer,
    CsatMetricsQueryParamsSerializer,
    CustomMetricsQueryParamsSerializer,
    DeleteTopicSerializer,
    GetTopicsQueryParamsSerializer,
    NpsMetricsQueryParamsSerializer,
    SalesFunnelMetricsQueryParamsSerializer,
    SalesFunnelMetricsSerializer,
    TopicsDistributionMetricsQueryParamsSerializer,
    TopicsDistributionMetricsSerializer,
    NpsMetricsSerializer,
)
from insights.metrics.conversations.services import ConversationsMetricsService
from insights.projects.models import ProjectAuth
from insights.widgets.permissions import CanViewWidgetQueryParamPermission


logger = logging.getLogger(__name__)


if TYPE_CHECKING:
    from uuid import UUID
    from insights.users.models import User
    from rest_framework.request import Request


class ConversationsMetricsViewSet(GenericViewSet):
    """
    ViewSet to get conversations metrics
    """

    service = ConversationsMetricsService()
    permission_classes = [IsAuthenticated, ProjectAuthQueryParamPermission]

    @action(
        detail=False,
        methods=["get"],
        url_path="csat",
        url_name="csat",
    )
    def csat_metrics(self, request) -> Response:
        """
        Get csat metrics
        """

        query_params = CsatMetricsQueryParamsSerializer(data=request.query_params)
        query_params.is_valid(raise_exception=True)

        try:
            csat_metrics = self.service.get_csat_metrics(
                project_uuid=query_params.validated_data["project_uuid"],
                widget=query_params.validated_data["widget"],
                start_date=query_params.validated_data["start_date"].isoformat(),
                end_date=query_params.validated_data["end_date"].isoformat(),
                metric_type=query_params.validated_data["type"],
            )
        except ConversationsMetricsError as e:
            return Response(
                {"error": str(e)},
                status=status.HTTP_500_INTERNAL_SERVER_ERROR,
            )

        return Response(csat_metrics, status=status.HTTP_200_OK)

    @action(
        detail=False,
        methods=["get"],
        url_path="nps",
        url_name="nps",
    )
    def nps_metrics(self, request) -> Response:
        """
        Get nps metrics
        """
        query_params = NpsMetricsQueryParamsSerializer(data=request.query_params)
        query_params.is_valid(raise_exception=True)

        try:
            nps_metrics = self.service.get_nps_metrics(
                project_uuid=query_params.validated_data["project_uuid"],
                widget=query_params.validated_data["widget"],
                start_date=query_params.validated_data["start_date"].isoformat(),
                end_date=query_params.validated_data["end_date"].isoformat(),
                metric_type=query_params.validated_data["type"],
            )
        except ConversationsMetricsError as e:
            return Response(
                {"error": str(e)},
                status=status.HTTP_500_INTERNAL_SERVER_ERROR,
            )

        return Response(
            NpsMetricsSerializer(nps_metrics).data, status=status.HTTP_200_OK
        )

    @action(
        detail=False,
        methods=["get"],
        url_path="topics-distribution",
        url_name="topics-distribution",
        serializer_class=TopicsDistributionMetricsSerializer,
    )
    def topics_distribution(self, request: "Request") -> Response:
        """
        Get topics distribution
        """
        serializer = TopicsDistributionMetricsQueryParamsSerializer(
            data=request.query_params
        )
        if not serializer.is_valid():
            return Response(
                serializer.errors,
                status=status.HTTP_400_BAD_REQUEST,
            )
        try:
            try:
                output_language = request.user.language
            except Exception as e:
                logger.error(
                    "[ConversationsMetricsViewSet] Error getting user language: %s",
                    e,
                    exc_info=True,
                )

                output_language = "en"

            metrics = self.service.get_topics_distribution(
                serializer.validated_data["project"],
                serializer.validated_data["start_date"].isoformat(),
                serializer.validated_data["end_date"].isoformat(),
                serializer.validated_data["type"],
                output_language,
            )
        except ConversationsMetricsError as e:
            return Response(
                {"error": str(e)},
                status=status.HTTP_500_INTERNAL_SERVER_ERROR,
            )

        return Response(
            TopicsDistributionMetricsSerializer(metrics).data,
            status=status.HTTP_200_OK,
        )

    def _check_project_permission_for_user(
        self, project_uuid: "UUID", user: "User"
    ) -> bool:
        return ProjectAuth.objects.filter(
            project=project_uuid,
            user=user,
            role=1,
        ).exists()

    @action(
        detail=False,
        methods=["get", "post"],
        url_path="topics",
        url_name="topics",
        permission_classes=[IsAuthenticated],
    )
    def topics(self, request: "Request", *args, **kwargs):
        """
        Get or create conversation topics
        """
        if request.method == "GET":
            query_params = GetTopicsQueryParamsSerializer(data=request.query_params)
            query_params.is_valid(raise_exception=True)

            if not self._check_project_permission_for_user(
                query_params.validated_data["project_uuid"], request.user
            ):
                raise PermissionDenied("User does not have permission for this project")

            try:
                topics = self.service.get_topics(
                    query_params.validated_data["project_uuid"]
                )
            except ConversationsMetricsError as e:
                return Response(
                    {"error": str(e)},
                    status=status.HTTP_500_INTERNAL_SERVER_ERROR,
                )

            return Response(topics, status=status.HTTP_200_OK)
        elif request.method == "POST":
            serializer = CreateTopicSerializer(data=request.data)
            serializer.is_valid(raise_exception=True)

            if not self._check_project_permission_for_user(
                serializer.validated_data["project_uuid"], request.user
            ):
                raise PermissionDenied("User does not have permission for this project")

            try:
                topic = self.service.create_topic(
                    serializer.validated_data["project_uuid"],
                    serializer.validated_data["name"],
                    serializer.validated_data["description"],
                )
            except ConversationsMetricsError:
                return Response(
                    {"error": "Internal server error"},
                    status=status.HTTP_500_INTERNAL_SERVER_ERROR,
                )

            return Response(topic, status=status.HTTP_201_CREATED)

    @action(
        detail=False,
        methods=["get", "post"],
        url_path="topics/(?P<topic_uuid>[^/.]+)/subtopics",
        url_name="subtopics",
        permission_classes=[IsAuthenticated],
    )
    def subtopics(self, request: "Request", *args, **kwargs):
        """
        Get or create conversation subtopics
        """
        if request.method == "GET":
            query_params = GetTopicsQueryParamsSerializer(data=request.query_params)
            query_params.is_valid(raise_exception=True)

            if not self._check_project_permission_for_user(
                query_params.validated_data["project_uuid"], request.user
            ):
                raise PermissionDenied("User does not have permission for this project")

            topic_uuid = kwargs.get("topic_uuid")

            try:
                subtopics = self.service.get_subtopics(
                    query_params.validated_data["project_uuid"],
                    topic_uuid,
                )
            except ConversationsMetricsError:
                return Response(
                    {"error": "Internal server error"},
                    status=status.HTTP_500_INTERNAL_SERVER_ERROR,
                )

            return Response(subtopics, status=status.HTTP_200_OK)
        else:
            serializer = CreateTopicSerializer(data=request.data)
            serializer.is_valid(raise_exception=True)

            if not self._check_project_permission_for_user(
                serializer.validated_data["project_uuid"], request.user
            ):
                raise PermissionDenied("User does not have permission for this project")

            try:
                topic_uuid = kwargs.get("topic_uuid")

                subtopic = self.service.create_subtopic(
                    serializer.validated_data["project_uuid"],
                    topic_uuid,
                    serializer.validated_data["name"],
                    serializer.validated_data["description"],
                )
            except ConversationsMetricsError:
                return Response(
                    {"error": "Internal server error"},
                    status=status.HTTP_500_INTERNAL_SERVER_ERROR,
                )

            return Response(subtopic, status=status.HTTP_201_CREATED)

    @action(
        detail=False,
        methods=["delete"],
        url_path="topics/(?P<topic_uuid>[^/.]+)",
        url_name="topic",
        permission_classes=[IsAuthenticated],
    )
    def topic(self, request: "Request", *args, **kwargs):
        """
        Delete a conversation topic
        """

        topic_uuid = kwargs.get("topic_uuid")

        serializer = DeleteTopicSerializer(data=request.data)
        serializer.is_valid(raise_exception=True)

        if not self._check_project_permission_for_user(
            serializer.validated_data["project_uuid"], request.user
        ):
            raise PermissionDenied("User does not have permission for this project")

        try:
            self.service.delete_topic(
                serializer.validated_data["project_uuid"],
                topic_uuid,
            )
        except ConversationsMetricsError:
            return Response(
                {"error": "Internal server error"},
                status=status.HTTP_500_INTERNAL_SERVER_ERROR,
            )

        return Response(status=status.HTTP_204_NO_CONTENT)

    @action(
        detail=False,
        methods=["delete"],
        url_path="topics/(?P<topic_uuid>[^/.]+)/subtopics/(?P<subtopic_uuid>[^/.]+)",
        url_name="subtopic",
        permission_classes=[IsAuthenticated],
    )
    def subtopic(self, request: "Request", *args, **kwargs):
        topic_uuid = kwargs.get("topic_uuid")
        subtopic_uuid = kwargs.get("subtopic_uuid")

        serializer = DeleteTopicSerializer(data=request.data)
        serializer.is_valid(raise_exception=True)

        if not self._check_project_permission_for_user(
            serializer.validated_data["project_uuid"], request.user
        ):
            raise PermissionDenied("User does not have permission for this project")

        try:
            self.service.delete_subtopic(
                serializer.validated_data["project_uuid"],
                topic_uuid,
                subtopic_uuid,
            )
        except ConversationsMetricsError:
            return Response(
                {"error": "Internal server error"},
                status=status.HTTP_500_INTERNAL_SERVER_ERROR,
            )

        return Response(status=status.HTTP_204_NO_CONTENT)

    @action(
        detail=False,
        methods=["get"],
        serializer_class=ConversationTotalsMetricsSerializer,
    )
    def totals(self, request: "Request", *args, **kwargs) -> Response:
        """
        Get conversations metrics totals
        """

        query_params_serializer = ConversationTotalsMetricsQueryParamsSerializer(
            data=request.query_params,
        )
        query_params_serializer.is_valid(raise_exception=True)

        try:
            totals = self.service.get_totals(
                project=query_params_serializer.validated_data["project"],
                start_date=query_params_serializer.validated_data[
                    "start_date"
                ].isoformat(),
                end_date=query_params_serializer.validated_data["end_date"].isoformat(),
            )
        except Exception:
            return Response(
                {"error": "Error getting conversations metrics totals"},
                status=status.HTTP_500_INTERNAL_SERVER_ERROR,
            )

        return Response(
            ConversationTotalsMetricsSerializer(totals).data,
            status=status.HTTP_200_OK,
        )

    @action(
        detail=False,
        methods=["get"],
        url_path="custom",
        url_name="custom",
    )
    def custom_metrics(self, request: "Request", *args, **kwargs) -> Response:
        """
        Get custom metrics
        """
        serializer = CustomMetricsQueryParamsSerializer(data=request.query_params)
        serializer.is_valid(raise_exception=True)

        try:
            metrics = self.service.get_generic_metrics_by_key(
                project_uuid=serializer.validated_data["project_uuid"],
                widget=serializer.validated_data["widget"],
                start_date=serializer.validated_data["start_date"],
                end_date=serializer.validated_data["end_date"],
            )
        except ConversationsMetricsError as e:
            return Response(
                {"error": str(e)},
                status=status.HTTP_500_INTERNAL_SERVER_ERROR,
            )

        return Response(metrics, status=status.HTTP_200_OK)

    @action(
        detail=False,
        methods=["get"],
        url_path="sales_funnel",
        url_name="sales-funnel",
    )
    def sales_funnel(self, request: "Request", *args, **kwargs) -> Response:
        """
        Get sales funnel metrics
        """
        query_params = SalesFunnelMetricsQueryParamsSerializer(
            data=request.query_params
        )
        query_params.is_valid(raise_exception=True)

        try:
            metrics = self.service.get_sales_funnel_data(
                project_uuid=query_params.validated_data["project_uuid"],
                start_date=query_params.validated_data["start_date"],
                end_date=query_params.validated_data["end_date"],
            )
        except ConversationsMetricsError as e:
            logger.error(
                "[ConversationsMetricsViewSet] Error getting sales funnel metrics: %s",
                e,
                exc_info=True,
            )
            event_id = capture_exception(e)
            return Response(
                {"error": f"Internal error. Event ID: {event_id}"},
                status=status.HTTP_500_INTERNAL_SERVER_ERROR,
            )

<<<<<<< HEAD
        try:
            response_data = SalesFunnelMetricsSerializer(metrics).data
        except Exception as e:
            logger.error(
                "[ConversationsMetricsViewSet] Error serializing sales funnel metrics: %s",
=======
        return Response(
            SalesFunnelMetricsSerializer(metrics).data, status=status.HTTP_200_OK
        )

    @action(
        detail=False,
        methods=["get"],
        url_path="crosstab",
        url_name="crosstab",
        permission_classes=[IsAuthenticated, CanViewWidgetQueryParamPermission],
    )
    def crosstab(self, request: "Request", *args, **kwargs) -> Response:
        """
        Get crosstab metrics
        """
        query_params = CrosstabQueryParamsSerializer(
            data=request.query_params, context={"request": request}
        )
        query_params.is_valid(raise_exception=True)

        try:
            metrics = self.service.get_crosstab_data(
                project_uuid=query_params.validated_data["widget"].project.uuid,
                widget=query_params.validated_data["widget"],
                start_date=query_params.validated_data["start_date"],
                end_date=query_params.validated_data["end_date"],
            )
        except ConversationsMetricsError as e:
            logger.error(
                "[ConversationsMetricsViewSet] Error getting crosstab metrics: %s",
>>>>>>> 5a91ec35
                e,
                exc_info=True,
            )
            event_id = capture_exception(e)
            return Response(
                {"error": f"Internal error. Event ID: {event_id}"},
                status=status.HTTP_500_INTERNAL_SERVER_ERROR,
            )
<<<<<<< HEAD
=======

        response_data = {
            "total_rows": len(metrics),
            "results": CrosstabItemSerializer(metrics, many=True).data,
        }

>>>>>>> 5a91ec35
        return Response(response_data, status=status.HTTP_200_OK)<|MERGE_RESOLUTION|>--- conflicted
+++ resolved
@@ -446,16 +446,20 @@
                 status=status.HTTP_500_INTERNAL_SERVER_ERROR,
             )
 
-<<<<<<< HEAD
         try:
             response_data = SalesFunnelMetricsSerializer(metrics).data
         except Exception as e:
             logger.error(
                 "[ConversationsMetricsViewSet] Error serializing sales funnel metrics: %s",
-=======
-        return Response(
-            SalesFunnelMetricsSerializer(metrics).data, status=status.HTTP_200_OK
-        )
+                e,
+                exc_info=True,
+            )
+            event_id = capture_exception(e)
+            return Response(
+                {"error": f"Internal error. Event ID: {event_id}"},
+                status=status.HTTP_500_INTERNAL_SERVER_ERROR,
+            )
+        return Response(response_data, status=status.HTTP_200_OK)
 
     @action(
         detail=False,
@@ -483,7 +487,6 @@
         except ConversationsMetricsError as e:
             logger.error(
                 "[ConversationsMetricsViewSet] Error getting crosstab metrics: %s",
->>>>>>> 5a91ec35
                 e,
                 exc_info=True,
             )
@@ -492,13 +495,10 @@
                 {"error": f"Internal error. Event ID: {event_id}"},
                 status=status.HTTP_500_INTERNAL_SERVER_ERROR,
             )
-<<<<<<< HEAD
-=======
 
         response_data = {
             "total_rows": len(metrics),
             "results": CrosstabItemSerializer(metrics, many=True).data,
         }
 
->>>>>>> 5a91ec35
         return Response(response_data, status=status.HTTP_200_OK)