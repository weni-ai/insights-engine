--- conflicted
+++ resolved
@@ -1,10 +1,11 @@
-<<<<<<< HEAD
+from typing import TYPE_CHECKING
 from rest_framework import status
 from rest_framework.request import Request
 from rest_framework.response import Response
 from rest_framework.viewsets import GenericViewSet
 from rest_framework.permissions import IsAuthenticated
 from rest_framework.decorators import action
+from rest_framework.exceptions import PermissionDenied
 
 from insights.authentication.permissions import ProjectAuthQueryParamPermission
 from insights.metrics.conversations.serializers import (
@@ -13,6 +14,11 @@
     ConversationsSubjectsMetricsQueryParamsSerializer,
     ConversationsTimeseriesMetricsQueryParamsSerializer,
     ConversationsTimeseriesMetricsSerializer,
+    CreateSubtopicSerializer,
+    CreateTopicSerializer,
+    DeleteTopicSerializer,
+    GetSubtopicsQueryParamsSerializer,
+    GetTopicsQueryParamsSerializer,
     NPSQueryParamsSerializer,
     NPSSerializer,
     RoomsByQueueMetricQueryParamsSerializer,
@@ -20,23 +26,6 @@
     SubjectsDistributionMetricsQueryParamsSerializer,
     SubjectsDistributionMetricsSerializer,
     SubjectsMetricsSerializer,
-=======
-from typing import TYPE_CHECKING
-
-from rest_framework import status
-from rest_framework.viewsets import GenericViewSet
-from rest_framework.response import Response
-from rest_framework.decorators import action
-from rest_framework.permissions import IsAuthenticated
-from rest_framework.exceptions import PermissionDenied
-
-from insights.metrics.conversations.serializers import (
-    CreateSubtopicSerializer,
-    CreateTopicSerializer,
-    DeleteTopicSerializer,
-    GetSubtopicsQueryParamsSerializer,
-    GetTopicsQueryParamsSerializer,
->>>>>>> 7b86d728
 )
 from insights.metrics.conversations.services import ConversationsMetricsService
 from insights.projects.models import ProjectAuth
@@ -44,7 +33,6 @@
 
 if TYPE_CHECKING:
     from uuid import UUID
-    from rest_framework.request import Request
     from insights.users.models import User
 
 
@@ -54,7 +42,6 @@
     """
 
     service = ConversationsMetricsService()
-<<<<<<< HEAD
     permission_classes = [IsAuthenticated, ProjectAuthQueryParamPermission]
 
     @action(
@@ -88,7 +75,111 @@
             ConversationTotalsMetricsSerializer(totals).data,
             status=status.HTTP_200_OK,
         )
-=======
+
+    @action(
+        detail=False,
+        methods=["get"],
+        serializer_class=ConversationsTimeseriesMetricsSerializer,
+    )
+    def timeseries(self, request: Request, *args, **kwargs) -> Response:
+        """
+        Get conversations timeseries metrics
+        """
+        query_params = ConversationsTimeseriesMetricsQueryParamsSerializer(
+            data=request.query_params
+        )
+        query_params.is_valid(raise_exception=True)
+        data = self.service.get_timeseries(
+            project=query_params.validated_data["project"],
+            start_date=query_params.validated_data["start_date"],
+            end_date=query_params.validated_data["end_date"],
+            unit=query_params.validated_data["unit"],
+        )
+
+        return Response(self.serializer_class(data).data, status=status.HTTP_200_OK)
+
+    @action(detail=False, methods=["get"], serializer_class=SubjectsMetricsSerializer)
+    def subjects(self, request: Request) -> Response:
+        query_params = ConversationsSubjectsMetricsQueryParamsSerializer(
+            data=request.query_params
+        )
+        query_params.is_valid(raise_exception=True)
+
+        subjects_metrics = self.service.get_subjects_metrics(
+            project_uuid=query_params.validated_data["project_uuid"],
+            start_date=query_params.validated_data["start_date"],
+            end_date=query_params.validated_data["end_date"],
+            conversation_type=query_params.validated_data["type"],
+            limit=query_params.validated_data.get("limit", None),
+        )
+
+        return Response(
+            SubjectsMetricsSerializer(subjects_metrics).data,
+            status=status.HTTP_200_OK,
+        )
+
+    @action(detail=False, methods=["get"])
+    def queues(self, request: Request) -> Response:
+        query_params = RoomsByQueueMetricQueryParamsSerializer(
+            data=request.query_params
+        )
+        query_params.is_valid(raise_exception=True)
+        rooms_by_queue = self.service.get_rooms_numbers_by_queue(
+            project=query_params.validated_data["project"],
+            start_date=query_params.validated_data["start_date"],
+            end_date=query_params.validated_data["end_date"],
+            limit=query_params.validated_data.get("limit", None),
+        )
+
+        serializer = RoomsByQueueMetricSerializer(rooms_by_queue)
+        return Response(serializer.data, status=status.HTTP_200_OK)
+
+    @action(
+        detail=False,
+        methods=["get"],
+        url_path="subjects-distribution",
+        url_name="subjects-distribution",
+        serializer_class=SubjectsDistributionMetricsSerializer,
+    )
+    def subjects_distribution(self, request: Request) -> Response:
+        """
+        Get subjects distribution
+        """
+        serializer = SubjectsDistributionMetricsQueryParamsSerializer(
+            data=request.query_params
+        )
+        if not serializer.is_valid():
+            return Response(
+                serializer.errors,
+                status=status.HTTP_400_BAD_REQUEST,
+            )
+        metrics = self.service.get_subjects_distribution(
+            serializer.validated_data["project"],
+            serializer.validated_data["start_date"],
+            serializer.validated_data["end_date"],
+        )
+        return Response(
+            SubjectsDistributionMetricsSerializer(metrics).data,
+            status=status.HTTP_200_OK,
+        )
+
+    @action(detail=False, methods=["get"], serializer_class=NPSSerializer)
+    def nps(self, request: Request, *args, **kwargs):
+        """
+        Get the NPS for a project
+        """
+        query_params = NPSQueryParamsSerializer(data=request.query_params)
+        query_params.is_valid(raise_exception=True)
+
+        nps = self.service.get_nps(
+            project=query_params.validated_data["project"],
+            start_date=query_params.validated_data["start_date"],
+            end_date=query_params.validated_data["end_date"],
+            type=query_params.validated_data["type"],
+        )
+        serializer = NPSSerializer(nps)
+
+        return Response(serializer.data, status=status.HTTP_200_OK)
 
     def _check_project_permission_for_user(
         self, project_uuid: "UUID", user: "User"
@@ -140,114 +231,10 @@
             )
 
             return Response(topic, status=status.HTTP_201_CREATED)
->>>>>>> 7b86d728
 
     @action(
         detail=False,
         methods=["get"],
-<<<<<<< HEAD
-        serializer_class=ConversationsTimeseriesMetricsSerializer,
-    )
-    def timeseries(self, request: Request, *args, **kwargs) -> Response:
-        """
-        Get conversations timeseries metrics
-        """
-        query_params = ConversationsTimeseriesMetricsQueryParamsSerializer(
-            data=request.query_params
-        )
-        query_params.is_valid(raise_exception=True)
-        data = self.service.get_timeseries(
-            project=query_params.validated_data["project"],
-            start_date=query_params.validated_data["start_date"],
-            end_date=query_params.validated_data["end_date"],
-            unit=query_params.validated_data["unit"],
-        )
-
-        return Response(self.serializer_class(data).data, status=status.HTTP_200_OK)
-
-    @action(detail=False, methods=["get"], serializer_class=SubjectsMetricsSerializer)
-    def subjects(self, request: Request) -> Response:
-        query_params = ConversationsSubjectsMetricsQueryParamsSerializer(
-            data=request.query_params
-        )
-        query_params.is_valid(raise_exception=True)
-
-        subjects_metrics = self.service.get_subjects_metrics(
-            project_uuid=query_params.validated_data["project_uuid"],
-            start_date=query_params.validated_data["start_date"],
-            end_date=query_params.validated_data["end_date"],
-            conversation_type=query_params.validated_data["type"],
-            limit=query_params.validated_data.get("limit", None),
-        )
-
-        return Response(
-            SubjectsMetricsSerializer(subjects_metrics).data,
-            status=status.HTTP_200_OK,
-        )
-
-    @action(detail=False, methods=["get"])
-    def queues(self, request: Request) -> Response:
-        query_params = RoomsByQueueMetricQueryParamsSerializer(
-            data=request.query_params
-        )
-        query_params.is_valid(raise_exception=True)
-        rooms_by_queue = self.service.get_rooms_numbers_by_queue(
-            project=query_params.validated_data["project"],
-            start_date=query_params.validated_data["start_date"],
-            end_date=query_params.validated_data["end_date"],
-            limit=query_params.validated_data.get("limit", None),
-        )
-
-        serializer = RoomsByQueueMetricSerializer(rooms_by_queue)
-        return Response(serializer.data, status=status.HTTP_200_OK)
-
-    @action(
-        detail=False,
-        methods=["get"],
-        url_path="subjects-distribution",
-        url_name="subjects-distribution",
-        serializer_class=SubjectsDistributionMetricsSerializer,
-    )
-    def subjects_distribution(self, request: Request) -> Response:
-        """
-        Get subjects distribution
-        """
-        serializer = SubjectsDistributionMetricsQueryParamsSerializer(
-            data=request.query_params
-        )
-        if not serializer.is_valid():
-            return Response(
-                serializer.errors,
-                status=status.HTTP_400_BAD_REQUEST,
-            )
-        metrics = self.service.get_subjects_distribution(
-            serializer.validated_data["project"],
-            serializer.validated_data["start_date"],
-            serializer.validated_data["end_date"],
-        )
-        return Response(
-            SubjectsDistributionMetricsSerializer(metrics).data,
-            status=status.HTTP_200_OK,
-        )
-
-    @action(detail=False, methods=["get"], serializer_class=NPSSerializer)
-    def nps(self, request: Request, *args, **kwargs):
-        """
-        Get the NPS for a project
-        """
-        query_params = NPSQueryParamsSerializer(data=request.query_params)
-        query_params.is_valid(raise_exception=True)
-
-        nps = self.service.get_nps(
-            project=query_params.validated_data["project"],
-            start_date=query_params.validated_data["start_date"],
-            end_date=query_params.validated_data["end_date"],
-            type=query_params.validated_data["type"],
-        )
-        serializer = NPSSerializer(nps)
-
-        return Response(serializer.data, status=status.HTTP_200_OK)
-=======
         url_path="subtopics",
         url_name="subtopics",
         permission_classes=[IsAuthenticated],
@@ -316,5 +303,4 @@
             topic_uuid,
         )
 
-        return Response(topic, status=status.HTTP_204_NO_CONTENT)
->>>>>>> 7b86d728
+        return Response(topic, status=status.HTTP_204_NO_CONTENT)