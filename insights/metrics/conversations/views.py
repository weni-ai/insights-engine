--- conflicted
+++ resolved
@@ -455,7 +455,6 @@
     @action(
         detail=False,
         methods=["get"],
-<<<<<<< HEAD
         url_path="available-widgets",
         url_name="available-widgets",
     )
@@ -475,7 +474,10 @@
             AvailableWidgetsSerializer(available_widgets).data,
             status=status.HTTP_200_OK,
         )
-=======
+
+    @action(
+        detail=False,
+        methods=["get"],
         url_path="crosstab",
         url_name="crosstab",
         permission_classes=[IsAuthenticated, CanViewWidgetQueryParamPermission],
@@ -513,5 +515,4 @@
             "results": CrosstabItemSerializer(metrics, many=True).data,
         }
 
-        return Response(response_data, status=status.HTTP_200_OK)
->>>>>>> 2dda894c
+        return Response(response_data, status=status.HTTP_200_OK)