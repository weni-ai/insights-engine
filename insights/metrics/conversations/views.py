from typing import TYPE_CHECKING
from rest_framework import status
from rest_framework.request import Request
from rest_framework.response import Response
from rest_framework.viewsets import GenericViewSet
from rest_framework.decorators import action
from rest_framework.permissions import IsAuthenticated
from rest_framework.exceptions import PermissionDenied

from insights.authentication.permissions import ProjectAuthQueryParamPermission
from insights.metrics.conversations.exceptions import ConversationsMetricsError
from insights.metrics.conversations.serializers import (
    ConversationTotalsMetricsQueryParamsSerializer,
    ConversationTotalsMetricsSerializer,
    CreateTopicSerializer,
    DeleteTopicSerializer,
    GetTopicsQueryParamsSerializer,
    TopicsDistributionMetricsQueryParamsSerializer,
    TopicsDistributionMetricsSerializer,
)
from insights.metrics.conversations.services import ConversationsMetricsService
from insights.projects.models import ProjectAuth


if TYPE_CHECKING:
    from uuid import UUID
    from insights.users.models import User


class ConversationsMetricsViewSet(GenericViewSet):
    """
    ViewSet to get conversations metrics
    """

    service = ConversationsMetricsService()
    permission_classes = [IsAuthenticated, ProjectAuthQueryParamPermission]
<<<<<<< HEAD

    @action(
        detail=False,
        methods=["get"],
        url_path="topics-distribution",
        url_name="topics-distribution",
        serializer_class=TopicsDistributionMetricsSerializer,
    )
    def topics_distribution(self, request: Request) -> Response:
        """
        Get topics distribution
        """
        serializer = TopicsDistributionMetricsQueryParamsSerializer(
            data=request.query_params
        )
        if not serializer.is_valid():
            return Response(
                serializer.errors,
                status=status.HTTP_400_BAD_REQUEST,
            )
        try:
            metrics = self.service.get_topics_distribution(
                serializer.validated_data["project"],
                serializer.validated_data["start_date"],
                serializer.validated_data["end_date"],
                serializer.validated_data["type"],
            )
        except ConversationsMetricsError as e:
            return Response(
                {"error": str(e)},
                status=status.HTTP_500_INTERNAL_SERVER_ERROR,
            )

        return Response(
            TopicsDistributionMetricsSerializer(metrics).data,
            status=status.HTTP_200_OK,
        )
=======
>>>>>>> 72b550c3

    def _check_project_permission_for_user(
        self, project_uuid: "UUID", user: "User"
    ) -> bool:
        return ProjectAuth.objects.filter(
            project=project_uuid,
            user=user,
            role=1,
        ).exists()

    @action(
        detail=False,
        methods=["get", "post"],
        url_path="topics",
        url_name="topics",
        permission_classes=[IsAuthenticated],
    )
    def topics(self, request: "Request", *args, **kwargs):
        """
        Get or create conversation topics
        """
        if request.method == "GET":
            query_params = GetTopicsQueryParamsSerializer(data=request.query_params)
            query_params.is_valid(raise_exception=True)

            if not self._check_project_permission_for_user(
                query_params.validated_data["project_uuid"], request.user
            ):
                raise PermissionDenied("User does not have permission for this project")

            try:
                topics = self.service.get_topics(
                    query_params.validated_data["project_uuid"]
                )
            except ConversationsMetricsError as e:
                return Response(
                    {"error": str(e)},
                    status=status.HTTP_500_INTERNAL_SERVER_ERROR,
                )

            return Response(topics, status=status.HTTP_200_OK)
        elif request.method == "POST":
            serializer = CreateTopicSerializer(data=request.data)
            serializer.is_valid(raise_exception=True)

            if not self._check_project_permission_for_user(
                serializer.validated_data["project_uuid"], request.user
            ):
                raise PermissionDenied("User does not have permission for this project")

            try:
                topic = self.service.create_topic(
                    serializer.validated_data["project_uuid"],
                    serializer.validated_data["name"],
                    serializer.validated_data["description"],
                )
            except ConversationsMetricsError:
                return Response(
                    {"error": "Internal server error"},
                    status=status.HTTP_500_INTERNAL_SERVER_ERROR,
                )

            return Response(topic, status=status.HTTP_201_CREATED)

    @action(
        detail=False,
        methods=["get", "post"],
        url_path="topics/(?P<topic_uuid>[^/.]+)/subtopics",
        url_name="subtopics",
        permission_classes=[IsAuthenticated],
    )
    def subtopics(self, request: "Request", *args, **kwargs):
        """
        Get or create conversation subtopics
        """
        if request.method == "GET":
            query_params = GetTopicsQueryParamsSerializer(data=request.query_params)
            query_params.is_valid(raise_exception=True)

            if not self._check_project_permission_for_user(
                query_params.validated_data["project_uuid"], request.user
            ):
                raise PermissionDenied("User does not have permission for this project")

            topic_uuid = kwargs.get("topic_uuid")

            try:
                subtopics = self.service.get_subtopics(
                    query_params.validated_data["project_uuid"],
                    topic_uuid,
                )
            except ConversationsMetricsError:
                return Response(
                    {"error": "Internal server error"},
                    status=status.HTTP_500_INTERNAL_SERVER_ERROR,
                )

            return Response(subtopics, status=status.HTTP_200_OK)
        else:
            serializer = CreateTopicSerializer(data=request.data)
            serializer.is_valid(raise_exception=True)

            if not self._check_project_permission_for_user(
                serializer.validated_data["project_uuid"], request.user
            ):
                raise PermissionDenied("User does not have permission for this project")

            try:
                topic_uuid = kwargs.get("topic_uuid")

                subtopic = self.service.create_subtopic(
                    serializer.validated_data["project_uuid"],
                    topic_uuid,
                    serializer.validated_data["name"],
                    serializer.validated_data["description"],
                )
            except ConversationsMetricsError:
                return Response(
                    {"error": "Internal server error"},
                    status=status.HTTP_500_INTERNAL_SERVER_ERROR,
                )

            return Response(subtopic, status=status.HTTP_201_CREATED)

    @action(
        detail=False,
        methods=["delete"],
        url_path="topics/(?P<topic_uuid>[^/.]+)",
        url_name="topic",
        permission_classes=[IsAuthenticated],
    )
    def topic(self, request: "Request", *args, **kwargs):
        """
        Delete a conversation topic
        """

        topic_uuid = kwargs.get("topic_uuid")

        serializer = DeleteTopicSerializer(data=request.data)
        serializer.is_valid(raise_exception=True)

        if not self._check_project_permission_for_user(
            serializer.validated_data["project_uuid"], request.user
        ):
            raise PermissionDenied("User does not have permission for this project")

        try:
            self.service.delete_topic(
                serializer.validated_data["project_uuid"],
                topic_uuid,
            )
        except ConversationsMetricsError:
            return Response(
                {"error": "Internal server error"},
                status=status.HTTP_500_INTERNAL_SERVER_ERROR,
            )

        return Response(status=status.HTTP_204_NO_CONTENT)

    @action(
        detail=False,
        methods=["delete"],
        url_path="topics/(?P<topic_uuid>[^/.]+)/subtopics/(?P<subtopic_uuid>[^/.]+)",
        url_name="subtopic",
        permission_classes=[IsAuthenticated],
    )
    def subtopic(self, request: "Request", *args, **kwargs):
        topic_uuid = kwargs.get("topic_uuid")
        subtopic_uuid = kwargs.get("subtopic_uuid")

        serializer = DeleteTopicSerializer(data=request.data)
        serializer.is_valid(raise_exception=True)

        if not self._check_project_permission_for_user(
            serializer.validated_data["project_uuid"], request.user
        ):
            raise PermissionDenied("User does not have permission for this project")

        try:
            self.service.delete_subtopic(
                serializer.validated_data["project_uuid"],
                topic_uuid,
                subtopic_uuid,
            )
        except ConversationsMetricsError:
            return Response(
                {"error": "Internal server error"},
                status=status.HTTP_500_INTERNAL_SERVER_ERROR,
            )

        return Response(status=status.HTTP_204_NO_CONTENT)

    @action(
        detail=False,
        methods=["get"],
        serializer_class=ConversationTotalsMetricsSerializer,
    )
    def totals(self, request: "Request", *args, **kwargs) -> Response:
        """
        Get conversations metrics totals
        """

        query_params_serializer = ConversationTotalsMetricsQueryParamsSerializer(
            data=request.query_params,
        )
        query_params_serializer.is_valid(raise_exception=True)

        try:
            totals = self.service.get_totals(
                project=query_params_serializer.validated_data["project"],
                start_date=request.query_params.get("start_date"),
                end_date=request.query_params.get("end_date"),
            )
        except Exception:
            return Response(
                {"error": "Error getting conversations metrics totals"},
                status=status.HTTP_500_INTERNAL_SERVER_ERROR,
            )

        return Response(
            ConversationTotalsMetricsSerializer(totals).data,
            status=status.HTTP_200_OK,
        )<|MERGE_RESOLUTION|>--- conflicted
+++ resolved
@@ -34,7 +34,6 @@
 
     service = ConversationsMetricsService()
     permission_classes = [IsAuthenticated, ProjectAuthQueryParamPermission]
-<<<<<<< HEAD
 
     @action(
         detail=False,
@@ -72,8 +71,6 @@
             TopicsDistributionMetricsSerializer(metrics).data,
             status=status.HTTP_200_OK,
         )
-=======
->>>>>>> 72b550c3
 
     def _check_project_permission_for_user(
         self, project_uuid: "UUID", user: "User"
