--- conflicted
+++ resolved
@@ -3,26 +3,20 @@
 from rest_framework.request import Request
 from rest_framework.response import Response
 from rest_framework.viewsets import GenericViewSet
-<<<<<<< HEAD
 from rest_framework.permissions import IsAuthenticated
 from rest_framework.decorators import action
-=======
-from rest_framework.decorators import action
-from rest_framework.permissions import IsAuthenticated
->>>>>>> b87a0211
 from rest_framework.exceptions import PermissionDenied
 
 from insights.authentication.permissions import ProjectAuthQueryParamPermission
 from insights.metrics.conversations.exceptions import ConversationsMetricsError
 from insights.metrics.conversations.serializers import (
+    ConversationTotalsMetricsQueryParamsSerializer,
+    ConversationTotalsMetricsSerializer,
     CreateTopicSerializer,
     DeleteTopicSerializer,
     GetTopicsQueryParamsSerializer,
     TopicsDistributionMetricsQueryParamsSerializer,
     TopicsDistributionMetricsSerializer,
-    ConversationTotalsMetricsQueryParamsSerializer,
-    ConversationTotalsMetricsSerializer,
-<<<<<<< HEAD
     ConversationsSubjectsMetricsQueryParamsSerializer,
     ConversationsTimeseriesMetricsQueryParamsSerializer,
     ConversationsTimeseriesMetricsSerializer,
@@ -31,13 +25,6 @@
     RoomsByQueueMetricQueryParamsSerializer,
     RoomsByQueueMetricSerializer,
     SubjectsMetricsSerializer,
-=======
-    CreateTopicSerializer,
-    DeleteTopicSerializer,
-    GetTopicsQueryParamsSerializer,
-    TopicsDistributionMetricsQueryParamsSerializer,
-    TopicsDistributionMetricsSerializer,
->>>>>>> b87a0211
 )
 from insights.metrics.conversations.services import ConversationsMetricsService
 from insights.projects.models import ProjectAuth
@@ -59,6 +46,67 @@
     @action(
         detail=False,
         methods=["get"],
+        serializer_class=ConversationsTimeseriesMetricsSerializer,
+    )
+    def timeseries(self, request: Request, *args, **kwargs) -> Response:
+        """
+        Get conversations timeseries metrics
+        """
+        query_params = ConversationsTimeseriesMetricsQueryParamsSerializer(
+            data=request.query_params
+        )
+        query_params.is_valid(raise_exception=True)
+        data = self.service.get_timeseries(
+            project=query_params.validated_data["project"],
+            start_date=query_params.validated_data["start_date"],
+            end_date=query_params.validated_data["end_date"],
+            unit=query_params.validated_data["unit"],
+        )
+
+        return Response(
+            ConversationsTimeseriesMetricsSerializer(data).data,
+            status=status.HTTP_200_OK,
+        )
+
+    @action(detail=False, methods=["get"], serializer_class=SubjectsMetricsSerializer)
+    def subjects(self, request: Request) -> Response:
+        query_params = ConversationsSubjectsMetricsQueryParamsSerializer(
+            data=request.query_params
+        )
+        query_params.is_valid(raise_exception=True)
+
+        subjects_metrics = self.service.get_subjects_metrics(
+            project_uuid=query_params.validated_data["project_uuid"],
+            start_date=query_params.validated_data["start_date"],
+            end_date=query_params.validated_data["end_date"],
+            conversation_type=query_params.validated_data["type"],
+            limit=query_params.validated_data.get("limit", None),
+        )
+
+        return Response(
+            SubjectsMetricsSerializer(subjects_metrics).data,
+            status=status.HTTP_200_OK,
+        )
+
+    @action(detail=False, methods=["get"])
+    def queues(self, request: Request) -> Response:
+        query_params = RoomsByQueueMetricQueryParamsSerializer(
+            data=request.query_params
+        )
+        query_params.is_valid(raise_exception=True)
+        rooms_by_queue = self.service.get_rooms_numbers_by_queue(
+            project=query_params.validated_data["project"],
+            start_date=query_params.validated_data["start_date"],
+            end_date=query_params.validated_data["end_date"],
+            limit=query_params.validated_data.get("limit", None),
+        )
+
+        serializer = RoomsByQueueMetricSerializer(rooms_by_queue)
+        return Response(serializer.data, status=status.HTTP_200_OK)
+
+    @action(
+        detail=False,
+        methods=["get"],
         url_path="topics-distribution",
         url_name="topics-distribution",
         serializer_class=TopicsDistributionMetricsSerializer,
@@ -67,6 +115,11 @@
         """
         Get topics distribution
         """
+        print(request.query_params)
+
+        mock_data = request.query_params.get("mock_data", "true").lower() == "true"
+        print("Mock data", mock_data)
+
         serializer = TopicsDistributionMetricsQueryParamsSerializer(
             data=request.query_params
         )
@@ -81,6 +134,7 @@
                 serializer.validated_data["start_date"],
                 serializer.validated_data["end_date"],
                 serializer.validated_data["type"],
+                mock_data=mock_data,  # Staging only
             )
         except ConversationsMetricsError as e:
             return Response(
@@ -92,6 +146,24 @@
             TopicsDistributionMetricsSerializer(metrics).data,
             status=status.HTTP_200_OK,
         )
+
+    @action(detail=False, methods=["get"], serializer_class=NPSSerializer)
+    def nps(self, request: Request, *args, **kwargs):
+        """
+        Get the NPS for a project
+        """
+        query_params = NPSQueryParamsSerializer(data=request.query_params)
+        query_params.is_valid(raise_exception=True)
+
+        nps = self.service.get_nps(
+            project=query_params.validated_data["project"],
+            start_date=query_params.validated_data["start_date"],
+            end_date=query_params.validated_data["end_date"],
+            type=query_params.validated_data["type"],
+        )
+        serializer = NPSSerializer(nps)
+
+        return Response(serializer.data, status=status.HTTP_200_OK)
 
     def _check_project_permission_for_user(
         self, project_uuid: "UUID", user: "User"
@@ -314,314 +386,4 @@
         return Response(
             ConversationTotalsMetricsSerializer(totals).data,
             status=status.HTTP_200_OK,
-        )
-
-    @action(
-        detail=False,
-        methods=["get"],
-        serializer_class=ConversationsTimeseriesMetricsSerializer,
-    )
-    def timeseries(self, request: Request, *args, **kwargs) -> Response:
-        """
-        Get conversations timeseries metrics
-        """
-        query_params = ConversationsTimeseriesMetricsQueryParamsSerializer(
-            data=request.query_params
-        )
-        query_params.is_valid(raise_exception=True)
-        data = self.service.get_timeseries(
-            project=query_params.validated_data["project"],
-            start_date=query_params.validated_data["start_date"],
-            end_date=query_params.validated_data["end_date"],
-            unit=query_params.validated_data["unit"],
-        )
-
-        return Response(self.serializer_class(data).data, status=status.HTTP_200_OK)
-
-    @action(detail=False, methods=["get"], serializer_class=SubjectsMetricsSerializer)
-    def subjects(self, request: Request) -> Response:
-        query_params = ConversationsSubjectsMetricsQueryParamsSerializer(
-            data=request.query_params
-        )
-        query_params.is_valid(raise_exception=True)
-
-        subjects_metrics = self.service.get_subjects_metrics(
-            project_uuid=query_params.validated_data["project_uuid"],
-            start_date=query_params.validated_data["start_date"],
-            end_date=query_params.validated_data["end_date"],
-            conversation_type=query_params.validated_data["type"],
-            limit=query_params.validated_data.get("limit", None),
-        )
-
-        return Response(
-            SubjectsMetricsSerializer(subjects_metrics).data,
-            status=status.HTTP_200_OK,
-        )
-
-    @action(detail=False, methods=["get"])
-    def queues(self, request: Request) -> Response:
-        query_params = RoomsByQueueMetricQueryParamsSerializer(
-            data=request.query_params
-        )
-        query_params.is_valid(raise_exception=True)
-        rooms_by_queue = self.service.get_rooms_numbers_by_queue(
-            project=query_params.validated_data["project"],
-            start_date=query_params.validated_data["start_date"],
-            end_date=query_params.validated_data["end_date"],
-            limit=query_params.validated_data.get("limit", None),
-        )
-
-        serializer = RoomsByQueueMetricSerializer(rooms_by_queue)
-        return Response(serializer.data, status=status.HTTP_200_OK)
-
-    @action(
-        detail=False,
-        methods=["get"],
-        url_path="topics-distribution",
-        url_name="topics-distribution",
-        serializer_class=TopicsDistributionMetricsSerializer,
-    )
-    def topics_distribution(self, request: Request) -> Response:
-        """
-        Get topics distribution
-        """
-        print(request.query_params)
-
-        mock_data = request.query_params.get("mock_data", "true").lower() == "true"
-        print("Mock data", mock_data)
-
-        serializer = TopicsDistributionMetricsQueryParamsSerializer(
-            data=request.query_params
-        )
-        if not serializer.is_valid():
-            return Response(
-                serializer.errors,
-                status=status.HTTP_400_BAD_REQUEST,
-            )
-        try:
-            metrics = self.service.get_topics_distribution(
-                serializer.validated_data["project"],
-                serializer.validated_data["start_date"],
-                serializer.validated_data["end_date"],
-                serializer.validated_data["type"],
-                mock_data=mock_data,  # Staging only
-            )
-        except ConversationsMetricsError as e:
-            return Response(
-                {"error": str(e)},
-                status=status.HTTP_500_INTERNAL_SERVER_ERROR,
-            )
-
-        return Response(
-            TopicsDistributionMetricsSerializer(metrics).data,
-            status=status.HTTP_200_OK,
-        )
-
-    @action(detail=False, methods=["get"], serializer_class=NPSSerializer)
-    def nps(self, request: Request, *args, **kwargs):
-        """
-        Get the NPS for a project
-        """
-        query_params = NPSQueryParamsSerializer(data=request.query_params)
-        query_params.is_valid(raise_exception=True)
-
-        nps = self.service.get_nps(
-            project=query_params.validated_data["project"],
-            start_date=query_params.validated_data["start_date"],
-            end_date=query_params.validated_data["end_date"],
-            type=query_params.validated_data["type"],
-        )
-        serializer = NPSSerializer(nps)
-
-        return Response(serializer.data, status=status.HTTP_200_OK)
-
-    def _check_project_permission_for_user(
-        self, project_uuid: "UUID", user: "User"
-    ) -> bool:
-        return ProjectAuth.objects.filter(
-            project=project_uuid,
-            user=user,
-            role=1,
-        ).exists()
-
-    @action(
-        detail=False,
-        methods=["get", "post"],
-        url_path="topics",
-        url_name="topics",
-        permission_classes=[IsAuthenticated],
-    )
-    def topics(self, request: "Request", *args, **kwargs):
-        """
-        Get or create conversation topics
-        """
-        if request.method == "GET":
-            query_params = GetTopicsQueryParamsSerializer(data=request.query_params)
-            query_params.is_valid(raise_exception=True)
-
-            if not self._check_project_permission_for_user(
-                query_params.validated_data["project_uuid"], request.user
-            ):
-                raise PermissionDenied("User does not have permission for this project")
-
-            try:
-                topics = self.service.get_topics(
-                    query_params.validated_data["project_uuid"]
-                )
-            except ConversationsMetricsError as e:
-                return Response(
-                    {"error": str(e)},
-                    status=status.HTTP_500_INTERNAL_SERVER_ERROR,
-                )
-
-            return Response(topics, status=status.HTTP_200_OK)
-        elif request.method == "POST":
-            serializer = CreateTopicSerializer(data=request.data)
-            serializer.is_valid(raise_exception=True)
-
-            if not self._check_project_permission_for_user(
-                serializer.validated_data["project_uuid"], request.user
-            ):
-                raise PermissionDenied("User does not have permission for this project")
-
-            try:
-                topic = self.service.create_topic(
-                    serializer.validated_data["project_uuid"],
-                    serializer.validated_data["name"],
-                    serializer.validated_data["description"],
-                )
-            except ConversationsMetricsError:
-                return Response(
-                    {"error": "Internal server error"},
-                    status=status.HTTP_500_INTERNAL_SERVER_ERROR,
-                )
-
-            return Response(topic, status=status.HTTP_201_CREATED)
-
-    @action(
-        detail=False,
-        methods=["get", "post"],
-        url_path="topics/(?P<topic_uuid>[^/.]+)/subtopics",
-        url_name="subtopics",
-        permission_classes=[IsAuthenticated],
-    )
-    def subtopics(self, request: "Request", *args, **kwargs):
-        """
-        Get or create conversation subtopics
-        """
-        if request.method == "GET":
-            query_params = GetTopicsQueryParamsSerializer(data=request.query_params)
-            query_params.is_valid(raise_exception=True)
-
-            if not self._check_project_permission_for_user(
-                query_params.validated_data["project_uuid"], request.user
-            ):
-                raise PermissionDenied("User does not have permission for this project")
-
-            topic_uuid = kwargs.get("topic_uuid")
-
-            try:
-                subtopics = self.service.get_subtopics(
-                    query_params.validated_data["project_uuid"],
-                    topic_uuid,
-                )
-            except ConversationsMetricsError:
-                return Response(
-                    {"error": "Internal server error"},
-                    status=status.HTTP_500_INTERNAL_SERVER_ERROR,
-                )
-
-            return Response(subtopics, status=status.HTTP_200_OK)
-        else:
-            serializer = CreateTopicSerializer(data=request.data)
-            serializer.is_valid(raise_exception=True)
-
-            if not self._check_project_permission_for_user(
-                serializer.validated_data["project_uuid"], request.user
-            ):
-                raise PermissionDenied("User does not have permission for this project")
-
-            try:
-                topic_uuid = kwargs.get("topic_uuid")
-
-                subtopic = self.service.create_subtopic(
-                    serializer.validated_data["project_uuid"],
-                    topic_uuid,
-                    serializer.validated_data["name"],
-                    serializer.validated_data["description"],
-                )
-            except ConversationsMetricsError:
-                return Response(
-                    {"error": "Internal server error"},
-                    status=status.HTTP_500_INTERNAL_SERVER_ERROR,
-                )
-
-            return Response(subtopic, status=status.HTTP_201_CREATED)
-
-    @action(
-        detail=False,
-        methods=["delete"],
-        url_path="topics/(?P<topic_uuid>[^/.]+)",
-        url_name="topic",
-        permission_classes=[IsAuthenticated],
-    )
-    def topic(self, request: "Request", *args, **kwargs):
-        """
-        Delete a conversation topic
-        """
-
-        topic_uuid = kwargs.get("topic_uuid")
-
-        serializer = DeleteTopicSerializer(data=request.data)
-        serializer.is_valid(raise_exception=True)
-
-        if not self._check_project_permission_for_user(
-            serializer.validated_data["project_uuid"], request.user
-        ):
-            raise PermissionDenied("User does not have permission for this project")
-
-        try:
-            self.service.delete_topic(
-                serializer.validated_data["project_uuid"],
-                topic_uuid,
-            )
-        except ConversationsMetricsError:
-            return Response(
-                {"error": "Internal server error"},
-                status=status.HTTP_500_INTERNAL_SERVER_ERROR,
-            )
-
-        return Response(status=status.HTTP_204_NO_CONTENT)
-
-    @action(
-        detail=False,
-        methods=["delete"],
-        url_path="topics/(?P<topic_uuid>[^/.]+)/subtopics/(?P<subtopic_uuid>[^/.]+)",
-        url_name="subtopic",
-        permission_classes=[IsAuthenticated],
-    )
-    def subtopic(self, request: "Request", *args, **kwargs):
-        topic_uuid = kwargs.get("topic_uuid")
-        subtopic_uuid = kwargs.get("subtopic_uuid")
-
-        serializer = DeleteTopicSerializer(data=request.data)
-        serializer.is_valid(raise_exception=True)
-
-        if not self._check_project_permission_for_user(
-            serializer.validated_data["project_uuid"], request.user
-        ):
-            raise PermissionDenied("User does not have permission for this project")
-
-        try:
-            self.service.delete_subtopic(
-                serializer.validated_data["project_uuid"],
-                topic_uuid,
-                subtopic_uuid,
-            )
-        except ConversationsMetricsError:
-            return Response(
-                {"error": "Internal server error"},
-                status=status.HTTP_500_INTERNAL_SERVER_ERROR,
-            )
-
-        return Response(status=status.HTTP_204_NO_CONTENT)+        )