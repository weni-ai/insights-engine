--- conflicted
+++ resolved
@@ -1,32 +1,20 @@
-<<<<<<< HEAD
+from typing import TYPE_CHECKING
 from rest_framework import status
 from rest_framework.request import Request
 from rest_framework.response import Response
 from rest_framework.viewsets import GenericViewSet
 from rest_framework.decorators import action
 from rest_framework.permissions import IsAuthenticated
+from rest_framework.exceptions import PermissionDenied
 
 from insights.authentication.permissions import ProjectAuthQueryParamPermission
-from insights.metrics.conversations.exceptions import ConversationsMetricsError
-from insights.metrics.conversations.serializers import (
-    TopicsDistributionMetricsQueryParamsSerializer,
-    TopicsDistributionMetricsSerializer,
-=======
-from typing import TYPE_CHECKING
-
-from rest_framework import status
-from rest_framework.viewsets import GenericViewSet
-from rest_framework.response import Response
-from rest_framework.decorators import action
-from rest_framework.permissions import IsAuthenticated
-from rest_framework.exceptions import PermissionDenied
-
 from insights.metrics.conversations.exceptions import ConversationsMetricsError
 from insights.metrics.conversations.serializers import (
     CreateTopicSerializer,
     DeleteTopicSerializer,
     GetTopicsQueryParamsSerializer,
->>>>>>> 3d1a2181
+    TopicsDistributionMetricsQueryParamsSerializer,
+    TopicsDistributionMetricsSerializer,
 )
 from insights.metrics.conversations.services import ConversationsMetricsService
 from insights.projects.models import ProjectAuth
@@ -34,7 +22,6 @@
 
 if TYPE_CHECKING:
     from uuid import UUID
-    from rest_framework.request import Request
     from insights.users.models import User
 
 
@@ -44,7 +31,6 @@
     """
 
     service = ConversationsMetricsService()
-<<<<<<< HEAD
     permission_classes = [IsAuthenticated, ProjectAuthQueryParamPermission]
 
     @action(
@@ -83,7 +69,6 @@
             TopicsDistributionMetricsSerializer(metrics).data,
             status=status.HTTP_200_OK,
         )
-=======
 
     def _check_project_permission_for_user(
         self, project_uuid: "UUID", user: "User"
@@ -274,5 +259,4 @@
                 status=status.HTTP_500_INTERNAL_SERVER_ERROR,
             )
 
-        return Response(subtopic, status=status.HTTP_204_NO_CONTENT)
->>>>>>> 3d1a2181
+        return Response(subtopic, status=status.HTTP_204_NO_CONTENT)