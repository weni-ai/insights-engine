from typing import TYPE_CHECKING
from rest_framework import status
from rest_framework.request import Request
from rest_framework.response import Response
from rest_framework.viewsets import GenericViewSet
from rest_framework.permissions import IsAuthenticated
from rest_framework.decorators import action
from rest_framework.exceptions import PermissionDenied

from insights.authentication.permissions import ProjectAuthQueryParamPermission
from insights.metrics.conversations.exceptions import ConversationsMetricsError
from insights.metrics.conversations.serializers import (
    ConversationTotalsMetricsQueryParamsSerializer,
    ConversationTotalsMetricsSerializer,
    CreateTopicSerializer,
    CsatMetricsQueryParamsSerializer,
    CustomMetricsQueryParamsSerializer,
    DeleteTopicSerializer,
    GetTopicsQueryParamsSerializer,
    NpsMetricsQueryParamsSerializer,
    TopicsDistributionMetricsQueryParamsSerializer,
    TopicsDistributionMetricsSerializer,
    ConversationsSubjectsMetricsQueryParamsSerializer,
    ConversationsTimeseriesMetricsQueryParamsSerializer,
    ConversationsTimeseriesMetricsSerializer,
    NPSQueryParamsSerializer,
    NPSSerializer,
    RoomsByQueueMetricQueryParamsSerializer,
    RoomsByQueueMetricSerializer,
    SubjectsMetricsSerializer,
    NpsMetricsSerializer,
)
from insights.metrics.conversations.services import ConversationsMetricsService
from insights.projects.models import ProjectAuth


if TYPE_CHECKING:
    from uuid import UUID
    from insights.users.models import User
    from rest_framework.request import Request


class ConversationsMetricsViewSet(GenericViewSet):
    """
    ViewSet to get conversations metrics
    """

    service = ConversationsMetricsService()
    permission_classes = [IsAuthenticated, ProjectAuthQueryParamPermission]

    @action(
        detail=False,
        methods=["get"],
        serializer_class=ConversationsTimeseriesMetricsSerializer,
    )
    def timeseries(self, request: Request, *args, **kwargs) -> Response:
        """
        Get conversations timeseries metrics
        """
        query_params = ConversationsTimeseriesMetricsQueryParamsSerializer(
            data=request.query_params
        )
        query_params.is_valid(raise_exception=True)
        data = self.service.get_timeseries(
            project=query_params.validated_data["project"],
            start_date=query_params.validated_data["start_date"],
            end_date=query_params.validated_data["end_date"],
            unit=query_params.validated_data["unit"],
        )

<<<<<<< HEAD
        return Response(
            ConversationsTimeseriesMetricsSerializer(data).data,
            status=status.HTTP_200_OK,
        )
=======
        try:
            csat_metrics = self.service.get_csat_metrics(
                project_uuid=query_params.validated_data["project_uuid"],
                widget=query_params.validated_data["widget"],
                start_date=query_params.validated_data["start_date"].isoformat(),
                end_date=query_params.validated_data["end_date"].isoformat(),
                metric_type=query_params.validated_data["type"],
            )
        except ConversationsMetricsError as e:
            return Response(
                {"error": str(e)},
                status=status.HTTP_500_INTERNAL_SERVER_ERROR,
            )

        return Response(csat_metrics, status=status.HTTP_200_OK)
>>>>>>> d5d2e265

    @action(detail=False, methods=["get"], serializer_class=SubjectsMetricsSerializer)
    def subjects(self, request: Request) -> Response:
        query_params = ConversationsSubjectsMetricsQueryParamsSerializer(
            data=request.query_params
        )
        query_params.is_valid(raise_exception=True)

<<<<<<< HEAD
        subjects_metrics = self.service.get_subjects_metrics(
            project_uuid=query_params.validated_data["project_uuid"],
            start_date=query_params.validated_data["start_date"],
            end_date=query_params.validated_data["end_date"],
            conversation_type=query_params.validated_data["type"],
            limit=query_params.validated_data.get("limit", None),
        )
=======
        try:
            nps_metrics = self.service.get_nps_metrics(
                project_uuid=query_params.validated_data["project_uuid"],
                widget=query_params.validated_data["widget"],
                start_date=query_params.validated_data["start_date"].isoformat(),
                end_date=query_params.validated_data["end_date"].isoformat(),
                metric_type=query_params.validated_data["type"],
            )
        except ConversationsMetricsError as e:
            return Response(
                {"error": str(e)},
                status=status.HTTP_500_INTERNAL_SERVER_ERROR,
            )
>>>>>>> d5d2e265

        return Response(
            SubjectsMetricsSerializer(subjects_metrics).data,
            status=status.HTTP_200_OK,
        )

    @action(detail=False, methods=["get"])
    def queues(self, request: Request) -> Response:
        query_params = RoomsByQueueMetricQueryParamsSerializer(
            data=request.query_params
        )
        query_params.is_valid(raise_exception=True)
        rooms_by_queue = self.service.get_rooms_numbers_by_queue(
            project=query_params.validated_data["project"],
            start_date=query_params.validated_data["start_date"],
            end_date=query_params.validated_data["end_date"],
            limit=query_params.validated_data.get("limit", None),
        )

        serializer = RoomsByQueueMetricSerializer(rooms_by_queue)
        return Response(serializer.data, status=status.HTTP_200_OK)

    @action(
        detail=False,
        methods=["get"],
        url_path="topics-distribution",
        url_name="topics-distribution",
        serializer_class=TopicsDistributionMetricsSerializer,
    )
    def topics_distribution(self, request: "Request") -> Response:
        """
        Get topics distribution
        """
        serializer = TopicsDistributionMetricsQueryParamsSerializer(
            data=request.query_params
        )
        if not serializer.is_valid():
            return Response(
                serializer.errors,
                status=status.HTTP_400_BAD_REQUEST,
            )
        try:
            metrics = self.service.get_topics_distribution(
                serializer.validated_data["project"],
                serializer.validated_data["start_date"].isoformat(),
                serializer.validated_data["end_date"].isoformat(),
                serializer.validated_data["type"],
            )
        except ConversationsMetricsError as e:
            return Response(
                {"error": str(e)},
                status=status.HTTP_500_INTERNAL_SERVER_ERROR,
            )

        return Response(
            TopicsDistributionMetricsSerializer(metrics).data,
            status=status.HTTP_200_OK,
        )

    def _check_project_permission_for_user(
        self, project_uuid: "UUID", user: "User"
    ) -> bool:
        return ProjectAuth.objects.filter(
            project=project_uuid,
            user=user,
            role=1,
        ).exists()

    @action(
        detail=False,
        methods=["get", "post"],
        url_path="topics",
        url_name="topics",
        permission_classes=[IsAuthenticated],
    )
    def topics(self, request: "Request", *args, **kwargs):
        """
        Get or create conversation topics
        """
        if request.method == "GET":
            query_params = GetTopicsQueryParamsSerializer(data=request.query_params)
            query_params.is_valid(raise_exception=True)

            if not self._check_project_permission_for_user(
                query_params.validated_data["project_uuid"], request.user
            ):
                raise PermissionDenied("User does not have permission for this project")

            try:
                topics = self.service.get_topics(
                    query_params.validated_data["project_uuid"]
                )
            except ConversationsMetricsError as e:
                return Response(
                    {"error": str(e)},
                    status=status.HTTP_500_INTERNAL_SERVER_ERROR,
                )

            return Response(topics, status=status.HTTP_200_OK)
        elif request.method == "POST":
            serializer = CreateTopicSerializer(data=request.data)
            serializer.is_valid(raise_exception=True)

            if not self._check_project_permission_for_user(
                serializer.validated_data["project_uuid"], request.user
            ):
                raise PermissionDenied("User does not have permission for this project")

            try:
                topic = self.service.create_topic(
                    serializer.validated_data["project_uuid"],
                    serializer.validated_data["name"],
                    serializer.validated_data["description"],
                )
            except ConversationsMetricsError:
                return Response(
                    {"error": "Internal server error"},
                    status=status.HTTP_500_INTERNAL_SERVER_ERROR,
                )

            return Response(topic, status=status.HTTP_201_CREATED)

    @action(
        detail=False,
        methods=["get", "post"],
        url_path="topics/(?P<topic_uuid>[^/.]+)/subtopics",
        url_name="subtopics",
        permission_classes=[IsAuthenticated],
    )
    def subtopics(self, request: "Request", *args, **kwargs):
        """
        Get or create conversation subtopics
        """
        if request.method == "GET":
            query_params = GetTopicsQueryParamsSerializer(data=request.query_params)
            query_params.is_valid(raise_exception=True)

            if not self._check_project_permission_for_user(
                query_params.validated_data["project_uuid"], request.user
            ):
                raise PermissionDenied("User does not have permission for this project")

            topic_uuid = kwargs.get("topic_uuid")

            try:
                subtopics = self.service.get_subtopics(
                    query_params.validated_data["project_uuid"],
                    topic_uuid,
                )
            except ConversationsMetricsError:
                return Response(
                    {"error": "Internal server error"},
                    status=status.HTTP_500_INTERNAL_SERVER_ERROR,
                )

            return Response(subtopics, status=status.HTTP_200_OK)
        else:
            serializer = CreateTopicSerializer(data=request.data)
            serializer.is_valid(raise_exception=True)

            if not self._check_project_permission_for_user(
                serializer.validated_data["project_uuid"], request.user
            ):
                raise PermissionDenied("User does not have permission for this project")

            try:
                topic_uuid = kwargs.get("topic_uuid")

                subtopic = self.service.create_subtopic(
                    serializer.validated_data["project_uuid"],
                    topic_uuid,
                    serializer.validated_data["name"],
                    serializer.validated_data["description"],
                )
            except ConversationsMetricsError:
                return Response(
                    {"error": "Internal server error"},
                    status=status.HTTP_500_INTERNAL_SERVER_ERROR,
                )

            return Response(subtopic, status=status.HTTP_201_CREATED)

    @action(
        detail=False,
        methods=["delete"],
        url_path="topics/(?P<topic_uuid>[^/.]+)",
        url_name="topic",
        permission_classes=[IsAuthenticated],
    )
    def topic(self, request: "Request", *args, **kwargs):
        """
        Delete a conversation topic
        """

        topic_uuid = kwargs.get("topic_uuid")

        serializer = DeleteTopicSerializer(data=request.data)
        serializer.is_valid(raise_exception=True)

        if not self._check_project_permission_for_user(
            serializer.validated_data["project_uuid"], request.user
        ):
            raise PermissionDenied("User does not have permission for this project")

        try:
            self.service.delete_topic(
                serializer.validated_data["project_uuid"],
                topic_uuid,
            )
        except ConversationsMetricsError:
            return Response(
                {"error": "Internal server error"},
                status=status.HTTP_500_INTERNAL_SERVER_ERROR,
            )

        return Response(status=status.HTTP_204_NO_CONTENT)

    @action(
        detail=False,
        methods=["delete"],
        url_path="topics/(?P<topic_uuid>[^/.]+)/subtopics/(?P<subtopic_uuid>[^/.]+)",
        url_name="subtopic",
        permission_classes=[IsAuthenticated],
    )
    def subtopic(self, request: "Request", *args, **kwargs):
        topic_uuid = kwargs.get("topic_uuid")
        subtopic_uuid = kwargs.get("subtopic_uuid")

        serializer = DeleteTopicSerializer(data=request.data)
        serializer.is_valid(raise_exception=True)

        if not self._check_project_permission_for_user(
            serializer.validated_data["project_uuid"], request.user
        ):
            raise PermissionDenied("User does not have permission for this project")

        try:
            self.service.delete_subtopic(
                serializer.validated_data["project_uuid"],
                topic_uuid,
                subtopic_uuid,
            )
        except ConversationsMetricsError:
            return Response(
                {"error": "Internal server error"},
                status=status.HTTP_500_INTERNAL_SERVER_ERROR,
            )

        return Response(status=status.HTTP_204_NO_CONTENT)

    @action(
        detail=False,
        methods=["get"],
        serializer_class=ConversationTotalsMetricsSerializer,
    )
    def totals(self, request: "Request", *args, **kwargs) -> Response:
        """
        Get conversations metrics totals
        """

        query_params_serializer = ConversationTotalsMetricsQueryParamsSerializer(
            data=request.query_params,
        )
        query_params_serializer.is_valid(raise_exception=True)

        try:
            totals = self.service.get_totals(
                project=query_params_serializer.validated_data["project"],
                start_date=query_params_serializer.validated_data[
                    "start_date"
                ].isoformat(),
                end_date=query_params_serializer.validated_data["end_date"].isoformat(),
            )
        except Exception:
            return Response(
                {"error": "Error getting conversations metrics totals"},
                status=status.HTTP_500_INTERNAL_SERVER_ERROR,
            )

        return Response(
            ConversationTotalsMetricsSerializer(totals).data,
            status=status.HTTP_200_OK,
        )

    @action(
        detail=False,
        methods=["get"],
        url_path="csat",
        url_name="csat",
    )
    def csat_metrics(self, request) -> Response:
        """
        Get csat metrics
        """

        query_params = CsatMetricsQueryParamsSerializer(data=request.query_params)
        query_params.is_valid(raise_exception=True)

        try:
            csat_metrics = self.service.get_csat_metrics(
                project_uuid=query_params.validated_data["project_uuid"],
                widget=query_params.validated_data["widget"],
                start_date=query_params.validated_data["start_date"],
                end_date=query_params.validated_data["end_date"],
                metric_type=query_params.validated_data["type"],
            )
        except ConversationsMetricsError as e:
            return Response(
                {"error": str(e)},
                status=status.HTTP_500_INTERNAL_SERVER_ERROR,
            )

        return Response(csat_metrics, status=status.HTTP_200_OK)

    @action(
        detail=False,
        methods=["get"],
        url_path="nps",
        url_name="nps",
    )
    def nps_metrics(self, request) -> Response:
        """
        Get nps metrics
        """
        query_params = NpsMetricsQueryParamsSerializer(data=request.query_params)
        query_params.is_valid(raise_exception=True)

        try:
            nps_metrics = self.service.get_nps_metrics(
                project_uuid=query_params.validated_data["project_uuid"],
                widget=query_params.validated_data["widget"],
                start_date=query_params.validated_data["start_date"],
                end_date=query_params.validated_data["end_date"],
                metric_type=query_params.validated_data["type"],
            )
        except ConversationsMetricsError as e:
            return Response(
                {"error": str(e)},
                status=status.HTTP_500_INTERNAL_SERVER_ERROR,
            )

        return Response(
            NpsMetricsSerializer(nps_metrics).data, status=status.HTTP_200_OK
        )

    @action(
        detail=False,
        methods=["get"],
        url_path="custom",
        url_name="custom",
    )
    def custom_metrics(self, request: "Request", *args, **kwargs) -> Response:
        """
        Get custom metrics
        """
        serializer = CustomMetricsQueryParamsSerializer(data=request.query_params)
        serializer.is_valid(raise_exception=True)

        try:
            metrics = self.service.get_generic_metrics_by_key(
                project_uuid=serializer.validated_data["project_uuid"],
                widget=serializer.validated_data["widget"],
                start_date=serializer.validated_data["start_date"],
                end_date=serializer.validated_data["end_date"],
            )
        except ConversationsMetricsError as e:
            return Response(
                {"error": str(e)},
                status=status.HTTP_500_INTERNAL_SERVER_ERROR,
            )

        return Response(metrics, status=status.HTTP_200_OK)<|MERGE_RESOLUTION|>--- conflicted
+++ resolved
@@ -63,33 +63,15 @@
         query_params.is_valid(raise_exception=True)
         data = self.service.get_timeseries(
             project=query_params.validated_data["project"],
-            start_date=query_params.validated_data["start_date"],
-            end_date=query_params.validated_data["end_date"],
+            start_date=query_params.validated_data["start_date"].isoformat(),
+            end_date=query_params.validated_data["end_date"].isoformat(),
             unit=query_params.validated_data["unit"],
         )
 
-<<<<<<< HEAD
         return Response(
             ConversationsTimeseriesMetricsSerializer(data).data,
             status=status.HTTP_200_OK,
         )
-=======
-        try:
-            csat_metrics = self.service.get_csat_metrics(
-                project_uuid=query_params.validated_data["project_uuid"],
-                widget=query_params.validated_data["widget"],
-                start_date=query_params.validated_data["start_date"].isoformat(),
-                end_date=query_params.validated_data["end_date"].isoformat(),
-                metric_type=query_params.validated_data["type"],
-            )
-        except ConversationsMetricsError as e:
-            return Response(
-                {"error": str(e)},
-                status=status.HTTP_500_INTERNAL_SERVER_ERROR,
-            )
-
-        return Response(csat_metrics, status=status.HTTP_200_OK)
->>>>>>> d5d2e265
 
     @action(detail=False, methods=["get"], serializer_class=SubjectsMetricsSerializer)
     def subjects(self, request: Request) -> Response:
@@ -98,7 +80,6 @@
         )
         query_params.is_valid(raise_exception=True)
 
-<<<<<<< HEAD
         subjects_metrics = self.service.get_subjects_metrics(
             project_uuid=query_params.validated_data["project_uuid"],
             start_date=query_params.validated_data["start_date"],
@@ -106,21 +87,6 @@
             conversation_type=query_params.validated_data["type"],
             limit=query_params.validated_data.get("limit", None),
         )
-=======
-        try:
-            nps_metrics = self.service.get_nps_metrics(
-                project_uuid=query_params.validated_data["project_uuid"],
-                widget=query_params.validated_data["widget"],
-                start_date=query_params.validated_data["start_date"].isoformat(),
-                end_date=query_params.validated_data["end_date"].isoformat(),
-                metric_type=query_params.validated_data["type"],
-            )
-        except ConversationsMetricsError as e:
-            return Response(
-                {"error": str(e)},
-                status=status.HTTP_500_INTERNAL_SERVER_ERROR,
-            )
->>>>>>> d5d2e265
 
         return Response(
             SubjectsMetricsSerializer(subjects_metrics).data,
@@ -423,8 +389,8 @@
             csat_metrics = self.service.get_csat_metrics(
                 project_uuid=query_params.validated_data["project_uuid"],
                 widget=query_params.validated_data["widget"],
-                start_date=query_params.validated_data["start_date"],
-                end_date=query_params.validated_data["end_date"],
+                start_date=query_params.validated_data["start_date"].isoformat(),
+                end_date=query_params.validated_data["end_date"].isoformat(),
                 metric_type=query_params.validated_data["type"],
             )
         except ConversationsMetricsError as e:
@@ -452,8 +418,8 @@
             nps_metrics = self.service.get_nps_metrics(
                 project_uuid=query_params.validated_data["project_uuid"],
                 widget=query_params.validated_data["widget"],
-                start_date=query_params.validated_data["start_date"],
-                end_date=query_params.validated_data["end_date"],
+                start_date=query_params.validated_data["start_date"].isoformat(),
+                end_date=query_params.validated_data["end_date"].isoformat(),
                 metric_type=query_params.validated_data["type"],
             )
         except ConversationsMetricsError as e:
