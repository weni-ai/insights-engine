from rest_framework import status
<<<<<<< HEAD
from rest_framework.permissions import IsAuthenticated
from rest_framework.response import Response
from rest_framework.request import Request
from rest_framework.decorators import action
=======
from rest_framework.request import Request
from rest_framework.response import Response
>>>>>>> 4d30439f
from rest_framework.viewsets import GenericViewSet
from rest_framework.decorators import action
from rest_framework.permissions import IsAuthenticated

from insights.authentication.permissions import ProjectAuthQueryParamPermission
from insights.metrics.conversations.serializers import (
<<<<<<< HEAD
    ConversationTotalsMetricsQueryParamsSerializer,
    ConversationTotalsMetricsSerializer,
    ConversationsTimeseriesMetricsQueryParamsSerializer,
    ConversationsTimeseriesMetricsSerializer,
=======
    ConversationsSubjectsMetricsQueryParamsSerializer,
    SubjectsMetricsSerializer,
>>>>>>> 4d30439f
)
from insights.metrics.conversations.services import ConversationsMetricsService


class ConversationsMetricsViewSet(GenericViewSet):
    """
    ViewSet to get conversations metrics
    """

    service = ConversationsMetricsService()
    permission_classes = [IsAuthenticated, ProjectAuthQueryParamPermission]

<<<<<<< HEAD
    @action(
        detail=False,
        methods=["get"],
        serializer_class=ConversationTotalsMetricsSerializer,
    )
    def totals(self, request: Request, *args, **kwargs) -> Response:
        """
        Get conversations metrics totals
        """

        query_params_serializer = ConversationTotalsMetricsQueryParamsSerializer(
            data=request.query_params,
        )
        query_params_serializer.is_valid(raise_exception=True)

        totals = self.service.get_totals(
            project=query_params_serializer.validated_data["project"],
            start_date=request.query_params.get("start_date"),
            end_date=request.query_params.get("end_date"),
        )

        return Response(
            ConversationTotalsMetricsSerializer(totals).data,
            status=status.HTTP_200_OK,
        )

    @action(
        detail=False,
        methods=["get"],
        serializer_class=ConversationsTimeseriesMetricsSerializer,
    )
    def timeseries(self, request: Request, *args, **kwargs) -> Response:
        """
        Get conversations timeseries metrics
        """
        query_params = ConversationsTimeseriesMetricsQueryParamsSerializer(
            data=request.query_params
        )
        query_params.is_valid(raise_exception=True)
        data = self.service.get_timeseries(
            project=query_params.validated_data["project"],
            start_date=query_params.validated_data["start_date"],
            end_date=query_params.validated_data["end_date"],
            unit=query_params.validated_data["unit"],
        )

        return Response(self.serializer_class(data).data, status=status.HTTP_200_OK)
=======
    @action(detail=False, methods=["get"], serializer_class=SubjectsMetricsSerializer)
    def subjects(self, request: Request) -> Response:
        query_params = ConversationsSubjectsMetricsQueryParamsSerializer(
            data=request.query_params
        )
        query_params.is_valid(raise_exception=True)

        subjects_metrics = self.service.get_subjects_metrics(
            project_uuid=query_params.validated_data["project_uuid"],
            start_date=query_params.validated_data["start_date"],
            end_date=query_params.validated_data["end_date"],
            conversation_type=query_params.validated_data["type"],
            limit=query_params.validated_data.get("limit", None),
        )

        return Response(
            SubjectsMetricsSerializer(subjects_metrics).data,
            status=status.HTTP_200_OK,
        )
>>>>>>> 4d30439f
<|MERGE_RESOLUTION|>--- conflicted
+++ resolved
@@ -1,28 +1,18 @@
 from rest_framework import status
-<<<<<<< HEAD
-from rest_framework.permissions import IsAuthenticated
-from rest_framework.response import Response
-from rest_framework.request import Request
-from rest_framework.decorators import action
-=======
 from rest_framework.request import Request
 from rest_framework.response import Response
->>>>>>> 4d30439f
 from rest_framework.viewsets import GenericViewSet
 from rest_framework.decorators import action
 from rest_framework.permissions import IsAuthenticated
 
 from insights.authentication.permissions import ProjectAuthQueryParamPermission
 from insights.metrics.conversations.serializers import (
-<<<<<<< HEAD
     ConversationTotalsMetricsQueryParamsSerializer,
     ConversationTotalsMetricsSerializer,
+    ConversationsSubjectsMetricsQueryParamsSerializer,
     ConversationsTimeseriesMetricsQueryParamsSerializer,
     ConversationsTimeseriesMetricsSerializer,
-=======
-    ConversationsSubjectsMetricsQueryParamsSerializer,
     SubjectsMetricsSerializer,
->>>>>>> 4d30439f
 )
 from insights.metrics.conversations.services import ConversationsMetricsService
 
@@ -35,7 +25,6 @@
     service = ConversationsMetricsService()
     permission_classes = [IsAuthenticated, ProjectAuthQueryParamPermission]
 
-<<<<<<< HEAD
     @action(
         detail=False,
         methods=["get"],
@@ -83,7 +72,7 @@
         )
 
         return Response(self.serializer_class(data).data, status=status.HTTP_200_OK)
-=======
+
     @action(detail=False, methods=["get"], serializer_class=SubjectsMetricsSerializer)
     def subjects(self, request: Request) -> Response:
         query_params = ConversationsSubjectsMetricsQueryParamsSerializer(
@@ -102,5 +91,4 @@
         return Response(
             SubjectsMetricsSerializer(subjects_metrics).data,
             status=status.HTTP_200_OK,
-        )
->>>>>>> 4d30439f
+        )