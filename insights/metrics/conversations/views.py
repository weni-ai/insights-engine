--- conflicted
+++ resolved
@@ -1,19 +1,8 @@
-<<<<<<< HEAD
+from typing import TYPE_CHECKING
 from rest_framework import status
 from rest_framework.decorators import action
 from rest_framework.viewsets import GenericViewSet
 from rest_framework.response import Response
-from rest_framework.permissions import IsAuthenticated
-
-from insights.authentication.permissions import ProjectAuthQueryParamPermission
-from insights.metrics.conversations.serializers import CsatMetricsQueryParamsSerializer
-=======
-from typing import TYPE_CHECKING
-from rest_framework import status
-from rest_framework.request import Request
-from rest_framework.response import Response
-from rest_framework.viewsets import GenericViewSet
-from rest_framework.decorators import action
 from rest_framework.permissions import IsAuthenticated
 from rest_framework.exceptions import PermissionDenied
 
@@ -23,12 +12,12 @@
     ConversationTotalsMetricsQueryParamsSerializer,
     ConversationTotalsMetricsSerializer,
     CreateTopicSerializer,
+    CsatMetricsQueryParamsSerializer,
     DeleteTopicSerializer,
     GetTopicsQueryParamsSerializer,
     TopicsDistributionMetricsQueryParamsSerializer,
     TopicsDistributionMetricsSerializer,
 )
->>>>>>> 64705b89
 from insights.metrics.conversations.services import ConversationsMetricsService
 from insights.projects.models import ProjectAuth
 
@@ -36,6 +25,7 @@
 if TYPE_CHECKING:
     from uuid import UUID
     from insights.users.models import User
+    from rest_framework.request import Request
 
 
 class ConversationsMetricsViewSet(GenericViewSet):
@@ -49,7 +39,6 @@
     @action(
         detail=False,
         methods=["get"],
-<<<<<<< HEAD
         url_path="csat-metrics",
         url_name="csat-metrics",
     )
@@ -70,12 +59,15 @@
         )
 
         return Response(csat_metrics, status=status.HTTP_200_OK)
-=======
+
+    @action(
+        detail=False,
+        methods=["get"],
         url_path="topics-distribution",
         url_name="topics-distribution",
         serializer_class=TopicsDistributionMetricsSerializer,
     )
-    def topics_distribution(self, request: Request) -> Response:
+    def topics_distribution(self, request: "Request") -> Response:
         """
         Get topics distribution
         """
@@ -326,5 +318,4 @@
         return Response(
             ConversationTotalsMetricsSerializer(totals).data,
             status=status.HTTP_200_OK,
-        )
->>>>>>> 64705b89
+        )