--- conflicted
+++ resolved
@@ -1,30 +1,20 @@
 from rest_framework import status
-<<<<<<< HEAD
 from rest_framework.request import Request
 from rest_framework.response import Response
 from rest_framework.viewsets import GenericViewSet
 from rest_framework.decorators import action
-=======
-from rest_framework.decorators import action
-from rest_framework.response import Response
-from rest_framework.request import Request
-from rest_framework.viewsets import GenericViewSet
->>>>>>> 5d5516bb
 from rest_framework.permissions import IsAuthenticated
 
 from insights.authentication.permissions import ProjectAuthQueryParamPermission
 from insights.metrics.conversations.serializers import (
-<<<<<<< HEAD
     ConversationTotalsMetricsQueryParamsSerializer,
     ConversationTotalsMetricsSerializer,
     ConversationsSubjectsMetricsQueryParamsSerializer,
     ConversationsTimeseriesMetricsQueryParamsSerializer,
     ConversationsTimeseriesMetricsSerializer,
-    SubjectsMetricsSerializer,
-=======
     RoomsByQueueMetricQueryParamsSerializer,
     RoomsByQueueMetricSerializer,
->>>>>>> 5d5516bb
+    SubjectsMetricsSerializer,
 )
 from insights.metrics.conversations.services import ConversationsMetricsService
 
@@ -37,7 +27,6 @@
     service = ConversationsMetricsService()
     permission_classes = [IsAuthenticated, ProjectAuthQueryParamPermission]
 
-<<<<<<< HEAD
     @action(
         detail=False,
         methods=["get"],
@@ -89,16 +78,10 @@
     @action(detail=False, methods=["get"], serializer_class=SubjectsMetricsSerializer)
     def subjects(self, request: Request) -> Response:
         query_params = ConversationsSubjectsMetricsQueryParamsSerializer(
-=======
-    @action(detail=False, methods=["get"])
-    def queues(self, request: Request) -> Response:
-        query_params = RoomsByQueueMetricQueryParamsSerializer(
->>>>>>> 5d5516bb
             data=request.query_params
         )
         query_params.is_valid(raise_exception=True)
 
-<<<<<<< HEAD
         subjects_metrics = self.service.get_subjects_metrics(
             project_uuid=query_params.validated_data["project_uuid"],
             start_date=query_params.validated_data["start_date"],
@@ -111,7 +94,13 @@
             SubjectsMetricsSerializer(subjects_metrics).data,
             status=status.HTTP_200_OK,
         )
-=======
+
+    @action(detail=False, methods=["get"])
+    def queues(self, request: Request) -> Response:
+        query_params = RoomsByQueueMetricQueryParamsSerializer(
+            data=request.query_params
+        )
+        query_params.is_valid(raise_exception=True)
         rooms_by_queue = self.service.get_rooms_numbers_by_queue(
             project_uuid=query_params.validated_data["project_uuid"],
             start_date=query_params.validated_data["start_date"],
@@ -120,5 +109,4 @@
         )
 
         serializer = RoomsByQueueMetricSerializer(rooms_by_queue)
-        return Response(serializer.data, status=status.HTTP_200_OK)
->>>>>>> 5d5516bb
+        return Response(serializer.data, status=status.HTTP_200_OK)