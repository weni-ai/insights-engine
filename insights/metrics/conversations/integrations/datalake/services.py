--- conflicted
+++ resolved
@@ -107,11 +107,12 @@
         """
 
     @abstractmethod
-<<<<<<< HEAD
     def check_if_sales_funnel_data_exists(self, project_uuid: UUID) -> bool:
         """
         Check if sales funnel data exists in Datalake.
-=======
+        """
+
+    @abstractmethod
     def get_raw_events_data(self, **kwargs) -> list[dict]:
         """
         Get raw events data from Datalake.
@@ -128,7 +129,6 @@
     ) -> dict:
         """
         Get crosstab data from Datalake.
->>>>>>> 2dda894c
         """
 
 
@@ -807,7 +807,6 @@
             currency_code=currency_code,
         )
 
-<<<<<<< HEAD
     def check_if_sales_funnel_data_exists(self, project_uuid: UUID) -> bool:
         """
         Check if sales funnel data exists in Datalake.
@@ -825,7 +824,7 @@
             return False
 
         return True
-=======
+
     def get_raw_events_data(self, **kwargs) -> list[EventDataType]:
         """
         Get raw events data from Datalake.
@@ -934,5 +933,4 @@
             labels, conversations_uuids, source_b_events
         ).serialize()
 
-        return data
->>>>>>> 2dda894c
+        return data