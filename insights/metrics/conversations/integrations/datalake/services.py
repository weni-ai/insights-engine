--- conflicted
+++ resolved
@@ -10,13 +10,10 @@
 from sentry_sdk import capture_exception
 
 from insights.metrics.conversations.dataclass import (
-<<<<<<< HEAD
     ConversationsTotalsMetric,
     ConversationsTotalsMetrics,
-=======
     SubtopicMetrics,
     TopicMetrics,
->>>>>>> 84475e1f
     TopicsDistributionMetrics,
 )
 from insights.metrics.conversations.enums import ConversationType
@@ -116,23 +113,12 @@
 
             return None
 
-<<<<<<< HEAD
     def _get_conversations_totals_cached_results(
         self, key: str
     ) -> ConversationsTotalsMetrics:
-=======
-    def get_topics_distribution(
-        self,
-        project_uuid: UUID,
-        start_date: datetime,
-        end_date: datetime,
-        conversation_type: ConversationType,
-    ) -> TopicsDistributionMetrics:
->>>>>>> 84475e1f
         """
         Get results from cache with JSON deserialization.
         """
-<<<<<<< HEAD
         try:
             cached_data = self.cache_client.get(key)
             if cached_data:
@@ -161,79 +147,6 @@
         except (json.JSONDecodeError, AttributeError, KeyError, TypeError) as e:
             logger.warning(f"Failed to deserialize cached data: {e}")
         return None
-=======
-        cache_key = self._get_cache_key(
-            project_uuid=project_uuid,
-            start_date=start_date,
-            end_date=end_date,
-            conversation_type=conversation_type,
-        )
-
-        if cached_results := self._get_cached_results(cache_key):
-            cached_results = json.loads(cached_results)
-            topics = [
-                TopicMetrics(
-                    uuid=topic["uuid"],
-                    name=topic["name"],
-                    percentage=topic["percentage"],
-                    subtopics=[
-                        SubtopicMetrics(
-                            uuid=subtopic["uuid"],
-                            name=subtopic["name"],
-                            percentage=subtopic["percentage"],
-                        )
-                        for subtopic in topic["subtopics"]
-                    ],
-                )
-                for topic in cached_results["topics"]
-            ]
-
-            return TopicsDistributionMetrics(topics=topics)
-
-        try:
-            human_support = (
-                True if conversation_type == ConversationType.HUMAN else False
-            )
-
-            events = self.events_client.get_events(
-                project_uuid=project_uuid,
-                start_date=start_date,
-                end_date=end_date,
-                key="topics",
-                human_support=human_support,
-            )
-        except Exception as e:
-            logger.error("Failed to get topics distribution from Datalake: %s", e)
-            capture_exception(e)
-
-            raise e
-
-        topics_data = {}
-        total_topics_count = 0
-
-        other_count = 0
-
-        for event in events:
-            total_topics_count += 1
-            metadata = event.get("metadata")
-
-            if isinstance(metadata, str):
-                metadata = json.loads(metadata)
-
-            topic_uuid = metadata.get("topic_uuid")
-            topic_name = metadata.get("value")
-
-            if not topic_uuid:
-                other_count += 1
-                continue
-
-            if topic_uuid not in topics_data:
-                topics_data[topic_uuid] = {
-                    "subtopics": {},
-                    "count": 0,
-                    "other_count": 0,
-                }
->>>>>>> 84475e1f
 
     def get_conversations_totals(
         self,
@@ -290,7 +203,6 @@
 
             raise e
 
-<<<<<<< HEAD
         total_conversations = (
             resolved_events_count + unresolved_events_count + abandoned_events_count
         )
@@ -345,7 +257,101 @@
             }
             self._save_results_to_cache(
                 key=self._get_cache_key(**params), value=results
-=======
+            )
+
+        return results
+
+    def get_topics_distribution(
+        self,
+        project_uuid: UUID,
+        start_date: datetime,
+        end_date: datetime,
+        conversation_type: ConversationType,
+    ) -> TopicsDistributionMetrics:
+        cache_key = self._get_cache_key(
+            project_uuid=project_uuid,
+            start_date=start_date,
+            end_date=end_date,
+            conversation_type=conversation_type,
+        )
+
+        if cached_results := self._get_cached_results(cache_key):
+            cached_results = json.loads(cached_results)
+            topics = [
+                TopicMetrics(
+                    uuid=topic["uuid"],
+                    name=topic["name"],
+                    percentage=topic["percentage"],
+                    subtopics=[
+                        SubtopicMetrics(
+                            uuid=subtopic["uuid"],
+                            name=subtopic["name"],
+                            percentage=subtopic["percentage"],
+                        )
+                        for subtopic in topic["subtopics"]
+                    ],
+                )
+                for topic in cached_results["topics"]
+            ]
+
+            return TopicsDistributionMetrics(topics=topics)
+
+        try:
+            human_support = (
+                True if conversation_type == ConversationType.HUMAN else False
+            )
+
+            events = self.events_client.get_events(
+                project_uuid=project_uuid,
+                start_date=start_date,
+                end_date=end_date,
+                key="topics",
+                human_support=human_support,
+            )
+        except Exception as e:
+            capture_exception(e)
+            logger.error(e)
+
+            raise e
+
+        topics_data = {}
+        total_topics_count = 0
+
+        other_count = 0
+
+        for event in events:
+            total_topics_count += 1
+            metadata = event.get("metadata")
+
+            if isinstance(metadata, str):
+                metadata = json.loads(metadata)
+
+            topic_uuid = metadata.get("topic_uuid")
+            topic_name = metadata.get("value")
+
+            if not topic_uuid:
+                other_count += 1
+                continue
+
+            if topic_uuid not in topics_data:
+                topics_data[topic_uuid] = {
+                    "subtopics": {},
+                    "count": 0,
+                    "other_count": 0,
+                }
+
+            subtopic_uuid = metadata.get("subtopic_uuid")
+            subtopic_name = metadata.get("subtopic")
+
+            if subtopic_uuid:
+                topics_data[topic_uuid]["count"] += 1
+                if subtopic_uuid not in topics_data[topic_uuid]["subtopics"]:
+                    topics_data[topic_uuid]["subtopics"][subtopic_uuid] = 0
+
+                topics_data[topic_uuid]["subtopics"][subtopic_uuid] += 1
+
+        topics = []
+
         if other_count > 0:
             topics.append(
                 TopicMetrics(
@@ -369,16 +375,12 @@
                     )
                     for subtopic_uuid, subtopic_data in topic_data["subtopics"].items()
                 ],
->>>>>>> 84475e1f
-            )
-
-<<<<<<< HEAD
-        return results
-=======
+            )
+            topics.append(topic)
+
         topics_distribution = TopicsDistributionMetrics(topics=topics)
 
         serialized_topics_distribution = asdict(topics_distribution)
         self._save_results_to_cache(cache_key, serialized_topics_distribution)
 
-        return topics_distribution
->>>>>>> 84475e1f
+        return topics_distribution