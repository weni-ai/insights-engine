from abc import ABC, abstractmethod
import json
import logging
from datetime import datetime
from uuid import UUID

from django.conf import settings
from sentry_sdk import capture_exception

from insights.metrics.conversations.dataclass import (
<<<<<<< HEAD
    ConversationsTotalsMetric,
    ConversationsTotalsMetrics,
=======
    Subtopic,
    Topic,
    TopicsDistributionMetrics,
>>>>>>> 14fae497
)
from insights.sources.cache import CacheClient
from insights.sources.dl_events.clients import (
    BaseDataLakeEventsClient,
    DataLakeEventsClient,
)


logger = logging.getLogger(__name__)

CACHE_RESULTS = settings.CACHE_DATALAKE_EVENTS_RESULTS
CACHE_TTL = settings.CACHE_DATALAKE_EVENTS_RESULTS_TTL


class BaseConversationsMetricsService(ABC):
    """
    Base class for conversations metrics services.
    """

    @abstractmethod
<<<<<<< HEAD
    def get_conversations_totals(
        self, project_uuid: UUID, start_date: datetime, end_date: datetime
    ) -> ConversationsTotalsMetrics:
        """
        Get conversations totals from Datalake.
        """
=======
    def get_topics_distribution(
        self, project_uuid: UUID, start_date: datetime, end_date: datetime
    ) -> TopicsDistributionMetrics:
        pass
>>>>>>> 14fae497


class DatalakeConversationsMetricsService(BaseConversationsMetricsService):
    """
    Service for getting conversations metrics from Datalake.
    """

    def __init__(
        self,
        events_client: BaseDataLakeEventsClient = DataLakeEventsClient(),
        cache_results: bool = CACHE_RESULTS,
        cache_client: CacheClient = CacheClient(),
        cache_ttl: int = CACHE_TTL,
    ):
        self.events_client = events_client
        self.event_name = "weni_nexus_data"
        self.cache_results = cache_results
        self.cache_client = cache_client
        self.cache_ttl = cache_ttl

    def _get_cache_key(self, **params) -> str:
        """
        Get cache key for conversations totals with consistent datetime formatting.
        """
        formatted_params = {}
        for key, value in params.items():
            if isinstance(value, datetime):
                formatted_params[key] = value.isoformat()
            else:
                formatted_params[key] = str(value)
        return f"conversations_totals_{json.dumps(formatted_params, sort_keys=True)}"

    def _save_results_to_cache(self, key: str, value) -> None:
        """
        Cache results with JSON serialization.
        """
        try:
            serialized_value = json.dumps(value, default=str)
            self.cache_client.set(key, serialized_value, ex=self.cache_ttl)
        except Exception as e:
<<<<<<< HEAD
            logger.warning(f"Failed to save results to cache: {e}")

    def _get_results_from_cache(self, key: str) -> ConversationsTotalsMetrics:
=======
            logger.warning("Failed to save results to cache: %s", e)

    def _get_cached_results(self, key: str) -> dict:
>>>>>>> 14fae497
        """
        Get results from cache with JSON deserialization.
        """
        try:
            cached_data = self.cache_client.get(key)
            if cached_data:
                # Handle both string and bytes from Redis
                if isinstance(cached_data, bytes):
                    cached_data = cached_data.decode("utf-8")

                # Parse the JSON data and reconstruct the objects
                data = json.loads(cached_data)
<<<<<<< HEAD

                # Reconstruct ConversationsTotalsMetrics from cached data
                return ConversationsTotalsMetrics(
                    total_conversations=ConversationsTotalsMetric(
                        value=data["total_conversations"]["value"],
                        percentage=data["total_conversations"]["percentage"],
                    ),
                    resolved=ConversationsTotalsMetric(
                        value=data["resolved"]["value"],
                        percentage=data["resolved"]["percentage"],
                    ),
                    unresolved=ConversationsTotalsMetric(
                        value=data["unresolved"]["value"],
                        percentage=data["unresolved"]["percentage"],
                    ),
                )
        except (json.JSONDecodeError, AttributeError, KeyError, TypeError) as e:
            logger.warning(f"Failed to deserialize cached data: {e}")
        return None

    def get_conversations_totals(
        self,
        project_uuid: UUID,
        start_date: datetime,
        end_date: datetime,
    ) -> ConversationsTotalsMetrics:
        """
        Get conversations totals from Datalake.
        """

        if self.cache_results:
            try:
                cached_results = self._get_results_from_cache(
                    key=self._get_cache_key(
                        project_uuid=project_uuid,
                        start_date=start_date,
                        end_date=end_date,
                    )
                )
                if cached_results:
                    return cached_results
            except Exception as e:
                logger.warning(f"Cache retrieval failed: {e}")

        try:
            resolved_events_count = self.events_client.get_events_count(
                project=project_uuid,
                date_start=start_date,
                date_end=end_date,
                event_name=self.event_name,
                key="conversation_classification",
                value="resolved",
            )[0].get("count", 0)
            unresolved_events_count = self.events_client.get_events_count(
                project=project_uuid,
                date_start=start_date,
                date_end=end_date,
                event_name=self.event_name,
                key="conversation_classification",
                value="unresolved",
            )[0].get("count", 0)
            abandoned_events_count = self.events_client.get_events_count(
                project=project_uuid,
                date_start=start_date,
                date_end=end_date,
                event_name=self.event_name,
                key="conversation_classification",
                value="abandoned",
            )[0].get("count", 0)
        except Exception as e:
            capture_exception(e)
            logger.error(e)

            raise e

        total_conversations = (
            resolved_events_count + unresolved_events_count + abandoned_events_count
        )

        percentage_resolved = (
            100 * resolved_events_count / total_conversations
            if total_conversations > 0
            else 0
        )
        percentage_unresolved = (
            100 * unresolved_events_count / total_conversations
            if total_conversations > 0
            else 0
        )
        percentage_abandoned = (
            100 * abandoned_events_count / total_conversations
            if total_conversations > 0
            else 0
        )

        # Round percentages to 2 decimal places
        percentage_resolved = (
            round(percentage_resolved, 2) if percentage_resolved > 0 else 0
        )
        percentage_unresolved = (
            round(percentage_unresolved, 2) if percentage_unresolved > 0 else 0
        )
        percentage_abandoned = (
            round(percentage_abandoned, 2) if percentage_abandoned > 0 else 0
        )

        results = ConversationsTotalsMetrics(
            total_conversations=ConversationsTotalsMetric(
                value=total_conversations, percentage=100
            ),
            resolved=ConversationsTotalsMetric(
                value=resolved_events_count, percentage=percentage_resolved
            ),
            unresolved=ConversationsTotalsMetric(
                value=unresolved_events_count, percentage=percentage_unresolved
            ),
            abandoned=ConversationsTotalsMetric(
                value=abandoned_events_count, percentage=percentage_abandoned
            ),
        )

        if self.cache_results:
            params = {
                "project_uuid": project_uuid,
                "start_date": start_date,
                "end_date": end_date,
            }
            self._save_results_to_cache(
                key=self._get_cache_key(**params), value=results
            )

        return results
=======
                return data
            return None
        except (json.JSONDecodeError, AttributeError, KeyError, TypeError) as e:
            logger.warning("Failed to deserialize cached data: %s", e)

            return None

    def get_topics_distribution(
        self, project_uuid: UUID, start_date: datetime, end_date: datetime
    ) -> TopicsDistributionMetrics:
        """
        Get topics distribution from Datalake.
        """
        # TODO: Add cache

        try:
            events = self.events_client.get_events(
                project_uuid=project_uuid,
                start_date=start_date,
                end_date=end_date,
                key="topics",
            )
        except Exception as e:
            logger.error("Failed to get topics distribution from Datalake: %s", e)
            capture_exception(e)

            raise e

        topics_data = {"OTHER": 0}
        total_topics_count = 0

        for event in events:
            total_topics_count += 1
            metadata = event.get("metadata")

            if isinstance(metadata, str):
                metadata = json.loads(metadata)

            topic_uuid = metadata.get("topic_uuid")
            topic_name = metadata.get("value")

            if not topic_uuid:
                topics_data["OTHER"] += 1
                continue

            if topic_uuid not in topics_data:
                topics_data[topic_uuid] = {"subtopics": {}, "count": 0}

            subtopic_uuid = metadata.get("subtopic_uuid")
            subtopic_name = metadata.get("subtopic")

            if subtopic_uuid:
                topics_data[topic_uuid]["count"] += 1
                if subtopic_uuid not in topics_data[topic_uuid]["subtopics"]:
                    topics_data[topic_uuid]["subtopics"][subtopic_uuid] = 0

                topics_data[topic_uuid]["subtopics"][subtopic_uuid] += 1

        topics = []

        for topic_uuid, topic_data in topics_data.items():
            topic = Topic(
                uuid=topic_uuid,
                name=topic_name,
                percentage=topic_data["count"] / total_topics_count,
                subtopics=[
                    Subtopic(
                        uuid=subtopic_uuid,
                        name=subtopic_name,
                        percentage=subtopic_data["count"] / topic_data["count"],
                    )
                    for subtopic_uuid, subtopic_data in topic_data["subtopics"].items()
                ],
            )
            topics.append(topic)

        return TopicsDistributionMetrics(topics=topics)
>>>>>>> 14fae497
<|MERGE_RESOLUTION|>--- conflicted
+++ resolved
@@ -8,14 +8,9 @@
 from sentry_sdk import capture_exception
 
 from insights.metrics.conversations.dataclass import (
-<<<<<<< HEAD
     ConversationsTotalsMetric,
     ConversationsTotalsMetrics,
-=======
-    Subtopic,
-    Topic,
     TopicsDistributionMetrics,
->>>>>>> 14fae497
 )
 from insights.sources.cache import CacheClient
 from insights.sources.dl_events.clients import (
@@ -36,19 +31,17 @@
     """
 
     @abstractmethod
-<<<<<<< HEAD
     def get_conversations_totals(
         self, project_uuid: UUID, start_date: datetime, end_date: datetime
     ) -> ConversationsTotalsMetrics:
         """
         Get conversations totals from Datalake.
         """
-=======
+
     def get_topics_distribution(
         self, project_uuid: UUID, start_date: datetime, end_date: datetime
     ) -> TopicsDistributionMetrics:
         pass
->>>>>>> 14fae497
 
 
 class DatalakeConversationsMetricsService(BaseConversationsMetricsService):
@@ -89,15 +82,9 @@
             serialized_value = json.dumps(value, default=str)
             self.cache_client.set(key, serialized_value, ex=self.cache_ttl)
         except Exception as e:
-<<<<<<< HEAD
-            logger.warning(f"Failed to save results to cache: {e}")
-
-    def _get_results_from_cache(self, key: str) -> ConversationsTotalsMetrics:
-=======
             logger.warning("Failed to save results to cache: %s", e)
 
     def _get_cached_results(self, key: str) -> dict:
->>>>>>> 14fae497
         """
         Get results from cache with JSON deserialization.
         """
@@ -110,7 +97,28 @@
 
                 # Parse the JSON data and reconstruct the objects
                 data = json.loads(cached_data)
-<<<<<<< HEAD
+                return data
+            return None
+        except (json.JSONDecodeError, AttributeError, KeyError, TypeError) as e:
+            logger.warning("Failed to deserialize cached data: %s", e)
+
+            return None
+
+    def _get_conversations_totals_cached_results(
+        self, key: str
+    ) -> ConversationsTotalsMetrics:
+        """
+        Get results from cache with JSON deserialization.
+        """
+        try:
+            cached_data = self.cache_client.get(key)
+            if cached_data:
+                # Handle both string and bytes from Redis
+                if isinstance(cached_data, bytes):
+                    cached_data = cached_data.decode("utf-8")
+
+                # Parse the JSON data and reconstruct the objects
+                data = json.loads(cached_data)
 
                 # Reconstruct ConversationsTotalsMetrics from cached data
                 return ConversationsTotalsMetrics(
@@ -143,7 +151,7 @@
 
         if self.cache_results:
             try:
-                cached_results = self._get_results_from_cache(
+                cached_results = self._get_conversations_totals_cached_results(
                     key=self._get_cache_key(
                         project_uuid=project_uuid,
                         start_date=start_date,
@@ -242,83 +250,4 @@
                 key=self._get_cache_key(**params), value=results
             )
 
-        return results
-=======
-                return data
-            return None
-        except (json.JSONDecodeError, AttributeError, KeyError, TypeError) as e:
-            logger.warning("Failed to deserialize cached data: %s", e)
-
-            return None
-
-    def get_topics_distribution(
-        self, project_uuid: UUID, start_date: datetime, end_date: datetime
-    ) -> TopicsDistributionMetrics:
-        """
-        Get topics distribution from Datalake.
-        """
-        # TODO: Add cache
-
-        try:
-            events = self.events_client.get_events(
-                project_uuid=project_uuid,
-                start_date=start_date,
-                end_date=end_date,
-                key="topics",
-            )
-        except Exception as e:
-            logger.error("Failed to get topics distribution from Datalake: %s", e)
-            capture_exception(e)
-
-            raise e
-
-        topics_data = {"OTHER": 0}
-        total_topics_count = 0
-
-        for event in events:
-            total_topics_count += 1
-            metadata = event.get("metadata")
-
-            if isinstance(metadata, str):
-                metadata = json.loads(metadata)
-
-            topic_uuid = metadata.get("topic_uuid")
-            topic_name = metadata.get("value")
-
-            if not topic_uuid:
-                topics_data["OTHER"] += 1
-                continue
-
-            if topic_uuid not in topics_data:
-                topics_data[topic_uuid] = {"subtopics": {}, "count": 0}
-
-            subtopic_uuid = metadata.get("subtopic_uuid")
-            subtopic_name = metadata.get("subtopic")
-
-            if subtopic_uuid:
-                topics_data[topic_uuid]["count"] += 1
-                if subtopic_uuid not in topics_data[topic_uuid]["subtopics"]:
-                    topics_data[topic_uuid]["subtopics"][subtopic_uuid] = 0
-
-                topics_data[topic_uuid]["subtopics"][subtopic_uuid] += 1
-
-        topics = []
-
-        for topic_uuid, topic_data in topics_data.items():
-            topic = Topic(
-                uuid=topic_uuid,
-                name=topic_name,
-                percentage=topic_data["count"] / total_topics_count,
-                subtopics=[
-                    Subtopic(
-                        uuid=subtopic_uuid,
-                        name=subtopic_name,
-                        percentage=subtopic_data["count"] / topic_data["count"],
-                    )
-                    for subtopic_uuid, subtopic_data in topic_data["subtopics"].items()
-                ],
-            )
-            topics.append(topic)
-
-        return TopicsDistributionMetrics(topics=topics)
->>>>>>> 14fae497
+        return results