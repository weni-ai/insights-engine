--- conflicted
+++ resolved
@@ -331,7 +331,76 @@
         """
         Get topics events from Datalake.
         """
-<<<<<<< HEAD
+        try:
+            human_support = (
+                "true" if conversation_type == ConversationType.HUMAN else "false"
+            )
+
+            topics_events = self.events_client.get_events_count_by_group(
+                event_name=self.event_name,
+                project=project_uuid,
+                date_start=str(start_date),
+                date_end=str(end_date),
+                key="topics",
+                metadata_key="human_support",
+                metadata_value=human_support,
+                group_by="topic_uuid",
+                table="topics",
+            )
+        except Exception as e:
+            logger.error("Failed to get topics events from Datalake: %s", e)
+            capture_exception(e)
+
+            raise e
+
+        return topics_events
+
+    def _get_subtopics_events_from_datalake(
+        self,
+        project_uuid: UUID,
+        start_date: datetime,
+        end_date: datetime,
+        conversation_type: ConversationType,
+    ) -> list[dict]:
+        """
+        Get subtopics events from Datalake.
+        """
+        try:
+            human_support = (
+                "true" if conversation_type == ConversationType.HUMAN else "false"
+            )
+
+            subtopics_events = self.events_client.get_events_count_by_group(
+                event_name=self.event_name,
+                project=project_uuid,
+                date_start=str(start_date),
+                date_end=str(end_date),
+                key="topics",
+                metadata_key="human_support",
+                metadata_value=human_support,
+                group_by="subtopic_uuid",
+                table="topics",
+            )
+        except Exception as e:
+            logger.error("Failed to get subtopics events from Datalake: %s", e)
+            capture_exception(e)
+
+            raise e
+
+        return subtopics_events
+
+    def get_topics_distribution(
+        self,
+        project_uuid: UUID,
+        start_date: datetime,
+        end_date: datetime,
+        conversation_type: ConversationType,
+        current_topics_data: list,
+        output_language: str = "en",
+    ) -> dict:
+        """
+        Get topics distribution from Datalake.
+        """
         # if mock_data:
         #     return {
         #         "OTHER": {
@@ -373,93 +442,6 @@
 
             return cached_results
 
-=======
->>>>>>> 18dfe9c7
-        try:
-            human_support = (
-                "true" if conversation_type == ConversationType.HUMAN else "false"
-            )
-
-            topics_events = self.events_client.get_events_count_by_group(
-                event_name=self.event_name,
-                project=project_uuid,
-                date_start=str(start_date),
-                date_end=str(end_date),
-                key="topics",
-                metadata_key="human_support",
-                metadata_value=human_support,
-                group_by="topic_uuid",
-                table="topics",
-            )
-        except Exception as e:
-            logger.error("Failed to get topics events from Datalake: %s", e)
-            capture_exception(e)
-
-            raise e
-
-        return topics_events
-
-    def _get_subtopics_events_from_datalake(
-        self,
-        project_uuid: UUID,
-        start_date: datetime,
-        end_date: datetime,
-        conversation_type: ConversationType,
-    ) -> list[dict]:
-        """
-        Get subtopics events from Datalake.
-        """
-        try:
-            human_support = (
-                "true" if conversation_type == ConversationType.HUMAN else "false"
-            )
-
-            subtopics_events = self.events_client.get_events_count_by_group(
-                event_name=self.event_name,
-                project=project_uuid,
-                date_start=str(start_date),
-                date_end=str(end_date),
-                key="topics",
-                metadata_key="human_support",
-                metadata_value=human_support,
-                group_by="subtopic_uuid",
-                table="topics",
-            )
-        except Exception as e:
-            logger.error("Failed to get subtopics events from Datalake: %s", e)
-            capture_exception(e)
-
-            raise e
-
-        return subtopics_events
-
-    def get_topics_distribution(
-        self,
-        project_uuid: UUID,
-        start_date: datetime,
-        end_date: datetime,
-        conversation_type: ConversationType,
-        current_topics_data: list,
-        output_language: str = "en",
-    ) -> dict:
-        """
-        Get topics distribution from Datalake.
-        """
-        cache_key = self._get_cache_key(
-            data_type="topics_distribution",
-            project_uuid=project_uuid,
-            start_date=start_date,
-            end_date=end_date,
-            conversation_type=conversation_type,
-            output_language=output_language,
-        )
-
-        if cached_results := self._get_cached_results(cache_key):
-            if not isinstance(cached_results, dict):
-                cached_results = json.loads(cached_results)
-
-            return cached_results
-
         topics_events = self._get_topics_events_from_datalake(
             project_uuid=project_uuid,
             start_date=start_date,
