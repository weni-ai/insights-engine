from abc import ABC, abstractmethod
import json
import logging
from datetime import datetime
from uuid import UUID

<<<<<<< HEAD

from django.conf import settings
from sentry_sdk import capture_exception

from insights.metrics.conversations.dataclass import (
    SubtopicTopicRelation,
    TopicsDistributionMetrics,
)
from insights.metrics.conversations.enums import ConversationType
=======
from django.conf import settings
from sentry_sdk import capture_exception

from insights.metrics.conversations.dataclass import (
    ConversationsTotalsMetric,
    ConversationsTotalsMetrics,
)
>>>>>>> 72b550c3
from insights.sources.cache import CacheClient
from insights.sources.dl_events.clients import (
    BaseDataLakeEventsClient,
    DataLakeEventsClient,
)


logger = logging.getLogger(__name__)

CACHE_RESULTS = settings.CACHE_DATALAKE_EVENTS_RESULTS
CACHE_TTL = settings.CACHE_DATALAKE_EVENTS_RESULTS_TTL


class BaseConversationsMetricsService(ABC):
    """
    Base class for conversations metrics services.
    """

    @abstractmethod
<<<<<<< HEAD
    def get_topics_distribution(
        self,
        project_uuid: UUID,
        start_date: datetime,
        end_date: datetime,
        conversation_type: ConversationType,
    ) -> TopicsDistributionMetrics:
        pass
=======
    def get_conversations_totals(
        self, project_uuid: UUID, start_date: datetime, end_date: datetime
    ) -> ConversationsTotalsMetrics:
        """
        Get conversations totals from Datalake.
        """
>>>>>>> 72b550c3


class DatalakeConversationsMetricsService(BaseConversationsMetricsService):
    """
    Service for getting conversations metrics from Datalake.
    """

    def __init__(
        self,
        events_client: BaseDataLakeEventsClient = DataLakeEventsClient(),
        cache_results: bool = CACHE_RESULTS,
        cache_client: CacheClient = CacheClient(),
        cache_ttl: int = CACHE_TTL,
    ):
        self.events_client = events_client
        self.event_name = "weni_nexus_data"
        self.cache_results = cache_results
        self.cache_client = cache_client
        self.cache_ttl = cache_ttl

    def _get_cache_key(self, **params) -> str:
        """
        Get cache key for conversations totals with consistent datetime formatting.
        """
        formatted_params = {}
        for key, value in params.items():
            if isinstance(value, datetime):
                formatted_params[key] = value.isoformat()
            else:
                formatted_params[key] = str(value)
        return f"conversations_totals_{json.dumps(formatted_params, sort_keys=True)}"

    def _save_results_to_cache(self, key: str, value) -> None:
        """
        Cache results with JSON serialization.
        """
        try:
            serialized_value = json.dumps(value, default=str)
            self.cache_client.set(key, serialized_value, ex=self.cache_ttl)
        except Exception as e:
            logger.warning("Failed to save results to cache: %s", e)

    def _get_cached_results(self, key: str) -> dict:
        """
        Get results from cache with JSON deserialization.
        """
        try:
            cached_data = self.cache_client.get(key)
            if cached_data:
                # Handle both string and bytes from Redis
                if isinstance(cached_data, bytes):
                    cached_data = cached_data.decode("utf-8")

                # Parse the JSON data and reconstruct the objects
                data = json.loads(cached_data)
                return data
            return None
        except (json.JSONDecodeError, AttributeError, KeyError, TypeError) as e:
            logger.warning("Failed to deserialize cached data: %s", e)

            return None

<<<<<<< HEAD
    def get_topics_distribution(
=======
    def _get_conversations_totals_from_cache(
        self, key: str
    ) -> ConversationsTotalsMetrics:
        """
        Get results from cache with JSON deserialization.
        """
        cached_data = self._get_cached_results(key)
        if cached_data:
            return ConversationsTotalsMetrics(
                total_conversations=ConversationsTotalsMetric(
                    value=cached_data["total_conversations"]["value"],
                    percentage=cached_data["total_conversations"]["percentage"],
                ),
                resolved=ConversationsTotalsMetric(
                    value=cached_data["resolved"]["value"],
                    percentage=cached_data["resolved"]["percentage"],
                ),
                unresolved=ConversationsTotalsMetric(
                    value=cached_data["unresolved"]["value"],
                    percentage=cached_data["unresolved"]["percentage"],
                ),
                abandoned=ConversationsTotalsMetric(
                    value=cached_data["abandoned"]["value"],
                    percentage=cached_data["abandoned"]["percentage"],
                ),
                transferred_to_human=ConversationsTotalsMetric(
                    value=cached_data["transferred_to_human"]["value"],
                    percentage=cached_data["transferred_to_human"]["percentage"],
                ),
            )
        return None

    def get_conversations_totals(
>>>>>>> 72b550c3
        self,
        project_uuid: UUID,
        start_date: datetime,
        end_date: datetime,
<<<<<<< HEAD
        conversation_type: ConversationType,
        subtopics: list[SubtopicTopicRelation],
    ) -> dict:
        """
        Get topics distribution from Datalake.
        """
        cache_key = self._get_cache_key(
            project_uuid=project_uuid,
            start_date=start_date,
            end_date=end_date,
            conversation_type=conversation_type,
        )

        if cached_results := self._get_cached_results(cache_key):
            if not isinstance(cached_results, dict):
                cached_results = json.loads(cached_results)

            return cached_results

        try:
            human_support = (
                "true" if conversation_type == ConversationType.HUMAN else "false"
            )

            topics_events = self.events_client.get_events_count_by_group(
                event_name=self.event_name,
                project=project_uuid,
                date_start=str(start_date),
                date_end=str(end_date),
                key="topics",
                metadata_key="human_support",
                metadata_value=human_support,
                group_by="topic_uuid",
            )

            # Subtopics
            subtopics_events = self.events_client.get_events_count_by_group(
                event_name=self.event_name,
                project=project_uuid,
                date_start=str(start_date),
                date_end=str(end_date),
                key="topics",
                metadata_key="human_support",
                metadata_value=human_support,
                group_by="subtopic_uuid",
            )
        except Exception as e:
            logger.error("Failed to get topics distribution from Datalake: %s", e)
            capture_exception(e)

            raise e

        topics_data = {
            "OTHER": {"name": "Other", "uuid": None, "count": 0, "subtopics": {}}
        }

        topics_from_subtopics = {
            subtopic.topic_uuid: {
                "name": subtopic.topic_name,
                "uuid": subtopic.topic_uuid,
                "subtopics": {
                    subtopic.subtopic_uuid: {
                        "name": subtopic.subtopic_name,
                        "uuid": subtopic.subtopic_uuid,
                    }
                    for subtopic in subtopics
                },
            }
            for subtopic in subtopics
        }

        for topic_uuid, topic_data in topics_from_subtopics.items():
            if topic_uuid not in topics_data:
                topic_subtopics = {}
                for subtopic_uuid, subtopic_data in topic_data.get(
                    "subtopics", {}
                ).items():
                    topic_subtopics[subtopic_uuid] = {
                        "name": subtopic_data.get("name"),
                        "uuid": subtopic_uuid,
                    }

                topic_subtopics["OTHER"] = {
                    "count": 0,
                    "name": "Other",
                    "uuid": None,
                }

                topics_data[topic_uuid] = {
                    "name": topic_data.get("name"),
                    "uuid": topic_uuid,
                    "count": 0,
                    "subtopics": topic_subtopics,
                }
            else:
                topics_data[topic_uuid]["count"] += 0

        if topics_events == [{}]:
            return topics_events

        for topic_event in topics_events:
            topic_uuid = topic_event.get("group_value")

            if topic_uuid in {"", None} or topic_uuid not in topics_from_subtopics:
                topics_data["OTHER"]["count"] += topic_event.get("count", 0)
                continue

            topic_name = topic_event.get("topic_name")
            topic_count = topic_event.get("count", 0)

            topics_data[topic_uuid]["count"] += topic_count

        if subtopics_events == [{}]:
            return subtopics_events

        subtopics = {str(subtopic.subtopic_uuid): subtopic for subtopic in subtopics}

        for subtopic_event in subtopics_events:
            subtopic_uuid = subtopic_event.get("group_value")

            if not subtopic_uuid:
                continue

            if subtopic_uuid not in subtopics:
                topics_data["OTHER"]["count"] += subtopic_event.get("count", 0)
                continue

            topic_uuid = subtopics[subtopic_uuid].topic_uuid
            topic_name = subtopics[subtopic_uuid].topic_name

            if topic_uuid not in topics_data:
                topics_data[topic_uuid] = {
                    "name": topic_name,
                    "uuid": topic_uuid,
                    "count": 0,
                    "subtopics": {},
                }

            topics_data[topic_uuid]["count"] += subtopic_event.get("count", 0)

            subtopic_name = subtopics[subtopic_uuid].subtopic_name

            if subtopic_uuid not in topics_data[topic_uuid]["subtopics"]:
                topics_data[topic_uuid]["subtopics"][subtopic_uuid] = {
                    "count": 0,
                    "name": subtopic_name,
                    "uuid": subtopic_uuid,
                }

            topics_data[topic_uuid]["subtopics"][subtopic_uuid][
                "count"
            ] += subtopic_event.get("count", 0)
            topics_data[topic_uuid]["subtopics"]["OTHER"][
                "count"
            ] -= subtopic_event.get("count", 0)

        self._save_results_to_cache(cache_key, topics_data)

        return topics_data
=======
    ) -> ConversationsTotalsMetrics:
        """
        Get conversations totals from Datalake.
        """

        if self.cache_results:
            try:
                cached_results = self._get_conversations_totals_from_cache(
                    key=self._get_cache_key(
                        project_uuid=project_uuid,
                        start_date=start_date,
                        end_date=end_date,
                    )
                )
                if cached_results:
                    return cached_results
            except Exception as e:
                logger.warning(f"Cache retrieval failed: {e}")

        try:
            resolved_events_count = self.events_client.get_events_count(
                project=project_uuid,
                date_start=start_date,
                date_end=end_date,
                event_name=self.event_name,
                key="conversation_classification",
                value="resolved",
            )[0].get("count", 0)
            unresolved_events_count = self.events_client.get_events_count(
                project=project_uuid,
                date_start=start_date,
                date_end=end_date,
                event_name=self.event_name,
                key="conversation_classification",
                value="unresolved",
            )[0].get("count", 0)
            abandoned_events_count = self.events_client.get_events_count(
                project=project_uuid,
                date_start=start_date,
                date_end=end_date,
                event_name=self.event_name,
                key="conversation_classification",
                value="abandoned",
            )[0].get("count", 0)
            transferred_to_human_events_count = self.events_client.get_events_count(
                project=project_uuid,
                date_start=start_date,
                date_end=end_date,
                event_name=self.event_name,
                key="conversation_classification",
                metadata_key="human_support",
                metadata_value="true",
            )[0].get("count", 0)
        except Exception as e:
            capture_exception(e)
            logger.error(e)

            raise e

        total_conversations = (
            resolved_events_count + unresolved_events_count + abandoned_events_count
        )

        percentage_resolved = round(
            (
                (resolved_events_count / total_conversations * 100)
                if total_conversations > 0
                else 0
            ),
            2,
        )

        percentage_unresolved = round(
            (
                (unresolved_events_count / total_conversations * 100)
                if total_conversations > 0
                else 0
            ),
            2,
        )

        percentage_abandoned = round(
            (
                (abandoned_events_count / total_conversations * 100)
                if total_conversations > 0
                else 0
            ),
            2,
        )

        percentage_transferred_to_human = round(
            (
                (transferred_to_human_events_count / total_conversations * 100)
                if total_conversations > 0
                else 0
            ),
            2,
        )

        results = ConversationsTotalsMetrics(
            total_conversations=ConversationsTotalsMetric(
                value=total_conversations, percentage=100
            ),
            resolved=ConversationsTotalsMetric(
                value=resolved_events_count, percentage=percentage_resolved
            ),
            unresolved=ConversationsTotalsMetric(
                value=unresolved_events_count, percentage=percentage_unresolved
            ),
            abandoned=ConversationsTotalsMetric(
                value=abandoned_events_count, percentage=percentage_abandoned
            ),
            transferred_to_human=ConversationsTotalsMetric(
                value=transferred_to_human_events_count,
                percentage=percentage_transferred_to_human,
            ),
        )

        if self.cache_results:
            params = {
                "project_uuid": project_uuid,
                "start_date": start_date,
                "end_date": end_date,
            }
            self._save_results_to_cache(
                key=self._get_cache_key(**params), value=results
            )

        return results
>>>>>>> 72b550c3
<|MERGE_RESOLUTION|>--- conflicted
+++ resolved
@@ -4,25 +4,16 @@
 from datetime import datetime
 from uuid import UUID
 
-<<<<<<< HEAD
-
 from django.conf import settings
 from sentry_sdk import capture_exception
 
 from insights.metrics.conversations.dataclass import (
+    ConversationsTotalsMetric,
+    ConversationsTotalsMetrics,
     SubtopicTopicRelation,
     TopicsDistributionMetrics,
 )
 from insights.metrics.conversations.enums import ConversationType
-=======
-from django.conf import settings
-from sentry_sdk import capture_exception
-
-from insights.metrics.conversations.dataclass import (
-    ConversationsTotalsMetric,
-    ConversationsTotalsMetrics,
-)
->>>>>>> 72b550c3
 from insights.sources.cache import CacheClient
 from insights.sources.dl_events.clients import (
     BaseDataLakeEventsClient,
@@ -42,7 +33,6 @@
     """
 
     @abstractmethod
-<<<<<<< HEAD
     def get_topics_distribution(
         self,
         project_uuid: UUID,
@@ -51,14 +41,13 @@
         conversation_type: ConversationType,
     ) -> TopicsDistributionMetrics:
         pass
-=======
+
     def get_conversations_totals(
         self, project_uuid: UUID, start_date: datetime, end_date: datetime
     ) -> ConversationsTotalsMetrics:
         """
         Get conversations totals from Datalake.
         """
->>>>>>> 72b550c3
 
 
 class DatalakeConversationsMetricsService(BaseConversationsMetricsService):
@@ -121,48 +110,11 @@
 
             return None
 
-<<<<<<< HEAD
     def get_topics_distribution(
-=======
-    def _get_conversations_totals_from_cache(
-        self, key: str
-    ) -> ConversationsTotalsMetrics:
-        """
-        Get results from cache with JSON deserialization.
-        """
-        cached_data = self._get_cached_results(key)
-        if cached_data:
-            return ConversationsTotalsMetrics(
-                total_conversations=ConversationsTotalsMetric(
-                    value=cached_data["total_conversations"]["value"],
-                    percentage=cached_data["total_conversations"]["percentage"],
-                ),
-                resolved=ConversationsTotalsMetric(
-                    value=cached_data["resolved"]["value"],
-                    percentage=cached_data["resolved"]["percentage"],
-                ),
-                unresolved=ConversationsTotalsMetric(
-                    value=cached_data["unresolved"]["value"],
-                    percentage=cached_data["unresolved"]["percentage"],
-                ),
-                abandoned=ConversationsTotalsMetric(
-                    value=cached_data["abandoned"]["value"],
-                    percentage=cached_data["abandoned"]["percentage"],
-                ),
-                transferred_to_human=ConversationsTotalsMetric(
-                    value=cached_data["transferred_to_human"]["value"],
-                    percentage=cached_data["transferred_to_human"]["percentage"],
-                ),
-            )
-        return None
-
-    def get_conversations_totals(
->>>>>>> 72b550c3
         self,
         project_uuid: UUID,
         start_date: datetime,
         end_date: datetime,
-<<<<<<< HEAD
         conversation_type: ConversationType,
         subtopics: list[SubtopicTopicRelation],
     ) -> dict:
@@ -322,7 +274,12 @@
         self._save_results_to_cache(cache_key, topics_data)
 
         return topics_data
-=======
+
+    def get_conversations_totals(
+        self,
+        project_uuid: UUID,
+        start_date: datetime,
+        end_date: datetime,
     ) -> ConversationsTotalsMetrics:
         """
         Get conversations totals from Datalake.
@@ -451,5 +408,4 @@
                 key=self._get_cache_key(**params), value=results
             )
 
-        return results
->>>>>>> 72b550c3
+        return results