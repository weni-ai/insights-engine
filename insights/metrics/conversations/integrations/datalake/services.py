--- conflicted
+++ resolved
@@ -109,7 +109,6 @@
         """
 
     @abstractmethod
-<<<<<<< HEAD
     def get_raw_events_data(self, **kwargs) -> list[dict]:
         """
         Get raw events data from Datalake.
@@ -126,11 +125,12 @@
     ) -> dict:
         """
         Get crosstab data from Datalake.
-=======
+        """
+
+    @abstractmethod
     def check_if_sales_funnel_data_exists(self, project_uuid: UUID) -> bool:
         """
         Check if sales funnel data exists in Datalake.
->>>>>>> 9ce4e0be
         """
 
 
@@ -870,7 +870,6 @@
             currency_code=currency_code,
         )
 
-<<<<<<< HEAD
     def get_raw_events_data(self, **kwargs) -> list[EventDataType]:
         """
         Get raw events data from Datalake.
@@ -980,7 +979,7 @@
         ).serialize()
 
         return data
-=======
+
     def check_if_sales_funnel_data_exists(self, project_uuid: UUID) -> bool:
         """
         Check if sales funnel data exists in Datalake.
@@ -997,5 +996,4 @@
         if len(events) == 0 or events == [{}]:
             return False
 
-        return True
->>>>>>> 9ce4e0be
+        return True