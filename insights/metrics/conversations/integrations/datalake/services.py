--- conflicted
+++ resolved
@@ -7,8 +7,6 @@
 from django.conf import settings
 from sentry_sdk import capture_exception
 
-<<<<<<< HEAD
-=======
 from insights.metrics.conversations.dataclass import (
     ConversationsTotalsMetric,
     ConversationsTotalsMetrics,
@@ -16,7 +14,6 @@
     TopicsDistributionMetrics,
 )
 from insights.metrics.conversations.enums import ConversationType
->>>>>>> 0110f5d0
 from insights.sources.cache import CacheClient
 from insights.sources.dl_events.clients import (
     BaseDataLakeEventsClient,
@@ -35,7 +32,7 @@
     Base class for conversations metrics services.
     """
 
-<<<<<<< HEAD
+    @abstractmethod
     def get_csat_metrics(
         self,
         project_uuid: UUID,
@@ -44,7 +41,7 @@
         end_date: datetime,
     ) -> dict:
         raise NotImplementedError("Subclasses must implement this method")
-=======
+
     @abstractmethod
     def get_topics_distribution(
         self,
@@ -55,13 +52,13 @@
     ) -> TopicsDistributionMetrics:
         pass
 
+    @abstractmethod
     def get_conversations_totals(
         self, project_uuid: UUID, start_date: datetime, end_date: datetime
     ) -> ConversationsTotalsMetrics:
         """
         Get conversations totals from Datalake.
         """
->>>>>>> 0110f5d0
 
 
 class DatalakeConversationsMetricsService(BaseConversationsMetricsService):
@@ -124,7 +121,6 @@
 
             return None
 
-<<<<<<< HEAD
     def get_csat_metrics(
         self,
         project_uuid: UUID,
@@ -137,7 +133,50 @@
             agent_uuid=agent_uuid,
             start_date=start_date,
             end_date=end_date,
-=======
+        )
+
+        if cached_results := self._get_cached_results(cache_key):
+            if not isinstance(cached_results, dict):
+                cached_results = json.loads(cached_results)
+
+            return cached_results
+
+        try:
+            csat_metrics = self.events_client.get_events_count_by_group(
+                event_name=self.event_name,
+                project=project_uuid,
+                agent_uuid=agent_uuid,
+                date_start=start_date,
+                date_end=end_date,
+            )
+        except Exception as e:
+            logger.error("Failed to get csat metrics: %s", e)
+            capture_exception(e)
+
+            raise e
+
+        # The frontend application will display fixed labels for the CSAT scores
+        # For example, "1" can be displayed as "1 - Very dissatisfied"
+        scores = {
+            "1": 0,
+            "2": 0,
+            "3": 0,
+            "4": 0,
+            "5": 0,
+        }
+
+        # Each metric is a dict grouped by the event's value
+        # (in this case, the event's value is the CSAT score)
+        for metric in csat_metrics:
+            if metric.get("group_value") not in scores:
+                # We ignore metrics that are not CSAT scores
+                # This is a safety measure to avoid unexpected values
+                continue
+
+            scores[metric.get("group_value")] += metric.get("count")
+
+        return scores
+
     def get_topics_distribution(
         self,
         project_uuid: UUID,
@@ -154,7 +193,6 @@
             start_date=start_date,
             end_date=end_date,
             conversation_type=conversation_type,
->>>>>>> 0110f5d0
         )
 
         if cached_results := self._get_cached_results(cache_key):
@@ -164,17 +202,6 @@
             return cached_results
 
         try:
-<<<<<<< HEAD
-            csat_metrics = self.events_client.get_events_count_by_group(
-                event_name=self.event_name,
-                project=project_uuid,
-                agent_uuid=agent_uuid,
-                date_start=start_date,
-                date_end=end_date,
-            )
-        except Exception as e:
-            logger.error("Failed to get csat metrics: %s", e)
-=======
             human_support = (
                 "true" if conversation_type == ConversationType.HUMAN else "false"
             )
@@ -203,34 +230,10 @@
             )
         except Exception as e:
             logger.error("Failed to get topics distribution from Datalake: %s", e)
->>>>>>> 0110f5d0
             capture_exception(e)
 
             raise e
 
-<<<<<<< HEAD
-        # The frontend application will display fixed labels for the CSAT scores
-        # For example, "1" can be displayed as "1 - Very dissatisfied"
-        scores = {
-            "1": 0,
-            "2": 0,
-            "3": 0,
-            "4": 0,
-            "5": 0,
-        }
-
-        # Each metric is a dict grouped by the event's value
-        # (in this case, the event's value is the CSAT score)
-        for metric in csat_metrics:
-            if metric.get("group_value") not in scores:
-                # We ignore metrics that are not CSAT scores
-                # This is a safety measure to avoid unexpected values
-                continue
-
-            scores[metric.get("group_value")] += metric.get("count")
-
-        return scores
-=======
         topics_data = {
             "OTHER": {"name": "Other", "uuid": None, "count": 0, "subtopics": {}}
         }
@@ -472,5 +475,4 @@
                 key=self._get_cache_key(**params), value=results
             )
 
-        return results
->>>>>>> 0110f5d0
+        return results