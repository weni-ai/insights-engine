--- conflicted
+++ resolved
@@ -36,15 +36,6 @@
     """
 
     @abstractmethod
-<<<<<<< HEAD
-    def get_conversations_totals(
-        self, project_uuid: UUID, start_date: datetime, end_date: datetime
-    ) -> ConversationsTotalsMetrics:
-        """
-        Get conversations totals from Datalake.
-        """
-
-=======
     def get_csat_metrics(
         self,
         project_uuid: UUID,
@@ -65,19 +56,15 @@
         raise NotImplementedError("Subclasses must implement this method")
 
     @abstractmethod
->>>>>>> 3c183352
     def get_topics_distribution(
         self,
         project_uuid: UUID,
         start_date: datetime,
         end_date: datetime,
         conversation_type: ConversationType,
-        mock_data: bool = False,
     ) -> TopicsDistributionMetrics:
         pass
 
-<<<<<<< HEAD
-=======
     @abstractmethod
     def get_conversations_totals(
         self, project_uuid: UUID, start_date: datetime, end_date: datetime
@@ -86,7 +73,6 @@
         Get conversations totals from Datalake.
         """
 
->>>>>>> 3c183352
 
 class DatalakeConversationsMetricsService(BaseConversationsMetricsService):
     """
