from abc import ABC, abstractmethod
import json
import logging
from datetime import datetime
from uuid import UUID


from django.conf import settings
from sentry_sdk import capture_exception

from insights.metrics.conversations.dataclass import (
<<<<<<< HEAD
    ConversationsTotalsMetric,
    ConversationsTotalsMetrics,
    SubtopicMetrics,
    TopicMetrics,
=======
>>>>>>> 806803a9
    TopicsDistributionMetrics,
)
from insights.metrics.conversations.enums import ConversationType
from insights.sources.cache import CacheClient
from insights.sources.dl_events.clients import (
    BaseDataLakeEventsClient,
    DataLakeEventsClient,
)


logger = logging.getLogger(__name__)

CACHE_RESULTS = settings.CACHE_DATALAKE_EVENTS_RESULTS
CACHE_TTL = settings.CACHE_DATALAKE_EVENTS_RESULTS_TTL


class BaseConversationsMetricsService(ABC):
    """
    Base class for conversations metrics services.
    """

    @abstractmethod
    def get_conversations_totals(
        self, project_uuid: UUID, start_date: datetime, end_date: datetime
    ) -> ConversationsTotalsMetrics:
        """
        Get conversations totals from Datalake.
        """

    def get_topics_distribution(
        self,
        project_uuid: UUID,
        start_date: datetime,
        end_date: datetime,
        conversation_type: ConversationType,
    ) -> TopicsDistributionMetrics:
        pass


class DatalakeConversationsMetricsService(BaseConversationsMetricsService):
    """
    Service for getting conversations metrics from Datalake.
    """

    def __init__(
        self,
        events_client: BaseDataLakeEventsClient = DataLakeEventsClient(),
        cache_results: bool = CACHE_RESULTS,
        cache_client: CacheClient = CacheClient(),
        cache_ttl: int = CACHE_TTL,
    ):
        self.events_client = events_client
        self.event_name = "weni_nexus_data"
        self.cache_results = cache_results
        self.cache_client = cache_client
        self.cache_ttl = cache_ttl

    def _get_cache_key(self, **params) -> str:
        """
        Get cache key for conversations totals with consistent datetime formatting.
        """
        formatted_params = {}
        for key, value in params.items():
            if isinstance(value, datetime):
                formatted_params[key] = value.isoformat()
            else:
                formatted_params[key] = str(value)
        return f"conversations_totals_{json.dumps(formatted_params, sort_keys=True)}"

    def _save_results_to_cache(self, key: str, value) -> None:
        """
        Cache results with JSON serialization.
        """
        try:
            serialized_value = json.dumps(value, default=str)
            self.cache_client.set(key, serialized_value, ex=self.cache_ttl)
        except Exception as e:
            logger.warning("Failed to save results to cache: %s", e)

    def _get_cached_results(self, key: str) -> dict:
        """
        Get results from cache with JSON deserialization.
        """
        try:
            cached_data = self.cache_client.get(key)
            if cached_data:
                # Handle both string and bytes from Redis
                if isinstance(cached_data, bytes):
                    cached_data = cached_data.decode("utf-8")

                # Parse the JSON data and reconstruct the objects
                data = json.loads(cached_data)
                return data
            return None
        except (json.JSONDecodeError, AttributeError, KeyError, TypeError) as e:
            logger.warning("Failed to deserialize cached data: %s", e)

            return None

    def _get_conversations_totals_cached_results(
        self, key: str
    ) -> ConversationsTotalsMetrics:
        """
        Get results from cache with JSON deserialization.
        """
        try:
            cached_data = self.cache_client.get(key)
            if cached_data:
                # Handle both string and bytes from Redis
                if isinstance(cached_data, bytes):
                    cached_data = cached_data.decode("utf-8")

                # Parse the JSON data and reconstruct the objects
                data = json.loads(cached_data)

                # Reconstruct ConversationsTotalsMetrics from cached data
                return ConversationsTotalsMetrics(
                    total_conversations=ConversationsTotalsMetric(
                        value=data["total_conversations"]["value"],
                        percentage=data["total_conversations"]["percentage"],
                    ),
                    resolved=ConversationsTotalsMetric(
                        value=data["resolved"]["value"],
                        percentage=data["resolved"]["percentage"],
                    ),
                    unresolved=ConversationsTotalsMetric(
                        value=data["unresolved"]["value"],
                        percentage=data["unresolved"]["percentage"],
                    ),
                )
        except (json.JSONDecodeError, AttributeError, KeyError, TypeError) as e:
            logger.warning(f"Failed to deserialize cached data: {e}")
        return None

    def get_conversations_totals(
        self,
        project_uuid: UUID,
        start_date: datetime,
        end_date: datetime,
    ) -> ConversationsTotalsMetrics:
        """
        Get conversations totals from Datalake.
        """

        if self.cache_results:
            try:
                cached_results = self._get_conversations_totals_cached_results(
                    key=self._get_cache_key(
                        project_uuid=project_uuid,
                        start_date=start_date,
                        end_date=end_date,
                    )
                )
                if cached_results:
                    return cached_results
            except Exception as e:
                logger.warning(f"Cache retrieval failed: {e}")

        try:
            resolved_events_count = self.events_client.get_events_count(
                project=project_uuid,
                date_start=start_date,
                date_end=end_date,
                event_name=self.event_name,
                key="conversation_classification",
                value="resolved",
            )[0].get("count", 0)
            unresolved_events_count = self.events_client.get_events_count(
                project=project_uuid,
                date_start=start_date,
                date_end=end_date,
                event_name=self.event_name,
                key="conversation_classification",
                value="unresolved",
            )[0].get("count", 0)
            abandoned_events_count = self.events_client.get_events_count(
                project=project_uuid,
                date_start=start_date,
                date_end=end_date,
                event_name=self.event_name,
                key="conversation_classification",
                value="abandoned",
            )[0].get("count", 0)
        except Exception as e:
            capture_exception(e)
            logger.error(e)

            raise e

        total_conversations = (
            resolved_events_count + unresolved_events_count + abandoned_events_count
        )

        percentage_resolved = (
            100 * resolved_events_count / total_conversations
            if total_conversations > 0
            else 0
        )
        percentage_unresolved = (
            100 * unresolved_events_count / total_conversations
            if total_conversations > 0
            else 0
        )
        percentage_abandoned = (
            100 * abandoned_events_count / total_conversations
            if total_conversations > 0
            else 0
        )

        # Round percentages to 2 decimal places
        percentage_resolved = (
            round(percentage_resolved, 2) if percentage_resolved > 0 else 0
        )
        percentage_unresolved = (
            round(percentage_unresolved, 2) if percentage_unresolved > 0 else 0
        )
        percentage_abandoned = (
            round(percentage_abandoned, 2) if percentage_abandoned > 0 else 0
        )

        results = ConversationsTotalsMetrics(
            total_conversations=ConversationsTotalsMetric(
                value=total_conversations, percentage=100
            ),
            resolved=ConversationsTotalsMetric(
                value=resolved_events_count, percentage=percentage_resolved
            ),
            unresolved=ConversationsTotalsMetric(
                value=unresolved_events_count, percentage=percentage_unresolved
            ),
            abandoned=ConversationsTotalsMetric(
                value=abandoned_events_count, percentage=percentage_abandoned
            ),
        )

        if self.cache_results:
            params = {
                "project_uuid": project_uuid,
                "start_date": start_date,
                "end_date": end_date,
            }
            self._save_results_to_cache(
                key=self._get_cache_key(**params), value=results
            )

        return results

    def get_topics_distribution(
        self,
        project_uuid: UUID,
        start_date: datetime,
        end_date: datetime,
        conversation_type: ConversationType,
<<<<<<< HEAD
    ) -> TopicsDistributionMetrics:
=======
    ) -> dict:
        """
        Get topics distribution from Datalake.
        """
>>>>>>> 806803a9
        cache_key = self._get_cache_key(
            project_uuid=project_uuid,
            start_date=start_date,
            end_date=end_date,
            conversation_type=conversation_type,
        )

        if cached_results := self._get_cached_results(cache_key):
            if not isinstance(cached_results, dict):
                cached_results = json.loads(cached_results)

            return cached_results

        try:
            human_support = (
                True if conversation_type == ConversationType.HUMAN else False
            )

            events = self.events_client.get_events(
                event_name=self.event_name,
                project=project_uuid,
                date_start=start_date,
                date_end=end_date,
                key="topics",
                metadata_key="human_support",
                metadata_value=human_support,
            )
        except Exception as e:
            capture_exception(e)
            logger.error(e)

            raise e

        topics_data = {}
        total_topics_count = 0

        # unclassified conversations
        other_topic = {
            "name": "OTHER",
            "count": 0,
        }
        topics_data["OTHER"] = other_topic

        for event in events:
            total_topics_count += 1
            metadata = event.get("metadata")

            if isinstance(metadata, str):
                metadata = json.loads(metadata)

            if not metadata:
                continue

            topic_uuid = metadata.get("topic_uuid")
            topic_name = metadata.get("value")

            if not topic_uuid:
                other_topic["count"] += 1
                continue

            if topic_uuid not in topics_data:
                topics_data[topic_uuid] = {
                    "name": topic_name,
                    "subtopics": {},
                    "count": 0,
                    "other_count": 0,  # unclassified conversations
                }

            topics_data[topic_uuid]["count"] += 1

            subtopic_uuid = metadata.get("subtopic_uuid")
            subtopic_name = metadata.get("subtopic")

            if subtopic_uuid:
                if not subtopic_uuid:
                    topics_data[topic_uuid]["other_count"] += 1
                    continue

                if subtopic_uuid not in topics_data[topic_uuid]["subtopics"]:
                    topics_data[topic_uuid]["subtopics"][subtopic_uuid] = {
                        "name": subtopic_name,
                        "count": 0,
                    }

                topics_data[topic_uuid]["subtopics"][subtopic_uuid]["count"] += 1

        self._save_results_to_cache(cache_key, topics_data)

        return topics_data<|MERGE_RESOLUTION|>--- conflicted
+++ resolved
@@ -9,13 +9,8 @@
 from sentry_sdk import capture_exception
 
 from insights.metrics.conversations.dataclass import (
-<<<<<<< HEAD
     ConversationsTotalsMetric,
     ConversationsTotalsMetrics,
-    SubtopicMetrics,
-    TopicMetrics,
-=======
->>>>>>> 806803a9
     TopicsDistributionMetrics,
 )
 from insights.metrics.conversations.enums import ConversationType
@@ -144,6 +139,10 @@
                     unresolved=ConversationsTotalsMetric(
                         value=data["unresolved"]["value"],
                         percentage=data["unresolved"]["percentage"],
+                    ),
+                    abandoned=ConversationsTotalsMetric(
+                        value=data["abandoned"]["value"],
+                        percentage=data["abandoned"]["percentage"],
                     ),
                 )
         except (json.JSONDecodeError, AttributeError, KeyError, TypeError) as e:
@@ -269,14 +268,10 @@
         start_date: datetime,
         end_date: datetime,
         conversation_type: ConversationType,
-<<<<<<< HEAD
-    ) -> TopicsDistributionMetrics:
-=======
     ) -> dict:
         """
         Get topics distribution from Datalake.
         """
->>>>>>> 806803a9
         cache_key = self._get_cache_key(
             project_uuid=project_uuid,
             start_date=start_date,
