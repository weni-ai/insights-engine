from abc import ABC, abstractmethod
import json
import logging
from datetime import datetime
from uuid import UUID


from django.conf import settings
from sentry_sdk import capture_exception

from insights.metrics.conversations.dataclass import (
<<<<<<< HEAD
    ConversationsTotalsMetric,
    ConversationsTotalsMetrics,
=======
    SubtopicTopicRelation,
>>>>>>> 50c047ce
    TopicsDistributionMetrics,
)
from insights.metrics.conversations.enums import ConversationType
from insights.sources.cache import CacheClient
from insights.sources.dl_events.clients import (
    BaseDataLakeEventsClient,
    DataLakeEventsClient,
)


logger = logging.getLogger(__name__)

CACHE_RESULTS = settings.CACHE_DATALAKE_EVENTS_RESULTS
CACHE_TTL = settings.CACHE_DATALAKE_EVENTS_RESULTS_TTL


class BaseConversationsMetricsService(ABC):
    """
    Base class for conversations metrics services.
    """

    @abstractmethod
    def get_conversations_totals(
        self, project_uuid: UUID, start_date: datetime, end_date: datetime
    ) -> ConversationsTotalsMetrics:
        """
        Get conversations totals from Datalake.
        """

    def get_topics_distribution(
        self,
        project_uuid: UUID,
        start_date: datetime,
        end_date: datetime,
        conversation_type: ConversationType,
    ) -> TopicsDistributionMetrics:
        pass


class DatalakeConversationsMetricsService(BaseConversationsMetricsService):
    """
    Service for getting conversations metrics from Datalake.
    """

    def __init__(
        self,
        events_client: BaseDataLakeEventsClient = DataLakeEventsClient(),
        cache_results: bool = CACHE_RESULTS,
        cache_client: CacheClient = CacheClient(),
        cache_ttl: int = CACHE_TTL,
    ):
        self.events_client = events_client
        self.event_name = "weni_nexus_data"
        self.cache_results = cache_results
        self.cache_client = cache_client
        self.cache_ttl = cache_ttl

    def _get_cache_key(self, **params) -> str:
        """
        Get cache key for conversations totals with consistent datetime formatting.
        """
        formatted_params = {}
        for key, value in params.items():
            if isinstance(value, datetime):
                formatted_params[key] = value.isoformat()
            else:
                formatted_params[key] = str(value)
        return f"conversations_totals_{json.dumps(formatted_params, sort_keys=True)}"

    def _save_results_to_cache(self, key: str, value) -> None:
        """
        Cache results with JSON serialization.
        """
        try:
            serialized_value = json.dumps(value, default=str)
            self.cache_client.set(key, serialized_value, ex=self.cache_ttl)
        except Exception as e:
            logger.warning("Failed to save results to cache: %s", e)

    def _get_cached_results(self, key: str) -> dict:
        """
        Get results from cache with JSON deserialization.
        """
        try:
            cached_data = self.cache_client.get(key)
            if cached_data:
                # Handle both string and bytes from Redis
                if isinstance(cached_data, bytes):
                    cached_data = cached_data.decode("utf-8")

                # Parse the JSON data and reconstruct the objects
                data = json.loads(cached_data)
                return data
            return None
        except (json.JSONDecodeError, AttributeError, KeyError, TypeError) as e:
            logger.warning("Failed to deserialize cached data: %s", e)

            return None

    def _get_conversations_totals_from_cache(
        self, key: str
    ) -> ConversationsTotalsMetrics:
        """
        Get results from cache with JSON deserialization.
        """
        cached_data = self._get_cached_results(key)
        if cached_data:
            return ConversationsTotalsMetrics(
                total_conversations=ConversationsTotalsMetric(
                    value=cached_data["total_conversations"]["value"],
                    percentage=cached_data["total_conversations"]["percentage"],
                ),
                resolved=ConversationsTotalsMetric(
                    value=cached_data["resolved"]["value"],
                    percentage=cached_data["resolved"]["percentage"],
                ),
                unresolved=ConversationsTotalsMetric(
                    value=cached_data["unresolved"]["value"],
                    percentage=cached_data["unresolved"]["percentage"],
                ),
                abandoned=ConversationsTotalsMetric(
                    value=cached_data["abandoned"]["value"],
                    percentage=cached_data["abandoned"]["percentage"],
                ),
                transferred_to_human=ConversationsTotalsMetric(
                    value=cached_data["transferred_to_human"]["value"],
                    percentage=cached_data["transferred_to_human"]["percentage"],
                ),
            )
        return None

    def get_conversations_totals(
        self,
        project_uuid: UUID,
        start_date: datetime,
        end_date: datetime,
    ) -> ConversationsTotalsMetrics:
        """
        Get conversations totals from Datalake.
        """

        if self.cache_results:
            try:
                cached_results = self._get_conversations_totals_from_cache(
                    key=self._get_cache_key(
                        project_uuid=project_uuid,
                        start_date=start_date,
                        end_date=end_date,
                    )
                )
                if cached_results:
                    return cached_results
            except Exception as e:
                logger.warning(f"Cache retrieval failed: {e}")

        try:
            resolved_events_count = self.events_client.get_events_count(
                project=project_uuid,
                date_start=start_date,
                date_end=end_date,
                event_name=self.event_name,
                key="conversation_classification",
                value="resolved",
            )[0].get("count", 0)
            unresolved_events_count = self.events_client.get_events_count(
                project=project_uuid,
                date_start=start_date,
                date_end=end_date,
                event_name=self.event_name,
                key="conversation_classification",
                value="unresolved",
            )[0].get("count", 0)
            abandoned_events_count = self.events_client.get_events_count(
                project=project_uuid,
                date_start=start_date,
                date_end=end_date,
                event_name=self.event_name,
                key="conversation_classification",
                value="abandoned",
            )[0].get("count", 0)
            transferred_to_human_events_count = self.events_client.get_events_count(
                project=project_uuid,
                date_start=start_date,
                date_end=end_date,
                event_name=self.event_name,
                key="conversation_classification",
                metadata_key="human_support",
                metadata_value="true",
            )[0].get("count", 0)
        except Exception as e:
            capture_exception(e)
            logger.error(e)

            raise e

        total_conversations = (
            resolved_events_count + unresolved_events_count + abandoned_events_count
        )

        percentage_resolved = (
            100 * resolved_events_count / total_conversations
            if total_conversations > 0
            else 0
        )
        percentage_unresolved = (
            100 * unresolved_events_count / total_conversations
            if total_conversations > 0
            else 0
        )
        percentage_abandoned = (
            100 * abandoned_events_count / total_conversations
            if total_conversations > 0
            else 0
        )
        percentage_transferred_to_human = (
            100 * transferred_to_human_events_count / total_conversations
            if total_conversations > 0
            else 0
        )

        # Round percentages to 2 decimal places
        percentage_resolved = (
            round(percentage_resolved, 2) if percentage_resolved > 0 else 0
        )
        percentage_unresolved = (
            round(percentage_unresolved, 2) if percentage_unresolved > 0 else 0
        )
        percentage_abandoned = (
            round(percentage_abandoned, 2) if percentage_abandoned > 0 else 0
        )
        percentage_transferred_to_human = (
            round(percentage_transferred_to_human, 2)
            if percentage_transferred_to_human > 0
            else 0
        )

        results = ConversationsTotalsMetrics(
            total_conversations=ConversationsTotalsMetric(
                value=total_conversations, percentage=100
            ),
            resolved=ConversationsTotalsMetric(
                value=resolved_events_count, percentage=percentage_resolved
            ),
            unresolved=ConversationsTotalsMetric(
                value=unresolved_events_count, percentage=percentage_unresolved
            ),
            abandoned=ConversationsTotalsMetric(
                value=abandoned_events_count, percentage=percentage_abandoned
            ),
            transferred_to_human=ConversationsTotalsMetric(
                value=transferred_to_human_events_count,
                percentage=percentage_transferred_to_human,
            ),
        )

        if self.cache_results:
            params = {
                "project_uuid": project_uuid,
                "start_date": start_date,
                "end_date": end_date,
            }
            self._save_results_to_cache(
                key=self._get_cache_key(**params), value=results
            )

        return results

    def get_topics_distribution(
        self,
        project_uuid: UUID,
        start_date: datetime,
        end_date: datetime,
        conversation_type: ConversationType,
<<<<<<< HEAD
        mock_data: bool = False,
=======
        subtopics: list[SubtopicTopicRelation],
>>>>>>> 50c047ce
    ) -> dict:
        """
        Get topics distribution from Datalake.
        """
        # Staging only mock data, should NOT be used in production
        if mock_data:
            return {
                "8f972fee-0018-49fe-b0a1-24630eda8d52": {
                    "name": "Topic 1",
                    "count": 600,
                    "subtopics": {
                        "8f972fee-0018-49fe-b0a1-24630eda8d52": {
                            "name": "Subtopic 1",
                            "count": 400,
                        },
                        "OTHER": {
                            "name": "OTHER",
                            "count": 200,
                        },
                    },
                },
                "148dabc2-cc50-4d2f-a309-6a89207684f9": {
                    "name": "Topic 2",
                    "count": 300,
                    "subtopics": {
                        "148dabc2-cc50-4d2f-a309-6a89207684f9": {
                            "name": "Subtopic 2",
                            "count": 200,
                        },
                        "OTHER": {
                            "name": "OTHER",
                            "count": 100,
                        },
                    },
                },
                "OTHER": {
                    "name": "OTHER",
                    "count": 100,
                    "subtopics": {},
                },
            }
        cache_key = self._get_cache_key(
            project_uuid=project_uuid,
            start_date=start_date,
            end_date=end_date,
            conversation_type=conversation_type,
        )

        if cached_results := self._get_cached_results(cache_key):
            if not isinstance(cached_results, dict):
                cached_results = json.loads(cached_results)

            return cached_results

        try:
            human_support = (
                True if conversation_type == ConversationType.HUMAN else False
            )

            topics_events = self.events_client.get_events_count_by_group(
                event_name=self.event_name,
                project=project_uuid,
                date_start=start_date,
                date_end=end_date,
                key="topics",
                metadata_key="human_support",
                metadata_value=str(human_support),
                group_by="topic_uuid",
            )

            # Subtopics
            subtopics_events = self.events_client.get_events_count_by_group(
                event_name=self.event_name,
                project=project_uuid,
                date_start=start_date,
                date_end=end_date,
                key="topics",
                metadata_key="human_support",
                metadata_value=str(human_support),
                group_by="subtopic_uuid",
            )
        except Exception as e:
            capture_exception(e)
            logger.error(e)

            raise e

        topics_data = {"OTHER": {"topic_name": "Other", "count": 0, "subtopics": {}}}

        for topic_event in topics_events:
            if topic_event.get("group_value") in {"", None}:
                topics_data["OTHER"]["count"] += topic_event.get("count", 0)
                continue

            topic_uuid = topic_event.get("group_value")
            topic_name = topic_event.get("topic_name")
            topic_count = topic_event.get("count")

            if topic_uuid not in topics_data:
                topics_data[topic_uuid] = {
                    "topic_name": topic_name,
                    "topic_uuid": topic_uuid,
                    "count": topic_count,
                    "subtopics": {
                        "OTHER": {
                            "count": topic_count,
                            "subtopic_name": "Other",
                            "subtopic_uuid": "OTHER",
                        },
                    },
                }

        subtopics = {str(subtopic.uuid): subtopic for subtopic in subtopics}

        for subtopic_event in subtopics_events:
            subtopic_uuid = subtopic_event.get("group_value")

            if not subtopic_uuid:
                continue

            if subtopic_uuid not in subtopics:
                topics_data["OTHER"]["count"] += subtopic_event.get("count", 0)
                continue

            topic_uuid = subtopics[subtopic_uuid].topic_uuid
            topic_name = subtopics[subtopic_uuid].topic_name

            if topic_uuid not in topics_data:
                topics_data[topic_uuid] = {
                    "name": topic_name,
                    "uuid": topic_uuid,
                    "count": 0,
                    "subtopics": {},
                }

            topics_data[topic_uuid]["count"] += subtopic_event.get("count", 0)

            subtopic_name = subtopics[subtopic_uuid].subtopic_name

            if subtopic_uuid not in topics_data[topic_uuid]["subtopics"]:
                topics_data[topic_uuid]["subtopics"][subtopic_uuid] = {
                    "count": 0,
                    "name": subtopic_name,
                    "uuid": subtopic_uuid,
                }

            topics_data[topic_uuid]["subtopics"][subtopic_uuid][
                "count"
            ] += subtopic_event.get("count", 0)
            topics_data[topic_uuid]["subtopics"]["OTHER"][
                "count"
            ] -= subtopic_event.get("count", 0)

        self._save_results_to_cache(cache_key, topics_data)

        return topics_data<|MERGE_RESOLUTION|>--- conflicted
+++ resolved
@@ -9,12 +9,9 @@
 from sentry_sdk import capture_exception
 
 from insights.metrics.conversations.dataclass import (
-<<<<<<< HEAD
     ConversationsTotalsMetric,
     ConversationsTotalsMetrics,
-=======
     SubtopicTopicRelation,
->>>>>>> 50c047ce
     TopicsDistributionMetrics,
 )
 from insights.metrics.conversations.enums import ConversationType
@@ -288,11 +285,8 @@
         start_date: datetime,
         end_date: datetime,
         conversation_type: ConversationType,
-<<<<<<< HEAD
         mock_data: bool = False,
-=======
         subtopics: list[SubtopicTopicRelation],
->>>>>>> 50c047ce
     ) -> dict:
         """
         Get topics distribution from Datalake.
