--- conflicted
+++ resolved
@@ -1,16 +1,7 @@
 from datetime import datetime, timedelta
 import json
 import uuid
-<<<<<<< HEAD
 from unittest.mock import call, patch
-from django.test import TestCase
-
-from insights.metrics.conversations.dataclass import ConversationsTotalsMetrics
-from insights.metrics.conversations.integrations.datalake.dataclass import (
-    SalesFunnelData,
-)
-=======
-from unittest.mock import patch
 from django.test import TestCase
 
 from insights.metrics.conversations.dataclass import (
@@ -18,7 +9,9 @@
     SubtopicTopicRelation,
 )
 from insights.metrics.conversations.enums import ConversationType
->>>>>>> 38e484df
+from insights.metrics.conversations.integrations.datalake.dataclass import (
+    SalesFunnelData,
+)
 from insights.sources.dl_events.tests.mock_client import (
     ClassificationMockDataLakeEventsClient,
 )
@@ -56,7 +49,763 @@
         label = self.service._get_unclassified_label("es")
         self.assertEqual(label, "No clasificadas")
 
-<<<<<<< HEAD
+    def test_get_csat_metrics(self):
+        project_uuid = uuid.uuid4()
+        agent_uuid = str(uuid.uuid4())
+        start_date = datetime.now() - timedelta(days=1)
+        end_date = datetime.now()
+
+        results = self.service.get_csat_metrics(
+            project_uuid=project_uuid,
+            agent_uuid=agent_uuid,
+            start_date=start_date,
+            end_date=end_date,
+        )
+
+        self.assertIsInstance(results, dict)
+        self.assertIn("1", results)
+        self.assertIn("2", results)
+        self.assertIn("3", results)
+        self.assertIn("4", results)
+        self.assertIn("5", results)
+
+    def test_get_csat_metrics_with_cache(self):
+        project_uuid = uuid.uuid4()
+        agent_uuid = str(uuid.uuid4())
+        start_date = datetime.now() - timedelta(days=1)
+        end_date = datetime.now()
+
+        # First call should cache the results
+        results1 = self.service.get_csat_metrics(
+            project_uuid=project_uuid,
+            agent_uuid=agent_uuid,
+            start_date=start_date,
+            end_date=end_date,
+        )
+
+        # Second call should use cache
+        results2 = self.service.get_csat_metrics(
+            project_uuid=project_uuid,
+            agent_uuid=agent_uuid,
+            start_date=start_date,
+            end_date=end_date,
+        )
+
+        self.assertEqual(results1, results2)
+
+    def test_get_csat_metrics_with_exception(self):
+        with patch.object(
+            self.service.events_client, "get_events_count_by_group"
+        ) as mock_get_events:
+            mock_get_events.side_effect = Exception("Test exception")
+
+            with self.assertRaises(Exception):
+                self.service.get_csat_metrics(
+                    project_uuid=uuid.uuid4(),
+                    agent_uuid=str(uuid.uuid4()),
+                    start_date=datetime.now() - timedelta(days=1),
+                    end_date=datetime.now(),
+                )
+
+    def test_get_csat_metrics_with_invalid_payload_values(self):
+        with patch.object(
+            self.service.events_client, "get_events_count_by_group"
+        ) as mock_get_events:
+            mock_get_events.return_value = [
+                {"payload_value": "invalid", "count": 5},
+                {"payload_value": None, "count": 3},
+                {"payload_value": 6, "count": 2},  # Invalid CSAT score
+                {"payload_value": "1", "count": 10},
+            ]
+
+            results = self.service.get_csat_metrics(
+                project_uuid=uuid.uuid4(),
+                agent_uuid=str(uuid.uuid4()),
+                start_date=datetime.now() - timedelta(days=1),
+                end_date=datetime.now(),
+            )
+
+            # Only valid CSAT scores should be included
+            self.assertEqual(results["1"], 10)
+            self.assertEqual(results["2"], 0)
+            self.assertEqual(results["3"], 0)
+            self.assertEqual(results["4"], 0)
+            self.assertEqual(results["5"], 0)
+
+    def test_get_nps_metrics(self):
+        project_uuid = uuid.uuid4()
+        agent_uuid = str(uuid.uuid4())
+        start_date = datetime.now() - timedelta(days=1)
+        end_date = datetime.now()
+
+        results = self.service.get_nps_metrics(
+            project_uuid=project_uuid,
+            agent_uuid=agent_uuid,
+            start_date=start_date,
+            end_date=end_date,
+        )
+
+        self.assertIsInstance(results, dict)
+        # NPS scores range from 0-10
+        for i in range(11):
+            self.assertIn(str(i), results)
+
+    def test_get_nps_metrics_with_cache(self):
+        project_uuid = uuid.uuid4()
+        agent_uuid = str(uuid.uuid4())
+        start_date = datetime.now() - timedelta(days=1)
+        end_date = datetime.now()
+
+        # First call should cache the results
+        results1 = self.service.get_nps_metrics(
+            project_uuid=project_uuid,
+            agent_uuid=agent_uuid,
+            start_date=start_date,
+            end_date=end_date,
+        )
+
+        # Second call should use cache
+        results2 = self.service.get_nps_metrics(
+            project_uuid=project_uuid,
+            agent_uuid=agent_uuid,
+            start_date=start_date,
+            end_date=end_date,
+        )
+
+        self.assertEqual(results1, results2)
+
+    def test_get_nps_metrics_with_exception(self):
+        with patch.object(
+            self.service.events_client, "get_events_count_by_group"
+        ) as mock_get_events:
+            mock_get_events.side_effect = Exception("Test exception")
+
+            with self.assertRaises(Exception):
+                self.service.get_nps_metrics(
+                    project_uuid=uuid.uuid4(),
+                    agent_uuid=str(uuid.uuid4()),
+                    start_date=datetime.now() - timedelta(days=1),
+                    end_date=datetime.now(),
+                )
+
+    def test_get_nps_metrics_with_invalid_payload_values(self):
+        with patch.object(
+            self.service.events_client, "get_events_count_by_group"
+        ) as mock_get_events:
+            mock_get_events.return_value = [
+                {"payload_value": "invalid", "count": 5},
+                {"payload_value": None, "count": 3},
+                {"payload_value": 11, "count": 2},  # Invalid NPS score
+                {"payload_value": "5", "count": 10},
+            ]
+
+            results = self.service.get_nps_metrics(
+                project_uuid=uuid.uuid4(),
+                agent_uuid=str(uuid.uuid4()),
+                start_date=datetime.now() - timedelta(days=1),
+                end_date=datetime.now(),
+            )
+
+            self.assertEqual(results["5"], 10)
+            for i in range(11):
+                if str(i) != "5":
+                    self.assertEqual(results[str(i)], 0)
+
+    def test_get_topics_distribution_ai(self):
+        project_uuid = uuid.uuid4()
+        start_date = datetime.now() - timedelta(days=1)
+        end_date = datetime.now()
+
+        subtopics = [
+            SubtopicTopicRelation(
+                subtopic_uuid=str(uuid.uuid4()),
+                subtopic_name="Test Subtopic",
+                topic_uuid=str(uuid.uuid4()),
+                topic_name="Test Topic",
+            )
+        ]
+
+        results = self.service.get_topics_distribution(
+            project_uuid=project_uuid,
+            start_date=start_date,
+            end_date=end_date,
+            conversation_type=ConversationType.AI,
+            subtopics=subtopics,
+            output_language="en",
+        )
+
+        self.assertIsInstance(results, dict)
+        self.assertIn("OTHER", results)
+
+    def test_get_topics_distribution_human(self):
+        project_uuid = uuid.uuid4()
+        start_date = datetime.now() - timedelta(days=1)
+        end_date = datetime.now()
+
+        subtopics = [
+            SubtopicTopicRelation(
+                subtopic_uuid=str(uuid.uuid4()),
+                subtopic_name="Test Subtopic",
+                topic_uuid=str(uuid.uuid4()),
+                topic_name="Test Topic",
+            )
+        ]
+
+        results = self.service.get_topics_distribution(
+            project_uuid=project_uuid,
+            start_date=start_date,
+            end_date=end_date,
+            conversation_type=ConversationType.HUMAN,
+            subtopics=subtopics,
+            output_language="en",
+        )
+
+        self.assertIsInstance(results, dict)
+        self.assertIn("OTHER", results)
+
+    def test_get_topics_distribution_with_cache(self):
+        project_uuid = uuid.uuid4()
+        start_date = datetime.now() - timedelta(days=1)
+        end_date = datetime.now()
+
+        subtopics = [
+            SubtopicTopicRelation(
+                subtopic_uuid=str(uuid.uuid4()),
+                subtopic_name="Test Subtopic",
+                topic_uuid=str(uuid.uuid4()),
+                topic_name="Test Topic",
+            )
+        ]
+
+        results1 = self.service.get_topics_distribution(
+            project_uuid=project_uuid,
+            start_date=start_date,
+            end_date=end_date,
+            conversation_type=ConversationType.AI,
+            subtopics=subtopics,
+            output_language="en",
+        )
+
+        results2 = self.service.get_topics_distribution(
+            project_uuid=project_uuid,
+            start_date=start_date,
+            end_date=end_date,
+            conversation_type=ConversationType.AI,
+            subtopics=subtopics,
+            output_language="en",
+        )
+
+        self.assertEqual(results1, results2)
+
+    def test_get_topics_distribution_with_exception(self):
+        with patch.object(
+            self.service.events_client, "get_events_count_by_group"
+        ) as mock_get_events:
+            mock_get_events.side_effect = Exception("Test exception")
+
+            with self.assertRaises(Exception):
+                self.service.get_topics_distribution(
+                    project_uuid=uuid.uuid4(),
+                    start_date=datetime.now() - timedelta(days=1),
+                    end_date=datetime.now(),
+                    conversation_type=ConversationType.AI,
+                    subtopics=[],
+                    output_language="en",
+                )
+
+    def test_get_topics_distribution_with_empty_events(self):
+        with patch.object(
+            self.service.events_client, "get_events_count_by_group"
+        ) as mock_get_events:
+            mock_get_events.return_value = [{}]
+
+            results = self.service.get_topics_distribution(
+                project_uuid=uuid.uuid4(),
+                start_date=datetime.now() - timedelta(days=1),
+                end_date=datetime.now(),
+                conversation_type=ConversationType.AI,
+                subtopics=[],
+                output_language="en",
+            )
+
+            # Should return empty results when no events
+            self.assertEqual(results, {})
+
+    def test_get_topics_distribution_with_subtopics_events_empty(self):
+        with patch.object(
+            self.service.events_client, "get_events_count_by_group"
+        ) as mock_get_events:
+
+            def side_effect(**kwargs):
+                if kwargs.get("group_by") == "topic_uuid":
+                    return [{"group_value": "topic1", "count": 5}]
+                else:  # subtopics
+                    return [{}]
+
+            mock_get_events.side_effect = side_effect
+
+            results = self.service.get_topics_distribution(
+                project_uuid=uuid.uuid4(),
+                start_date=datetime.now() - timedelta(days=1),
+                end_date=datetime.now(),
+                conversation_type=ConversationType.AI,
+                subtopics=[],
+                output_language="en",
+            )
+
+            self.assertIsInstance(results, dict)
+
+    def test_get_topics_distribution_with_valid_events(self):
+        topic_uuid = str(uuid.uuid4())
+        subtopic_uuid = str(uuid.uuid4())
+
+        subtopics = [
+            SubtopicTopicRelation(
+                subtopic_uuid=subtopic_uuid,
+                subtopic_name="Test Subtopic",
+                topic_uuid=topic_uuid,
+                topic_name="Test Topic",
+            )
+        ]
+
+        with patch.object(
+            self.service.events_client, "get_events_count_by_group"
+        ) as mock_get_events:
+
+            def side_effect(**kwargs):
+                if kwargs.get("group_by") == "topic_uuid":
+                    return [
+                        {
+                            "group_value": topic_uuid,
+                            "count": 5,
+                            "topic_name": "Test Topic",
+                        }
+                    ]
+                else:  # subtopics
+                    return [{"group_value": subtopic_uuid, "count": 3}]
+
+            mock_get_events.side_effect = side_effect
+
+            results = self.service.get_topics_distribution(
+                project_uuid=uuid.uuid4(),
+                start_date=datetime.now() - timedelta(days=1),
+                end_date=datetime.now(),
+                conversation_type=ConversationType.AI,
+                subtopics=subtopics,
+                output_language="en",
+            )
+
+            self.assertIsInstance(results, dict)
+            self.assertIn(topic_uuid, results)
+
+    def test_get_topics_distribution_with_unknown_topic(self):
+        with patch.object(
+            self.service.events_client, "get_events_count_by_group"
+        ) as mock_get_events:
+
+            def side_effect(**kwargs):
+                if kwargs.get("group_by") == "topic_uuid":
+                    return [{"group_value": "unknown_topic", "count": 5}]
+                else:  # subtopics
+                    return [{"group_value": "unknown_subtopic", "count": 3}]
+
+            mock_get_events.side_effect = side_effect
+
+            results = self.service.get_topics_distribution(
+                project_uuid=uuid.uuid4(),
+                start_date=datetime.now() - timedelta(days=1),
+                end_date=datetime.now(),
+                conversation_type=ConversationType.AI,
+                subtopics=[],
+                output_language="en",
+            )
+
+            self.assertIn("OTHER", results)
+            self.assertEqual(results["OTHER"]["count"], 8)  # 5 + 3
+
+    def test_get_topics_distribution_with_unknown_subtopic(self):
+        """Test topics distribution with unknown subtopic UUID"""
+        topic_uuid = str(uuid.uuid4())
+
+        subtopics = [
+            SubtopicTopicRelation(
+                subtopic_uuid=str(uuid.uuid4()),
+                subtopic_name="Test Subtopic",
+                topic_uuid=topic_uuid,
+                topic_name="Test Topic",
+            )
+        ]
+
+        with patch.object(
+            self.service.events_client, "get_events_count_by_group"
+        ) as mock_get_events:
+
+            def side_effect(**kwargs):
+                if kwargs.get("group_by") == "topic_uuid":
+                    return [
+                        {
+                            "group_value": topic_uuid,
+                            "count": 5,
+                            "topic_name": "Test Topic",
+                        }
+                    ]
+                else:  # subtopics
+                    return [{"group_value": "unknown_subtopic", "count": 3}]
+
+            mock_get_events.side_effect = side_effect
+
+            results = self.service.get_topics_distribution(
+                project_uuid=uuid.uuid4(),
+                start_date=datetime.now() - timedelta(days=1),
+                end_date=datetime.now(),
+                conversation_type=ConversationType.AI,
+                subtopics=subtopics,
+                output_language="en",
+            )
+
+            self.assertIn("OTHER", results)
+            self.assertEqual(results["OTHER"]["count"], 3)
+
+    def test_get_conversations_totals_with_cache(self):
+        project_uuid = uuid.uuid4()
+        start_date = datetime.now() - timedelta(days=1)
+        end_date = datetime.now()
+
+        results1 = self.service.get_conversations_totals(
+            project_uuid=project_uuid,
+            start_date=start_date,
+            end_date=end_date,
+        )
+
+        results2 = self.service.get_conversations_totals(
+            project_uuid=project_uuid,
+            start_date=start_date,
+            end_date=end_date,
+        )
+
+        self.assertEqual(results1, results2)
+
+    def test_get_conversations_totals_with_exception(self):
+        with patch.object(
+            self.service.events_client, "get_events_count"
+        ) as mock_get_events:
+            mock_get_events.side_effect = Exception("Test exception")
+
+            with self.assertRaises(Exception):
+                self.service.get_conversations_totals(
+                    project_uuid=uuid.uuid4(),
+                    start_date=datetime.now() - timedelta(days=1),
+                    end_date=datetime.now(),
+                )
+
+    def test_get_conversations_totals_with_zero_total(self):
+        with patch.object(
+            self.service.events_client, "get_events_count"
+        ) as mock_get_events:
+            mock_get_events.return_value = [{"count": 0}]
+
+            results = self.service.get_conversations_totals(
+                project_uuid=uuid.uuid4(),
+                start_date=datetime.now() - timedelta(days=1),
+                end_date=datetime.now(),
+            )
+
+            # Should handle zero total conversations
+            self.assertEqual(results.total_conversations.value, 0)
+            self.assertEqual(results.resolved.percentage, 0)
+            self.assertEqual(results.unresolved.percentage, 0)
+            self.assertEqual(results.transferred_to_human.percentage, 0)
+
+    def test_get_generic_metrics_by_key(self):
+        project_uuid = uuid.uuid4()
+        agent_uuid = str(uuid.uuid4())
+        start_date = datetime.now() - timedelta(days=1)
+        end_date = datetime.now()
+        key = "test_key"
+
+        results = self.service.get_generic_metrics_by_key(
+            project_uuid=project_uuid,
+            agent_uuid=agent_uuid,
+            start_date=start_date,
+            end_date=end_date,
+            key=key,
+        )
+
+        self.assertIsInstance(results, dict)
+
+    def test_get_generic_metrics_by_key_with_cache(self):
+        project_uuid = uuid.uuid4()
+        agent_uuid = str(uuid.uuid4())
+        start_date = datetime.now() - timedelta(days=1)
+        end_date = datetime.now()
+        key = "test_key"
+
+        results1 = self.service.get_generic_metrics_by_key(
+            project_uuid=project_uuid,
+            agent_uuid=agent_uuid,
+            start_date=start_date,
+            end_date=end_date,
+            key=key,
+        )
+
+        results2 = self.service.get_generic_metrics_by_key(
+            project_uuid=project_uuid,
+            agent_uuid=agent_uuid,
+            start_date=start_date,
+            end_date=end_date,
+            key=key,
+        )
+
+        self.assertEqual(results1, results2)
+
+    def test_get_generic_metrics_by_key_with_exception(self):
+        with patch.object(
+            self.service.events_client, "get_events_count_by_group"
+        ) as mock_get_events:
+            mock_get_events.side_effect = Exception("Test exception")
+
+            with self.assertRaises(Exception):
+                self.service.get_generic_metrics_by_key(
+                    project_uuid=uuid.uuid4(),
+                    agent_uuid=str(uuid.uuid4()),
+                    start_date=datetime.now() - timedelta(days=1),
+                    end_date=datetime.now(),
+                    key="test_key",
+                )
+
+    def test_get_generic_metrics_by_key_with_invalid_payload_values(self):
+        with patch.object(
+            self.service.events_client, "get_events_count_by_group"
+        ) as mock_get_events:
+            mock_get_events.return_value = [
+                {"payload_value": "valid_value", "count": 5},
+                {"payload_value": None, "count": 3},
+                {"payload_value": 123, "count": 2},
+            ]
+
+            results = self.service.get_generic_metrics_by_key(
+                project_uuid=uuid.uuid4(),
+                agent_uuid=str(uuid.uuid4()),
+                start_date=datetime.now() - timedelta(days=1),
+                end_date=datetime.now(),
+                key="test_key",
+            )
+
+            self.assertIn("valid_value", results)
+            self.assertIn("123", results)
+            self.assertEqual(results["valid_value"], 5)
+            self.assertEqual(results["123"], 2)
+
+    def test_get_generic_metrics_by_key_with_duplicate_values(self):
+        with patch.object(
+            self.service.events_client, "get_events_count_by_group"
+        ) as mock_get_events:
+            mock_get_events.return_value = [
+                {"payload_value": "same_value", "count": 5},
+                {"payload_value": "same_value", "count": 3},
+            ]
+
+            results = self.service.get_generic_metrics_by_key(
+                project_uuid=uuid.uuid4(),
+                agent_uuid=str(uuid.uuid4()),
+                start_date=datetime.now() - timedelta(days=1),
+                end_date=datetime.now(),
+                key="test_key",
+            )
+
+            self.assertEqual(results["same_value"], 8)
+
+    def test_cache_key_generation(self):
+        cache_key1 = self.service._get_cache_key(
+            data_type="test",
+            project_uuid=uuid.uuid4(),
+            start_date=datetime(2025, 1, 1),
+            end_date=datetime(2025, 1, 2),
+        )
+
+        cache_key2 = self.service._get_cache_key(
+            data_type="test",
+            project_uuid=str(uuid.uuid4()),
+            start_date="2025-01-01",
+            end_date="2025-01-02",
+        )
+
+        self.assertIsInstance(cache_key1, str)
+        self.assertIsInstance(cache_key2, str)
+        self.assertIn("test_", cache_key1)
+        self.assertIn("test_", cache_key2)
+
+    def test_save_results_to_cache_with_exception(self):
+        with patch.object(self.service.cache_client, "set") as mock_set:
+            mock_set.side_effect = Exception("Cache error")
+
+            # Should not raise exception, just log warning
+            self.service._save_results_to_cache("test_key", {"test": "data"})
+
+    def test_get_cached_results_with_exception(self):
+        with patch.object(self.service.cache_client, "get") as mock_get:
+            mock_get.side_effect = TypeError("Cache error")
+
+            # Should return None on exception and not raise
+            result = self.service._get_cached_results("test_key")
+            self.assertIsNone(result)
+
+    def test_get_cached_results_with_bytes_data(self):
+        with patch.object(self.service.cache_client, "get") as mock_get:
+            mock_get.return_value = b'{"test": "data"}'
+
+            result = self.service._get_cached_results("test_key")
+            self.assertEqual(result, {"test": "data"})
+
+    def test_get_cached_results_with_string_data(self):
+        with patch.object(self.service.cache_client, "get") as mock_get:
+            mock_get.return_value = '{"test": "data"}'
+
+            result = self.service._get_cached_results("test_key")
+            self.assertEqual(result, {"test": "data"})
+
+    def test_get_cached_results_with_dict_data(self):
+        with patch.object(self.service.cache_client, "get") as mock_get:
+            mock_get.return_value = {"test": "data"}
+
+            result = self.service._get_cached_results("test_key")
+            self.assertEqual(result, {"test": "data"})
+
+    def test_get_cached_results_with_none_data(self):
+        with patch.object(self.service.cache_client, "get") as mock_get:
+            mock_get.return_value = None
+
+            result = self.service._get_cached_results("test_key")
+            self.assertIsNone(result)
+
+    def test_get_cached_results_with_invalid_json(self):
+        with patch.object(self.service.cache_client, "get") as mock_get:
+            mock_get.return_value = "invalid json"
+
+            result = self.service._get_cached_results("test_key")
+            self.assertIsNone(result)
+
+    def test_csat_metrics_with_cached_string_data(self):
+        project_uuid = uuid.uuid4()
+        agent_uuid = str(uuid.uuid4())
+        start_date = datetime.now() - timedelta(days=1)
+        end_date = datetime.now()
+
+        with patch.object(self.service, "_get_cached_results") as mock_get_cached:
+            mock_get_cached.return_value = '{"1": 5, "2": 3}'
+
+            results = self.service.get_csat_metrics(
+                project_uuid=project_uuid,
+                agent_uuid=agent_uuid,
+                start_date=start_date,
+                end_date=end_date,
+            )
+
+            self.assertEqual(results, {"1": 5, "2": 3})
+
+    def test_nps_metrics_with_cached_string_data(self):
+        project_uuid = uuid.uuid4()
+        agent_uuid = str(uuid.uuid4())
+        start_date = datetime.now() - timedelta(days=1)
+        end_date = datetime.now()
+
+        # Mock cache to return string data
+        with patch.object(self.service, "_get_cached_results") as mock_get_cached:
+            mock_get_cached.return_value = '{"5": 10, "6": 5}'
+
+            results = self.service.get_nps_metrics(
+                project_uuid=project_uuid,
+                agent_uuid=agent_uuid,
+                start_date=start_date,
+                end_date=end_date,
+            )
+
+            self.assertEqual(results, {"5": 10, "6": 5})
+
+    def test_topics_distribution_with_cached_string_data(self):
+        project_uuid = uuid.uuid4()
+        start_date = datetime.now() - timedelta(days=1)
+        end_date = datetime.now()
+
+        # Mock cache to return string data
+        with patch.object(self.service, "_get_cached_results") as mock_get_cached:
+            mock_get_cached.return_value = '{"OTHER": {"count": 5}}'
+
+            results = self.service.get_topics_distribution(
+                project_uuid=project_uuid,
+                start_date=start_date,
+                end_date=end_date,
+                conversation_type=ConversationType.AI,
+                subtopics=[],
+                output_language="en",
+            )
+
+            self.assertEqual(results, {"OTHER": {"count": 5}})
+
+    def test_generic_metrics_with_cached_string_data(self):
+        project_uuid = uuid.uuid4()
+        agent_uuid = str(uuid.uuid4())
+        start_date = datetime.now() - timedelta(days=1)
+        end_date = datetime.now()
+
+        # Mock cache to return string data
+        with patch.object(self.service, "_get_cached_results") as mock_get_cached:
+            mock_get_cached.return_value = '{"value1": 5, "value2": 3}'
+
+            results = self.service.get_generic_metrics_by_key(
+                project_uuid=project_uuid,
+                agent_uuid=agent_uuid,
+                start_date=start_date,
+                end_date=end_date,
+                key="test_key",
+            )
+
+            self.assertEqual(results, {"value1": 5, "value2": 3})
+
+    def test_conversations_totals_cache_retrieval_exception(self):
+        """Test conversations totals cache retrieval with exception"""
+        project_uuid = uuid.uuid4()
+        start_date = datetime.now() - timedelta(days=1)
+        end_date = datetime.now()
+
+        with patch.object(self.service, "_get_cached_results") as mock_get_cached:
+            mock_get_cached.side_effect = Exception("Cache error")
+
+            # Should continue with normal flow when cache fails
+            results = self.service.get_conversations_totals(
+                project_uuid=project_uuid,
+                start_date=start_date,
+                end_date=end_date,
+            )
+
+            self.assertIsInstance(results, ConversationsTotalsMetrics)
+
+    def test_conversations_totals_cache_retrieval_success(self):
+        project_uuid = uuid.uuid4()
+        start_date = datetime.now() - timedelta(days=1)
+        end_date = datetime.now()
+
+        cached_data = {
+            "total_conversations": {"value": 100, "percentage": 100},
+            "resolved": {"value": 60, "percentage": 60},
+            "unresolved": {"value": 40, "percentage": 40},
+            "transferred_to_human": {"value": 20, "percentage": 20},
+        }
+
+        with patch.object(self.service, "_get_cached_results") as mock_get_cached:
+            mock_get_cached.return_value = cached_data
+
+            results = self.service.get_conversations_totals(
+                project_uuid=project_uuid,
+                start_date=start_date,
+                end_date=end_date,
+            )
+
+            self.assertEqual(results.total_conversations.value, 100)
+            self.assertEqual(results.resolved.value, 60)
+            self.assertEqual(results.unresolved.value, 40)
+            self.assertEqual(results.transferred_to_human.value, 20)
+
     @patch(
         "insights.sources.dl_events.tests.mock_client.ClassificationMockDataLakeEventsClient.get_events"
     )
@@ -81,124 +830,10 @@
 
         results = self.service.get_sales_funnel_data(
             project_uuid=project_uuid,
-=======
-    def test_get_csat_metrics(self):
-        project_uuid = uuid.uuid4()
-        agent_uuid = str(uuid.uuid4())
-        start_date = datetime.now() - timedelta(days=1)
-        end_date = datetime.now()
-
-        results = self.service.get_csat_metrics(
-            project_uuid=project_uuid,
-            agent_uuid=agent_uuid,
-            start_date=start_date,
-            end_date=end_date,
-        )
-
-        self.assertIsInstance(results, dict)
-        self.assertIn("1", results)
-        self.assertIn("2", results)
-        self.assertIn("3", results)
-        self.assertIn("4", results)
-        self.assertIn("5", results)
-
-    def test_get_csat_metrics_with_cache(self):
-        project_uuid = uuid.uuid4()
-        agent_uuid = str(uuid.uuid4())
-        start_date = datetime.now() - timedelta(days=1)
-        end_date = datetime.now()
-
-        # First call should cache the results
-        results1 = self.service.get_csat_metrics(
-            project_uuid=project_uuid,
-            agent_uuid=agent_uuid,
-            start_date=start_date,
-            end_date=end_date,
-        )
-
-        # Second call should use cache
-        results2 = self.service.get_csat_metrics(
-            project_uuid=project_uuid,
-            agent_uuid=agent_uuid,
-            start_date=start_date,
-            end_date=end_date,
-        )
-
-        self.assertEqual(results1, results2)
-
-    def test_get_csat_metrics_with_exception(self):
-        with patch.object(
-            self.service.events_client, "get_events_count_by_group"
-        ) as mock_get_events:
-            mock_get_events.side_effect = Exception("Test exception")
-
-            with self.assertRaises(Exception):
-                self.service.get_csat_metrics(
-                    project_uuid=uuid.uuid4(),
-                    agent_uuid=str(uuid.uuid4()),
-                    start_date=datetime.now() - timedelta(days=1),
-                    end_date=datetime.now(),
-                )
-
-    def test_get_csat_metrics_with_invalid_payload_values(self):
-        with patch.object(
-            self.service.events_client, "get_events_count_by_group"
-        ) as mock_get_events:
-            mock_get_events.return_value = [
-                {"payload_value": "invalid", "count": 5},
-                {"payload_value": None, "count": 3},
-                {"payload_value": 6, "count": 2},  # Invalid CSAT score
-                {"payload_value": "1", "count": 10},
-            ]
-
-            results = self.service.get_csat_metrics(
-                project_uuid=uuid.uuid4(),
-                agent_uuid=str(uuid.uuid4()),
-                start_date=datetime.now() - timedelta(days=1),
-                end_date=datetime.now(),
-            )
-
-            # Only valid CSAT scores should be included
-            self.assertEqual(results["1"], 10)
-            self.assertEqual(results["2"], 0)
-            self.assertEqual(results["3"], 0)
-            self.assertEqual(results["4"], 0)
-            self.assertEqual(results["5"], 0)
-
-    def test_get_nps_metrics(self):
-        project_uuid = uuid.uuid4()
-        agent_uuid = str(uuid.uuid4())
-        start_date = datetime.now() - timedelta(days=1)
-        end_date = datetime.now()
-
-        results = self.service.get_nps_metrics(
-            project_uuid=project_uuid,
-            agent_uuid=agent_uuid,
-            start_date=start_date,
-            end_date=end_date,
-        )
-
-        self.assertIsInstance(results, dict)
-        # NPS scores range from 0-10
-        for i in range(11):
-            self.assertIn(str(i), results)
-
-    def test_get_nps_metrics_with_cache(self):
-        project_uuid = uuid.uuid4()
-        agent_uuid = str(uuid.uuid4())
-        start_date = datetime.now() - timedelta(days=1)
-        end_date = datetime.now()
-
-        # First call should cache the results
-        results1 = self.service.get_nps_metrics(
-            project_uuid=project_uuid,
-            agent_uuid=agent_uuid,
->>>>>>> 38e484df
-            start_date=start_date,
-            end_date=end_date,
-        )
-
-<<<<<<< HEAD
+            start_date=start_date,
+            end_date=end_date,
+        )
+
         self.assertIsInstance(results, SalesFunnelData)
 
         mock_data_lake_events_client.assert_has_calls(
@@ -225,647 +860,4 @@
         self.assertEqual(results.leads_count, 10)
         self.assertEqual(results.total_orders_count, 1)
         self.assertEqual(results.total_orders_value, 10000)  # Converted to cents
-        self.assertEqual(results.currency_code, "BRL")
-=======
-        # Second call should use cache
-        results2 = self.service.get_nps_metrics(
-            project_uuid=project_uuid,
-            agent_uuid=agent_uuid,
-            start_date=start_date,
-            end_date=end_date,
-        )
-
-        self.assertEqual(results1, results2)
-
-    def test_get_nps_metrics_with_exception(self):
-        with patch.object(
-            self.service.events_client, "get_events_count_by_group"
-        ) as mock_get_events:
-            mock_get_events.side_effect = Exception("Test exception")
-
-            with self.assertRaises(Exception):
-                self.service.get_nps_metrics(
-                    project_uuid=uuid.uuid4(),
-                    agent_uuid=str(uuid.uuid4()),
-                    start_date=datetime.now() - timedelta(days=1),
-                    end_date=datetime.now(),
-                )
-
-    def test_get_nps_metrics_with_invalid_payload_values(self):
-        with patch.object(
-            self.service.events_client, "get_events_count_by_group"
-        ) as mock_get_events:
-            mock_get_events.return_value = [
-                {"payload_value": "invalid", "count": 5},
-                {"payload_value": None, "count": 3},
-                {"payload_value": 11, "count": 2},  # Invalid NPS score
-                {"payload_value": "5", "count": 10},
-            ]
-
-            results = self.service.get_nps_metrics(
-                project_uuid=uuid.uuid4(),
-                agent_uuid=str(uuid.uuid4()),
-                start_date=datetime.now() - timedelta(days=1),
-                end_date=datetime.now(),
-            )
-
-            self.assertEqual(results["5"], 10)
-            for i in range(11):
-                if str(i) != "5":
-                    self.assertEqual(results[str(i)], 0)
-
-    def test_get_topics_distribution_ai(self):
-        project_uuid = uuid.uuid4()
-        start_date = datetime.now() - timedelta(days=1)
-        end_date = datetime.now()
-
-        subtopics = [
-            SubtopicTopicRelation(
-                subtopic_uuid=str(uuid.uuid4()),
-                subtopic_name="Test Subtopic",
-                topic_uuid=str(uuid.uuid4()),
-                topic_name="Test Topic",
-            )
-        ]
-
-        results = self.service.get_topics_distribution(
-            project_uuid=project_uuid,
-            start_date=start_date,
-            end_date=end_date,
-            conversation_type=ConversationType.AI,
-            subtopics=subtopics,
-            output_language="en",
-        )
-
-        self.assertIsInstance(results, dict)
-        self.assertIn("OTHER", results)
-
-    def test_get_topics_distribution_human(self):
-        project_uuid = uuid.uuid4()
-        start_date = datetime.now() - timedelta(days=1)
-        end_date = datetime.now()
-
-        subtopics = [
-            SubtopicTopicRelation(
-                subtopic_uuid=str(uuid.uuid4()),
-                subtopic_name="Test Subtopic",
-                topic_uuid=str(uuid.uuid4()),
-                topic_name="Test Topic",
-            )
-        ]
-
-        results = self.service.get_topics_distribution(
-            project_uuid=project_uuid,
-            start_date=start_date,
-            end_date=end_date,
-            conversation_type=ConversationType.HUMAN,
-            subtopics=subtopics,
-            output_language="en",
-        )
-
-        self.assertIsInstance(results, dict)
-        self.assertIn("OTHER", results)
-
-    def test_get_topics_distribution_with_cache(self):
-        project_uuid = uuid.uuid4()
-        start_date = datetime.now() - timedelta(days=1)
-        end_date = datetime.now()
-
-        subtopics = [
-            SubtopicTopicRelation(
-                subtopic_uuid=str(uuid.uuid4()),
-                subtopic_name="Test Subtopic",
-                topic_uuid=str(uuid.uuid4()),
-                topic_name="Test Topic",
-            )
-        ]
-
-        results1 = self.service.get_topics_distribution(
-            project_uuid=project_uuid,
-            start_date=start_date,
-            end_date=end_date,
-            conversation_type=ConversationType.AI,
-            subtopics=subtopics,
-            output_language="en",
-        )
-
-        results2 = self.service.get_topics_distribution(
-            project_uuid=project_uuid,
-            start_date=start_date,
-            end_date=end_date,
-            conversation_type=ConversationType.AI,
-            subtopics=subtopics,
-            output_language="en",
-        )
-
-        self.assertEqual(results1, results2)
-
-    def test_get_topics_distribution_with_exception(self):
-        with patch.object(
-            self.service.events_client, "get_events_count_by_group"
-        ) as mock_get_events:
-            mock_get_events.side_effect = Exception("Test exception")
-
-            with self.assertRaises(Exception):
-                self.service.get_topics_distribution(
-                    project_uuid=uuid.uuid4(),
-                    start_date=datetime.now() - timedelta(days=1),
-                    end_date=datetime.now(),
-                    conversation_type=ConversationType.AI,
-                    subtopics=[],
-                    output_language="en",
-                )
-
-    def test_get_topics_distribution_with_empty_events(self):
-        with patch.object(
-            self.service.events_client, "get_events_count_by_group"
-        ) as mock_get_events:
-            mock_get_events.return_value = [{}]
-
-            results = self.service.get_topics_distribution(
-                project_uuid=uuid.uuid4(),
-                start_date=datetime.now() - timedelta(days=1),
-                end_date=datetime.now(),
-                conversation_type=ConversationType.AI,
-                subtopics=[],
-                output_language="en",
-            )
-
-            # Should return empty results when no events
-            self.assertEqual(results, {})
-
-    def test_get_topics_distribution_with_subtopics_events_empty(self):
-        with patch.object(
-            self.service.events_client, "get_events_count_by_group"
-        ) as mock_get_events:
-
-            def side_effect(**kwargs):
-                if kwargs.get("group_by") == "topic_uuid":
-                    return [{"group_value": "topic1", "count": 5}]
-                else:  # subtopics
-                    return [{}]
-
-            mock_get_events.side_effect = side_effect
-
-            results = self.service.get_topics_distribution(
-                project_uuid=uuid.uuid4(),
-                start_date=datetime.now() - timedelta(days=1),
-                end_date=datetime.now(),
-                conversation_type=ConversationType.AI,
-                subtopics=[],
-                output_language="en",
-            )
-
-            self.assertIsInstance(results, dict)
-
-    def test_get_topics_distribution_with_valid_events(self):
-        topic_uuid = str(uuid.uuid4())
-        subtopic_uuid = str(uuid.uuid4())
-
-        subtopics = [
-            SubtopicTopicRelation(
-                subtopic_uuid=subtopic_uuid,
-                subtopic_name="Test Subtopic",
-                topic_uuid=topic_uuid,
-                topic_name="Test Topic",
-            )
-        ]
-
-        with patch.object(
-            self.service.events_client, "get_events_count_by_group"
-        ) as mock_get_events:
-
-            def side_effect(**kwargs):
-                if kwargs.get("group_by") == "topic_uuid":
-                    return [
-                        {
-                            "group_value": topic_uuid,
-                            "count": 5,
-                            "topic_name": "Test Topic",
-                        }
-                    ]
-                else:  # subtopics
-                    return [{"group_value": subtopic_uuid, "count": 3}]
-
-            mock_get_events.side_effect = side_effect
-
-            results = self.service.get_topics_distribution(
-                project_uuid=uuid.uuid4(),
-                start_date=datetime.now() - timedelta(days=1),
-                end_date=datetime.now(),
-                conversation_type=ConversationType.AI,
-                subtopics=subtopics,
-                output_language="en",
-            )
-
-            self.assertIsInstance(results, dict)
-            self.assertIn(topic_uuid, results)
-
-    def test_get_topics_distribution_with_unknown_topic(self):
-        with patch.object(
-            self.service.events_client, "get_events_count_by_group"
-        ) as mock_get_events:
-
-            def side_effect(**kwargs):
-                if kwargs.get("group_by") == "topic_uuid":
-                    return [{"group_value": "unknown_topic", "count": 5}]
-                else:  # subtopics
-                    return [{"group_value": "unknown_subtopic", "count": 3}]
-
-            mock_get_events.side_effect = side_effect
-
-            results = self.service.get_topics_distribution(
-                project_uuid=uuid.uuid4(),
-                start_date=datetime.now() - timedelta(days=1),
-                end_date=datetime.now(),
-                conversation_type=ConversationType.AI,
-                subtopics=[],
-                output_language="en",
-            )
-
-            self.assertIn("OTHER", results)
-            self.assertEqual(results["OTHER"]["count"], 8)  # 5 + 3
-
-    def test_get_topics_distribution_with_unknown_subtopic(self):
-        """Test topics distribution with unknown subtopic UUID"""
-        topic_uuid = str(uuid.uuid4())
-
-        subtopics = [
-            SubtopicTopicRelation(
-                subtopic_uuid=str(uuid.uuid4()),
-                subtopic_name="Test Subtopic",
-                topic_uuid=topic_uuid,
-                topic_name="Test Topic",
-            )
-        ]
-
-        with patch.object(
-            self.service.events_client, "get_events_count_by_group"
-        ) as mock_get_events:
-
-            def side_effect(**kwargs):
-                if kwargs.get("group_by") == "topic_uuid":
-                    return [
-                        {
-                            "group_value": topic_uuid,
-                            "count": 5,
-                            "topic_name": "Test Topic",
-                        }
-                    ]
-                else:  # subtopics
-                    return [{"group_value": "unknown_subtopic", "count": 3}]
-
-            mock_get_events.side_effect = side_effect
-
-            results = self.service.get_topics_distribution(
-                project_uuid=uuid.uuid4(),
-                start_date=datetime.now() - timedelta(days=1),
-                end_date=datetime.now(),
-                conversation_type=ConversationType.AI,
-                subtopics=subtopics,
-                output_language="en",
-            )
-
-            self.assertIn("OTHER", results)
-            self.assertEqual(results["OTHER"]["count"], 3)
-
-    def test_get_conversations_totals_with_cache(self):
-        project_uuid = uuid.uuid4()
-        start_date = datetime.now() - timedelta(days=1)
-        end_date = datetime.now()
-
-        results1 = self.service.get_conversations_totals(
-            project_uuid=project_uuid,
-            start_date=start_date,
-            end_date=end_date,
-        )
-
-        results2 = self.service.get_conversations_totals(
-            project_uuid=project_uuid,
-            start_date=start_date,
-            end_date=end_date,
-        )
-
-        self.assertEqual(results1, results2)
-
-    def test_get_conversations_totals_with_exception(self):
-        with patch.object(
-            self.service.events_client, "get_events_count"
-        ) as mock_get_events:
-            mock_get_events.side_effect = Exception("Test exception")
-
-            with self.assertRaises(Exception):
-                self.service.get_conversations_totals(
-                    project_uuid=uuid.uuid4(),
-                    start_date=datetime.now() - timedelta(days=1),
-                    end_date=datetime.now(),
-                )
-
-    def test_get_conversations_totals_with_zero_total(self):
-        with patch.object(
-            self.service.events_client, "get_events_count"
-        ) as mock_get_events:
-            mock_get_events.return_value = [{"count": 0}]
-
-            results = self.service.get_conversations_totals(
-                project_uuid=uuid.uuid4(),
-                start_date=datetime.now() - timedelta(days=1),
-                end_date=datetime.now(),
-            )
-
-            # Should handle zero total conversations
-            self.assertEqual(results.total_conversations.value, 0)
-            self.assertEqual(results.resolved.percentage, 0)
-            self.assertEqual(results.unresolved.percentage, 0)
-            self.assertEqual(results.transferred_to_human.percentage, 0)
-
-    def test_get_generic_metrics_by_key(self):
-        project_uuid = uuid.uuid4()
-        agent_uuid = str(uuid.uuid4())
-        start_date = datetime.now() - timedelta(days=1)
-        end_date = datetime.now()
-        key = "test_key"
-
-        results = self.service.get_generic_metrics_by_key(
-            project_uuid=project_uuid,
-            agent_uuid=agent_uuid,
-            start_date=start_date,
-            end_date=end_date,
-            key=key,
-        )
-
-        self.assertIsInstance(results, dict)
-
-    def test_get_generic_metrics_by_key_with_cache(self):
-        project_uuid = uuid.uuid4()
-        agent_uuid = str(uuid.uuid4())
-        start_date = datetime.now() - timedelta(days=1)
-        end_date = datetime.now()
-        key = "test_key"
-
-        results1 = self.service.get_generic_metrics_by_key(
-            project_uuid=project_uuid,
-            agent_uuid=agent_uuid,
-            start_date=start_date,
-            end_date=end_date,
-            key=key,
-        )
-
-        results2 = self.service.get_generic_metrics_by_key(
-            project_uuid=project_uuid,
-            agent_uuid=agent_uuid,
-            start_date=start_date,
-            end_date=end_date,
-            key=key,
-        )
-
-        self.assertEqual(results1, results2)
-
-    def test_get_generic_metrics_by_key_with_exception(self):
-        with patch.object(
-            self.service.events_client, "get_events_count_by_group"
-        ) as mock_get_events:
-            mock_get_events.side_effect = Exception("Test exception")
-
-            with self.assertRaises(Exception):
-                self.service.get_generic_metrics_by_key(
-                    project_uuid=uuid.uuid4(),
-                    agent_uuid=str(uuid.uuid4()),
-                    start_date=datetime.now() - timedelta(days=1),
-                    end_date=datetime.now(),
-                    key="test_key",
-                )
-
-    def test_get_generic_metrics_by_key_with_invalid_payload_values(self):
-        with patch.object(
-            self.service.events_client, "get_events_count_by_group"
-        ) as mock_get_events:
-            mock_get_events.return_value = [
-                {"payload_value": "valid_value", "count": 5},
-                {"payload_value": None, "count": 3},
-                {"payload_value": 123, "count": 2},
-            ]
-
-            results = self.service.get_generic_metrics_by_key(
-                project_uuid=uuid.uuid4(),
-                agent_uuid=str(uuid.uuid4()),
-                start_date=datetime.now() - timedelta(days=1),
-                end_date=datetime.now(),
-                key="test_key",
-            )
-
-            self.assertIn("valid_value", results)
-            self.assertIn("123", results)
-            self.assertEqual(results["valid_value"], 5)
-            self.assertEqual(results["123"], 2)
-
-    def test_get_generic_metrics_by_key_with_duplicate_values(self):
-        with patch.object(
-            self.service.events_client, "get_events_count_by_group"
-        ) as mock_get_events:
-            mock_get_events.return_value = [
-                {"payload_value": "same_value", "count": 5},
-                {"payload_value": "same_value", "count": 3},
-            ]
-
-            results = self.service.get_generic_metrics_by_key(
-                project_uuid=uuid.uuid4(),
-                agent_uuid=str(uuid.uuid4()),
-                start_date=datetime.now() - timedelta(days=1),
-                end_date=datetime.now(),
-                key="test_key",
-            )
-
-            self.assertEqual(results["same_value"], 8)
-
-    def test_cache_key_generation(self):
-        cache_key1 = self.service._get_cache_key(
-            data_type="test",
-            project_uuid=uuid.uuid4(),
-            start_date=datetime(2025, 1, 1),
-            end_date=datetime(2025, 1, 2),
-        )
-
-        cache_key2 = self.service._get_cache_key(
-            data_type="test",
-            project_uuid=str(uuid.uuid4()),
-            start_date="2025-01-01",
-            end_date="2025-01-02",
-        )
-
-        self.assertIsInstance(cache_key1, str)
-        self.assertIsInstance(cache_key2, str)
-        self.assertIn("test_", cache_key1)
-        self.assertIn("test_", cache_key2)
-
-    def test_save_results_to_cache_with_exception(self):
-        with patch.object(self.service.cache_client, "set") as mock_set:
-            mock_set.side_effect = Exception("Cache error")
-
-            # Should not raise exception, just log warning
-            self.service._save_results_to_cache("test_key", {"test": "data"})
-
-    def test_get_cached_results_with_exception(self):
-        with patch.object(self.service.cache_client, "get") as mock_get:
-            mock_get.side_effect = TypeError("Cache error")
-
-            # Should return None on exception and not raise
-            result = self.service._get_cached_results("test_key")
-            self.assertIsNone(result)
-
-    def test_get_cached_results_with_bytes_data(self):
-        with patch.object(self.service.cache_client, "get") as mock_get:
-            mock_get.return_value = b'{"test": "data"}'
-
-            result = self.service._get_cached_results("test_key")
-            self.assertEqual(result, {"test": "data"})
-
-    def test_get_cached_results_with_string_data(self):
-        with patch.object(self.service.cache_client, "get") as mock_get:
-            mock_get.return_value = '{"test": "data"}'
-
-            result = self.service._get_cached_results("test_key")
-            self.assertEqual(result, {"test": "data"})
-
-    def test_get_cached_results_with_dict_data(self):
-        with patch.object(self.service.cache_client, "get") as mock_get:
-            mock_get.return_value = {"test": "data"}
-
-            result = self.service._get_cached_results("test_key")
-            self.assertEqual(result, {"test": "data"})
-
-    def test_get_cached_results_with_none_data(self):
-        with patch.object(self.service.cache_client, "get") as mock_get:
-            mock_get.return_value = None
-
-            result = self.service._get_cached_results("test_key")
-            self.assertIsNone(result)
-
-    def test_get_cached_results_with_invalid_json(self):
-        with patch.object(self.service.cache_client, "get") as mock_get:
-            mock_get.return_value = "invalid json"
-
-            result = self.service._get_cached_results("test_key")
-            self.assertIsNone(result)
-
-    def test_csat_metrics_with_cached_string_data(self):
-        project_uuid = uuid.uuid4()
-        agent_uuid = str(uuid.uuid4())
-        start_date = datetime.now() - timedelta(days=1)
-        end_date = datetime.now()
-
-        with patch.object(self.service, "_get_cached_results") as mock_get_cached:
-            mock_get_cached.return_value = '{"1": 5, "2": 3}'
-
-            results = self.service.get_csat_metrics(
-                project_uuid=project_uuid,
-                agent_uuid=agent_uuid,
-                start_date=start_date,
-                end_date=end_date,
-            )
-
-            self.assertEqual(results, {"1": 5, "2": 3})
-
-    def test_nps_metrics_with_cached_string_data(self):
-        project_uuid = uuid.uuid4()
-        agent_uuid = str(uuid.uuid4())
-        start_date = datetime.now() - timedelta(days=1)
-        end_date = datetime.now()
-
-        # Mock cache to return string data
-        with patch.object(self.service, "_get_cached_results") as mock_get_cached:
-            mock_get_cached.return_value = '{"5": 10, "6": 5}'
-
-            results = self.service.get_nps_metrics(
-                project_uuid=project_uuid,
-                agent_uuid=agent_uuid,
-                start_date=start_date,
-                end_date=end_date,
-            )
-
-            self.assertEqual(results, {"5": 10, "6": 5})
-
-    def test_topics_distribution_with_cached_string_data(self):
-        project_uuid = uuid.uuid4()
-        start_date = datetime.now() - timedelta(days=1)
-        end_date = datetime.now()
-
-        # Mock cache to return string data
-        with patch.object(self.service, "_get_cached_results") as mock_get_cached:
-            mock_get_cached.return_value = '{"OTHER": {"count": 5}}'
-
-            results = self.service.get_topics_distribution(
-                project_uuid=project_uuid,
-                start_date=start_date,
-                end_date=end_date,
-                conversation_type=ConversationType.AI,
-                subtopics=[],
-                output_language="en",
-            )
-
-            self.assertEqual(results, {"OTHER": {"count": 5}})
-
-    def test_generic_metrics_with_cached_string_data(self):
-        project_uuid = uuid.uuid4()
-        agent_uuid = str(uuid.uuid4())
-        start_date = datetime.now() - timedelta(days=1)
-        end_date = datetime.now()
-
-        # Mock cache to return string data
-        with patch.object(self.service, "_get_cached_results") as mock_get_cached:
-            mock_get_cached.return_value = '{"value1": 5, "value2": 3}'
-
-            results = self.service.get_generic_metrics_by_key(
-                project_uuid=project_uuid,
-                agent_uuid=agent_uuid,
-                start_date=start_date,
-                end_date=end_date,
-                key="test_key",
-            )
-
-            self.assertEqual(results, {"value1": 5, "value2": 3})
-
-    def test_conversations_totals_cache_retrieval_exception(self):
-        """Test conversations totals cache retrieval with exception"""
-        project_uuid = uuid.uuid4()
-        start_date = datetime.now() - timedelta(days=1)
-        end_date = datetime.now()
-
-        with patch.object(self.service, "_get_cached_results") as mock_get_cached:
-            mock_get_cached.side_effect = Exception("Cache error")
-
-            # Should continue with normal flow when cache fails
-            results = self.service.get_conversations_totals(
-                project_uuid=project_uuid,
-                start_date=start_date,
-                end_date=end_date,
-            )
-
-            self.assertIsInstance(results, ConversationsTotalsMetrics)
-
-    def test_conversations_totals_cache_retrieval_success(self):
-        project_uuid = uuid.uuid4()
-        start_date = datetime.now() - timedelta(days=1)
-        end_date = datetime.now()
-
-        cached_data = {
-            "total_conversations": {"value": 100, "percentage": 100},
-            "resolved": {"value": 60, "percentage": 60},
-            "unresolved": {"value": 40, "percentage": 40},
-            "transferred_to_human": {"value": 20, "percentage": 20},
-        }
-
-        with patch.object(self.service, "_get_cached_results") as mock_get_cached:
-            mock_get_cached.return_value = cached_data
-
-            results = self.service.get_conversations_totals(
-                project_uuid=project_uuid,
-                start_date=start_date,
-                end_date=end_date,
-            )
-
-            self.assertEqual(results.total_conversations.value, 100)
-            self.assertEqual(results.resolved.value, 60)
-            self.assertEqual(results.unresolved.value, 40)
-            self.assertEqual(results.transferred_to_human.value, 20)
->>>>>>> 38e484df
+        self.assertEqual(results.currency_code, "BRL")