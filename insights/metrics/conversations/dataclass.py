--- conflicted
+++ resolved
@@ -1,6 +1,5 @@
 from dataclasses import dataclass
 
-<<<<<<< HEAD
 from insights.metrics.conversations.enums import ConversationsTimeseriesUnit
 
 
@@ -138,7 +137,7 @@
     """
 
     groups: list[SubjectGroup]
-=======
+
 
 @dataclass
 class NPS:
@@ -150,5 +149,4 @@
     total_responses: int
     promoters: int
     detractors: int
-    passives: int
->>>>>>> 0bc7cc86
+    passives: int