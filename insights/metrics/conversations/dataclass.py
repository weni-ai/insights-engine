from dataclasses import dataclass


@dataclass(frozen=True)
class SubtopicMetrics:
    """
    A subtopic.
    """

    uuid: str | None
    name: str
    quantity: int
    percentage: float


@dataclass(frozen=True)
class ConversationsTotalsMetric:
    """
    Dataclass for conversations totals
    """

    value: int
    percentage: float


@dataclass(frozen=True)
class TopicMetrics:
    """
    A topics, that consists of subtopics.
    """

    uuid: str | None
    name: str
    quantity: int
    percentage: float
    subtopics: list[SubtopicMetrics]


@dataclass(frozen=True)
class TopicsDistributionMetrics:
    """
    Metrics for the distribution of topics in a conversation.
    """

    topics: list[TopicMetrics]


@dataclass(frozen=True)
class SubtopicTopicRelation:
    """
    Subtopic -> Topic relation
    """

    subtopic_uuid: str
    subtopic_name: str
    topic_uuid: str
    topic_name: str


@dataclass(frozen=True)
class ConversationsTotalsMetrics:
    """
    Dataclass for conversations totals metrics
    """

    total_conversations: ConversationsTotalsMetric
    resolved: ConversationsTotalsMetric
    unresolved: ConversationsTotalsMetric
    abandoned: ConversationsTotalsMetric
<<<<<<< HEAD
    transferred_to_human: bool


@dataclass(frozen=True)
class NPSMetrics:
    total_responses: int
    promoters: int
    passives: int
    detractors: int
    score: int
=======
    transferred_to_human: ConversationsTotalsMetric
>>>>>>> 8a4bd0b8
<|MERGE_RESOLUTION|>--- conflicted
+++ resolved
@@ -67,8 +67,7 @@
     resolved: ConversationsTotalsMetric
     unresolved: ConversationsTotalsMetric
     abandoned: ConversationsTotalsMetric
-<<<<<<< HEAD
-    transferred_to_human: bool
+    transferred_to_human: ConversationsTotalsMetric
 
 
 @dataclass(frozen=True)
@@ -77,7 +76,4 @@
     promoters: int
     passives: int
     detractors: int
-    score: int
-=======
-    transferred_to_human: ConversationsTotalsMetric
->>>>>>> 8a4bd0b8
+    score: int