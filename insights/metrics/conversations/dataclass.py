--- conflicted
+++ resolved
@@ -115,8 +115,7 @@
     Metrics for the distribution of topics in a conversation.
     """
 
-<<<<<<< HEAD
-    topics: list[Topic]
+    topics: list[TopicMetrics]
 
 
 @dataclass
@@ -129,7 +128,4 @@
     total_responses: int
     promoters: int
     detractors: int
-    passives: int
-=======
-    topics: list[TopicMetrics]
->>>>>>> 84475e1f
+    passives: int