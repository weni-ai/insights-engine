from dataclasses import dataclass

from insights.metrics.conversations.enums import ConversationsTimeseriesUnit


@dataclass(frozen=True)
class ConversationsTotalsMetric:
    """
    Dataclass for conversations totals
    """

    value: int
    percentage: float


@dataclass(frozen=True)
class ConversationsTotalsMetrics:
    """
    Dataclass for conversations totals metrics
    """

    total_conversations: ConversationsTotalsMetric
    resolved: ConversationsTotalsMetric
    unresolved: ConversationsTotalsMetric
<<<<<<< HEAD


@dataclass(frozen=True)
class ConversationsTimeseriesData:
    """
    Data class to store the data for the conversations timeseries metrics.
    """

    label: str
    value: int


@dataclass(frozen=True)
class ConversationsTimeseriesMetrics:
    """
    Data class to store the conversations timeseries metrics.
    """

    unit: ConversationsTimeseriesUnit
    total: list[ConversationsTimeseriesData]
    by_human: list[ConversationsTimeseriesData]


@dataclass(frozen=True)
class SubjectMetricData:
    """
    Dataclass for subjects metrics by type
    """

    name: str
    percentage: float


@dataclass(frozen=True)
class SubjectsMetrics:
    """
    Dataclass for subjects metrics
    """

    has_more: bool
    subjects: list[SubjectMetricData]


@dataclass(frozen=True)
class QueueMetric:
    """
    Dataclass for the queue.
    """

    name: str
    percentage: float


@dataclass(frozen=True)
class RoomsByQueueMetric:
    """
    Dataclass for the rooms by queue.
    """

    queues: list[QueueMetric]
    has_more: bool


@dataclass(frozen=True)
class SubjectItem:
    """
    A subject.
    """

    name: str
    percentage: float


@dataclass(frozen=True)
class SubjectGroup:
    """
    A group of subjects.
    """

    name: str
    percentage: float
    subjects: list[SubjectItem]


@dataclass(frozen=True)
class SubjectsDistributionMetrics:
    """
    Metrics for the distribution of subjects in a conversation.
    """

    groups: list[SubjectGroup]


@dataclass
class NPS:
    """
    NPS is a metric that measures the Net Promoter Score of a product or service.
    """

    score: float
    total_responses: int
    promoters: int
    detractors: int
    passives: int
=======
    abandoned: ConversationsTotalsMetric
>>>>>>> 99814cd4
<|MERGE_RESOLUTION|>--- conflicted
+++ resolved
@@ -22,7 +22,7 @@
     total_conversations: ConversationsTotalsMetric
     resolved: ConversationsTotalsMetric
     unresolved: ConversationsTotalsMetric
-<<<<<<< HEAD
+    abandoned: ConversationsTotalsMetric
 
 
 @dataclass(frozen=True)
@@ -126,7 +126,4 @@
     total_responses: int
     promoters: int
     detractors: int
-    passives: int
-=======
-    abandoned: ConversationsTotalsMetric
->>>>>>> 99814cd4
+    passives: int