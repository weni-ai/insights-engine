from dataclasses import dataclass

from insights.metrics.conversations.enums import ConversationsTimeseriesUnit


@dataclass(frozen=True)
class ConversationsTotalsMetric:
    """
    Dataclass for conversations totals
    """

    value: int
    percentage: float


@dataclass(frozen=True)
class ConversationsTotalsMetrics:
    """
    Dataclass for conversations totals metrics
    """

    total_conversations: ConversationsTotalsMetric
    resolved: ConversationsTotalsMetric
    unresolved: ConversationsTotalsMetric
    abandoned: ConversationsTotalsMetric
    transferred_to_human: bool


@dataclass(frozen=True)
class ConversationsTimeseriesData:
    """
    Data class to store the data for the conversations timeseries metrics.
    """

    label: str
    value: int


@dataclass(frozen=True)
class ConversationsTimeseriesMetrics:
    """
    Data class to store the conversations timeseries metrics.
    """

    unit: ConversationsTimeseriesUnit
    total: list[ConversationsTimeseriesData]
    by_human: list[ConversationsTimeseriesData]


@dataclass(frozen=True)
class SubjectMetricData:
    """
    Dataclass for subjects metrics by type
    """

    name: str
    percentage: float


@dataclass(frozen=True)
class SubjectsMetrics:
    """
    Dataclass for subjects metrics
    """

    has_more: bool
    subjects: list[SubjectMetricData]


@dataclass(frozen=True)
class QueueMetric:
    """
    Dataclass for the queue.
    """

    name: str
    percentage: float


@dataclass(frozen=True)
class RoomsByQueueMetric:
    """
    Dataclass for the rooms by queue.
    """

    queues: list[QueueMetric]
    has_more: bool


@dataclass(frozen=True)
class SubtopicMetrics:
    """
    A subtopic.
    """

    uuid: str
    name: str
    quantity: int
    percentage: float


@dataclass(frozen=True)
class TopicMetrics:
    """
    A topics, that consists of subtopics.
    """

    uuid: str | None
    name: str
    quantity: int
    percentage: float
    subtopics: list[SubtopicMetrics]


@dataclass(frozen=True)
class TopicsDistributionMetrics:
    """
    Metrics for the distribution of topics in a conversation.
    """

    topics: list[TopicMetrics]


<<<<<<< HEAD
@dataclass
class NPS:
    """
    NPS is a metric that measures the Net Promoter Score of a product or service.
    """

    score: float
    total_responses: int
    promoters: int
    detractors: int
    passives: int
=======
@dataclass(frozen=True)
class SubtopicTopicRelation:
    """
    Subtopic -> Topic relation
    """

    subtopic_uuid: str
    subtopic_name: str
    topic_uuid: str
    topic_name: str
>>>>>>> 50c047ce
<|MERGE_RESOLUTION|>--- conflicted
+++ resolved
@@ -121,7 +121,6 @@
     topics: list[TopicMetrics]
 
 
-<<<<<<< HEAD
 @dataclass
 class NPS:
     """
@@ -133,7 +132,8 @@
     promoters: int
     detractors: int
     passives: int
-=======
+
+
 @dataclass(frozen=True)
 class SubtopicTopicRelation:
     """
@@ -143,5 +143,4 @@
     subtopic_uuid: str
     subtopic_name: str
     topic_uuid: str
-    topic_name: str
->>>>>>> 50c047ce
+    topic_name: str