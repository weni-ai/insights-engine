from dataclasses import dataclass

from insights.metrics.conversations.enums import ConversationsTimeseriesUnit


from insights.metrics.conversations.enums import AvailableWidgets


@dataclass(frozen=True)
class ConversationsTotalsMetric:
    """
    Dataclass for conversations totals
    """

    value: int
    percentage: float


@dataclass(frozen=True)
class ConversationsTimeseriesData:
    """
    Data class to store the data for the conversations timeseries metrics.
    """

    label: str
    value: int


@dataclass(frozen=True)
class ConversationsTimeseriesMetrics:
    """
    Data class to store the conversations timeseries metrics.
    """

    unit: ConversationsTimeseriesUnit
    total: list[ConversationsTimeseriesData]
    by_human: list[ConversationsTimeseriesData]


@dataclass(frozen=True)
class SubjectMetricData:
    """
    Dataclass for subjects metrics by type
    """

    name: str
    percentage: float


@dataclass(frozen=True)
class SubjectsMetrics:
    """
    Dataclass for subjects metrics
    """

    has_more: bool
    subjects: list[SubjectMetricData]


@dataclass(frozen=True)
class QueueMetric:
    """
    Dataclass for the queue.
    """

    name: str
    percentage: float


@dataclass(frozen=True)
class RoomsByQueueMetric:
    """
    Dataclass for the rooms by queue.
    """

    queues: list[QueueMetric]
    has_more: bool


@dataclass(frozen=True)
class SubtopicMetrics:
    """
    A subtopic.
    """

    uuid: str | None
    name: str
    quantity: int
    percentage: float


@dataclass(frozen=True)
class TopicMetrics:
    """
    A topics, that consists of subtopics.
    """

    uuid: str | None
    name: str
    quantity: int
    percentage: float
    subtopics: list[SubtopicMetrics]


@dataclass(frozen=True)
class TopicsDistributionMetrics:
    """
    Metrics for the distribution of topics in a conversation.
    """

    topics: list[TopicMetrics]


@dataclass
class NPS:
    """
    NPS is a metric that measures the Net Promoter Score of a product or service.
    """

    score: float
    total_responses: int
    promoters: int
    detractors: int
    passives: int


@dataclass(frozen=True)
class SubtopicTopicRelation:
    """
    Subtopic -> Topic relation
    """

    subtopic_uuid: str
    subtopic_name: str
    topic_uuid: str
    topic_name: str


@dataclass(frozen=True)
class ConversationsTotalsMetrics:
    """
    Dataclass for conversations totals metrics
    """

    total_conversations: ConversationsTotalsMetric
    resolved: ConversationsTotalsMetric
    unresolved: ConversationsTotalsMetric
    transferred_to_human: ConversationsTotalsMetric


@dataclass(frozen=True)
class NPSMetrics:
    total_responses: int
    promoters: float
    passives: float
    detractors: float
    score: float


@dataclass(frozen=True)
class SalesFunnelMetrics:
    """
    Dataclass for sales funnel metrics
    """

    leads_count: int
    total_orders_count: int
    total_orders_value: int  # In cents
    currency_code: str

    @property
    def average_ticket(self) -> int:
        """
        Get the average ticket
        """
        return round(
            self.total_orders_value / self.total_orders_count
            if self.total_orders_count > 0
            else 0
        )


@dataclass(frozen=True)
<<<<<<< HEAD
class CrosstabSubItemData:
    """
    Dataclass for crosstab sub item data
    """

    title: str
    count: int
    percentage: float


@dataclass(frozen=True)
class CrosstabItemData:
    """
    Dataclass for crosstab item data
    """

    title: str
    total: int  # sum of all related events
    subitems: list[CrosstabSubItemData]
=======
class AvailableWidgetsList:
    """
    List of available widgets
    """

    available_widgets: list[AvailableWidgets]
>>>>>>> 9ce4e0be
<|MERGE_RESOLUTION|>--- conflicted
+++ resolved
@@ -1,9 +1,6 @@
 from dataclasses import dataclass
 
 from insights.metrics.conversations.enums import ConversationsTimeseriesUnit
-
-
-from insights.metrics.conversations.enums import AvailableWidgets
 
 
 @dataclass(frozen=True)
@@ -75,6 +72,9 @@
 
     queues: list[QueueMetric]
     has_more: bool
+
+
+from insights.metrics.conversations.enums import AvailableWidgets
 
 
 @dataclass(frozen=True)
@@ -181,7 +181,6 @@
 
 
 @dataclass(frozen=True)
-<<<<<<< HEAD
 class CrosstabSubItemData:
     """
     Dataclass for crosstab sub item data
@@ -201,11 +200,12 @@
     title: str
     total: int  # sum of all related events
     subitems: list[CrosstabSubItemData]
-=======
+
+
+@dataclass(frozen=True)
 class AvailableWidgetsList:
     """
     List of available widgets
     """
 
-    available_widgets: list[AvailableWidgets]
->>>>>>> 9ce4e0be
+    available_widgets: list[AvailableWidgets]