--- conflicted
+++ resolved
@@ -188,8 +188,9 @@
         self.assertEqual(response.data["report_uuid"], str(report.uuid))
 
         mock_is_feature_active.assert_called_once_with(
-<<<<<<< HEAD
-            settings.CONVERSATIONS_REPORT_FEATURE_FLAG_KEY, self.user, self.project
+            settings.CONVERSATIONS_REPORT_FEATURE_FLAG_KEY,
+            self.user.email,
+            self.project.uuid,
         )
 
 
@@ -289,8 +290,6 @@
         self.assertEqual(response.data["custom_widgets"], [])
         mock_get_available_widgets.assert_called_once_with(project=self.project)
         mock_is_feature_active.assert_called_once_with(
-=======
->>>>>>> bf8b03e5
             settings.CONVERSATIONS_REPORT_FEATURE_FLAG_KEY,
             self.user.email,
             self.project.uuid,
