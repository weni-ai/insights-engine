from datetime import datetime
from unittest.mock import MagicMock

from insights.metrics.conversations.reports.dataclass import (
    ConversationsReportFile,
    ConversationsReportWorksheet,
)
from insights.metrics.conversations.reports.services import (
    BaseConversationsReportService,
)
from insights.reports.choices import ReportSource
from insights.reports.models import Report
from insights.projects.models import Project
from insights.users.models import User
from insights.reports.choices import ReportFormat


class MockConversationsReportService(BaseConversationsReportService):
    def process_csv(
        self, report: Report, worksheets: list[ConversationsReportWorksheet]
    ) -> list[ConversationsReportFile]:
        pass

    def process_xlsx(
        self, report: Report, worksheets: list[ConversationsReportWorksheet]
    ) -> list[ConversationsReportFile]:
        pass

    def send_email(self, report: Report, file_content: str) -> None:
        pass

    def request_generation(
        self,
        project: Project,
        source_config: dict,
        filters: dict,
        report_format: ReportFormat,
        requested_by: User,
    ) -> None:
        pass

    def generate(self, report: Report) -> None:
        pass

    def get_current_report_for_project(self, project: Project) -> bool:
        pass

    def get_next_report_to_generate(self) -> Report | None:
        pass

    def get_datalake_events(self, report: Report, **kwargs) -> list[dict]:
        pass

<<<<<<< HEAD
    def get_resolutions_worksheet(
        self,
        report: Report,
        start_date: datetime,
        end_date: datetime,
    ) -> ConversationsReportWorksheet:
=======
    def get_flowsrun_results_by_contacts(
        self,
        report: Report,
        flow_uuid: str,
        start_date: str,
        end_date: str,
        op_field: str,
    ) -> list[dict]:
>>>>>>> 748f015c
        pass

    def __init__(self):
        self.source = ReportSource.CONVERSATIONS_DASHBOARD
        self.process_csv = MagicMock()
        self.process_xlsx = MagicMock()
        self.send_email = MagicMock()
        self.request_generation = MagicMock()
        self.generate = MagicMock()
        self.get_next_report_to_generate = MagicMock()
        self.project_can_receive_new_reports_generation = MagicMock()
        self.get_datalake_events = MagicMock()
<<<<<<< HEAD
        self.get_resolutions_worksheet = MagicMock()
=======
        self.get_flowsrun_results_by_contacts = MagicMock()
>>>>>>> 748f015c
<|MERGE_RESOLUTION|>--- conflicted
+++ resolved
@@ -51,14 +51,6 @@
     def get_datalake_events(self, report: Report, **kwargs) -> list[dict]:
         pass
 
-<<<<<<< HEAD
-    def get_resolutions_worksheet(
-        self,
-        report: Report,
-        start_date: datetime,
-        end_date: datetime,
-    ) -> ConversationsReportWorksheet:
-=======
     def get_flowsrun_results_by_contacts(
         self,
         report: Report,
@@ -67,7 +59,14 @@
         end_date: str,
         op_field: str,
     ) -> list[dict]:
->>>>>>> 748f015c
+        pass
+
+    def get_resolutions_worksheet(
+        self,
+        report: Report,
+        start_date: datetime,
+        end_date: datetime,
+    ) -> ConversationsReportWorksheet:
         pass
 
     def __init__(self):
@@ -80,8 +79,5 @@
         self.get_next_report_to_generate = MagicMock()
         self.project_can_receive_new_reports_generation = MagicMock()
         self.get_datalake_events = MagicMock()
-<<<<<<< HEAD
-        self.get_resolutions_worksheet = MagicMock()
-=======
         self.get_flowsrun_results_by_contacts = MagicMock()
->>>>>>> 748f015c
+        self.get_resolutions_worksheet = MagicMock()