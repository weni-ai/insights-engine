--- conflicted
+++ resolved
@@ -22,13 +22,6 @@
 from insights.metrics.conversations.integrations.elasticsearch.tests.mock import (
     MockElasticsearchClient,
 )
-<<<<<<< HEAD
-from insights.metrics.conversations.reports.dataclass import (
-    ConversationsReportFile,
-    ConversationsReportWorksheet,
-)
-=======
->>>>>>> 4bdacc6b
 from insights.metrics.conversations.services import ConversationsMetricsService
 from insights.sources.dl_events.tests.mock_client import (
     ClassificationMockDataLakeEventsClient,
@@ -200,38 +193,26 @@
         "insights.metrics.conversations.reports.services.ConversationsReportService.send_email"
     )
     @patch(
-<<<<<<< HEAD
+        "insights.metrics.conversations.reports.services.ConversationsReportService.get_resolutions_worksheet"
+    )
+    @patch(
+        "insights.metrics.conversations.reports.services.ConversationsReportService.get_transferred_to_human_worksheet"
+    )
+    @patch(
+        "insights.metrics.conversations.reports.services.ConversationsReportService.get_topics_distribution_worksheet"
+    )
+    @patch(
+        "insights.metrics.conversations.reports.services.ConversationsReportService.get_csat_ai_worksheet"
+    )
+    @patch(
+        "insights.metrics.conversations.reports.services.ConversationsReportService.get_nps_ai_worksheet"
+    )
+    @patch(
         "insights.metrics.conversations.reports.services.ConversationsReportService.get_csat_human_worksheet"
-    )
-    def test_generate(self, mock_get_csat_human_worksheet, mock_send_email):
-        mock_get_csat_human_worksheet.return_value = ConversationsReportWorksheet(
-            name="CSAT Human",
-            data=[
-                {
-                    "Date": "2025-01-01 00:00:00",
-                    "Score": "5",
-                    "URN": "1234567890",
-                },
-            ],
-        )
-
-=======
-        "insights.metrics.conversations.reports.services.ConversationsReportService.get_resolutions_worksheet"
-    )
-    @patch(
-        "insights.metrics.conversations.reports.services.ConversationsReportService.get_transferred_to_human_worksheet"
-    )
-    @patch(
-        "insights.metrics.conversations.reports.services.ConversationsReportService.get_topics_distribution_worksheet"
-    )
-    @patch(
-        "insights.metrics.conversations.reports.services.ConversationsReportService.get_csat_ai_worksheet"
-    )
-    @patch(
-        "insights.metrics.conversations.reports.services.ConversationsReportService.get_nps_ai_worksheet"
     )
     def test_generate(
         self,
+        mock_get_csat_human_worksheet,
         mock_get_nps_ai_worksheet,
         mock_get_csat_ai_worksheet,
         mock_get_topics_distribution_worksheet,
@@ -239,7 +220,6 @@
         mock_get_resolutions_worksheet,
         mock_send_email,
     ):
->>>>>>> 4bdacc6b
         mock_send_email.return_value = None
         mock_get_resolutions_worksheet.return_value = ConversationsReportWorksheet(
             name="Resolutions",
@@ -286,16 +266,21 @@
                 }
             ],
         )
+        mock_get_csat_human_worksheet.return_value = ConversationsReportWorksheet(
+            name="CSAT Human",
+            data=[
+                {
+                    "Date": "2025-01-01 00:00:00",
+                    "Score": "5",
+                    "URN": "1234567890",
+                },
+            ],
+        )
 
         report = Report.objects.create(
             project=self.project,
             source=self.service.source,
             source_config={
-<<<<<<< HEAD
-                "sections": ["RESOLUTIONS", "CSAT_HUMAN"],
-                "csat_human_flow_uuid": str(uuid.uuid4()),
-                "csat_human_op_field": "op_field",
-=======
                 "sections": [
                     "RESOLUTIONS",
                     "TRANSFERRED",
@@ -303,8 +288,10 @@
                     "TOPICS_HUMAN",
                     "CSAT_AI",
                     "NPS_AI",
-                ]
->>>>>>> 4bdacc6b
+                    "CSAT_HUMAN",
+                ],
+                "csat_human_flow_uuid": str(uuid.uuid4()),
+                "csat_human_op_field": "op_field",
             },
             filters={"start": "2025-01-01", "end": "2025-01-02"},
             format=ReportFormat.CSV,
@@ -312,12 +299,8 @@
         )
 
         self.service.generate(report)
-<<<<<<< HEAD
-
+        mock_send_email.assert_called_once()
         mock_get_csat_human_worksheet.assert_called_once()
-=======
->>>>>>> 4bdacc6b
-        mock_send_email.assert_called_once()
 
     def test_get_current_report_for_project_when_no_reports_exist(self):
         self.assertIsNone(self.service.get_current_report_for_project(self.project))
