--- conflicted
+++ resolved
@@ -11,20 +11,16 @@
 from insights.metrics.conversations.integrations.datalake.tests.mock_services import (
     MockDatalakeConversationsMetricsService,
 )
-<<<<<<< HEAD
 from insights.metrics.conversations.reports.dataclass import (
     ConversationsReportWorksheet,
     ConversationsReportFile,
 )
-=======
 from insights.metrics.conversations.integrations.elasticsearch.services import (
     ConversationsElasticsearchService,
 )
 from insights.metrics.conversations.integrations.elasticsearch.tests.mock import (
     MockElasticsearchClient,
 )
-from insights.metrics.conversations.reports.dataclass import ConversationsReportFile
->>>>>>> 748f015c
 from insights.metrics.conversations.services import ConversationsMetricsService
 from insights.sources.dl_events.tests.mock_client import (
     ClassificationMockDataLakeEventsClient,
@@ -536,7 +532,6 @@
             "Report %s is not in progress" % report.uuid,
         )
 
-<<<<<<< HEAD
     @patch(
         "insights.metrics.conversations.reports.services.ConversationsReportService.get_datalake_events"
     )
@@ -552,7 +547,140 @@
         mock_get_datalake_events.return_value = mock_events
 
         agent_uuid = str(uuid.uuid4())
-=======
+
+        report = Report.objects.create(
+            project=self.project,
+            source=self.service.source,
+            source_config={"sections": ["CSAT_AI"], "csat_ai_agent_uuid": agent_uuid},
+            filters={"start": "2025-01-01", "end": "2025-01-02"},
+            format=ReportFormat.CSV,
+            requested_by=self.user,
+            status=ReportStatus.IN_PROGRESS,
+        )
+
+        worksheet = self.service.get_csat_ai_worksheet(
+            report, "2025-01-01", "2025-01-02"
+        )
+
+        self.assertEqual(worksheet.name, "CSAT AI")
+        self.assertEqual(
+            worksheet.data,
+            [
+                {
+                    "URN": "123",
+                    "Date": "14/09/2025 19:27:10",
+                    "Score": "5",
+                }
+            ],
+        )
+
+    def test_get_csat_ai_worksheet_when_no_agent_uuid_is_provided(self):
+        report = Report.objects.create(
+            project=self.project,
+            source=self.service.source,
+            source_config={"sections": ["CSAT_AI"]},
+            filters={"start": "2025-01-01", "end": "2025-01-02"},
+        )
+
+        with self.assertRaises(ValueError) as context:
+            self.service.get_csat_ai_worksheet(report, "2025-01-01", "2025-01-02")
+
+        self.assertEqual(
+            str(context.exception),
+            "Agent UUID is required in the report source config",
+        )
+
+
+class TestSerializeFiltersForJson(TestCase):
+    """Test cases for the serialize_filters_for_json utility function."""
+
+    def test_serialize_empty_filters(self):
+        """Test serialization of empty filters."""
+        result = serialize_filters_for_json({})
+        self.assertEqual(result, {})
+
+    def test_serialize_none_filters(self):
+        """Test serialization of None filters."""
+        result = serialize_filters_for_json(None)
+        self.assertEqual(result, None)
+
+    def test_serialize_datetime_filters(self):
+        """Test serialization of filters containing datetime objects."""
+        now = timezone.now()
+        filters = {
+            "start": now,
+            "end": now + timedelta(days=1),
+            "string_field": "test",
+            "number_field": 123,
+        }
+
+        result = serialize_filters_for_json(filters)
+
+        self.assertEqual(result["start"], now.isoformat())
+        self.assertEqual(result["end"], (now + timedelta(days=1)).isoformat())
+        self.assertEqual(result["string_field"], "test")
+        self.assertEqual(result["number_field"], 123)
+
+    def test_serialize_nested_dict_filters(self):
+        """Test serialization of filters with nested dictionaries containing datetime objects."""
+        now = timezone.now()
+        filters = {
+            "date_range": {
+                "start": now,
+                "end": now + timedelta(days=1),
+            },
+            "other_field": "test",
+        }
+
+        result = serialize_filters_for_json(filters)
+
+        self.assertEqual(result["date_range"]["start"], now.isoformat())
+        self.assertEqual(
+            result["date_range"]["end"], (now + timedelta(days=1)).isoformat()
+        )
+        self.assertEqual(result["other_field"], "test")
+
+    def test_serialize_list_filters(self):
+        """Test serialization of filters with lists containing datetime objects."""
+        now = timezone.now()
+        filters = {
+            "dates": [now, now + timedelta(days=1)],
+            "mixed_list": [now, "string", 123],
+        }
+
+        result = serialize_filters_for_json(filters)
+
+        self.assertEqual(
+            result["dates"], [now.isoformat(), (now + timedelta(days=1)).isoformat()]
+        )
+        self.assertEqual(result["mixed_list"], [now.isoformat(), "string", 123])
+
+    def test_serialize_complex_nested_filters(self):
+        """Test serialization of complex nested filters with datetime objects."""
+        now = timezone.now()
+        filters = {
+            "level1": {
+                "level2": {
+                    "datetime_field": now,
+                    "list_with_datetime": [now, now + timedelta(hours=1)],
+                },
+                "simple_field": "test",
+            },
+            "top_level_datetime": now + timedelta(days=1),
+        }
+
+        result = serialize_filters_for_json(filters)
+
+        self.assertEqual(result["level1"]["level2"]["datetime_field"], now.isoformat())
+        self.assertEqual(
+            result["level1"]["level2"]["list_with_datetime"],
+            [now.isoformat(), (now + timedelta(hours=1)).isoformat()],
+        )
+        self.assertEqual(result["level1"]["simple_field"], "test")
+        self.assertEqual(
+            result["top_level_datetime"], (now + timedelta(days=1)).isoformat()
+        )
+
     def test_get_flowsrun_results_by_contacts(self):
         def get_side_effect(*args, **kwargs):
             # First call: return hits
@@ -587,54 +715,16 @@
             return {"hits": {"total": {"value": 10}, "hits": []}}
 
         self.service.elasticsearch_service.client.get.side_effect = get_side_effect
->>>>>>> 748f015c
-
-        report = Report.objects.create(
-            project=self.project,
-            source=self.service.source,
-<<<<<<< HEAD
-            source_config={"sections": ["CSAT_AI"], "csat_ai_agent_uuid": agent_uuid},
-=======
-            source_config={"sections": ["RESOLUTIONS"]},
->>>>>>> 748f015c
+
+        report = Report.objects.create(
+            project=self.project,
+            source=self.service.source,
+            source_config={"sections": ["RESOLUTIONS"]},
             filters={"start": "2025-01-01", "end": "2025-01-02"},
             format=ReportFormat.CSV,
             requested_by=self.user,
             status=ReportStatus.IN_PROGRESS,
         )
-
-<<<<<<< HEAD
-        worksheet = self.service.get_csat_ai_worksheet(
-            report, "2025-01-01", "2025-01-02"
-        )
-
-        self.assertEqual(worksheet.name, "CSAT AI")
-        self.assertEqual(
-            worksheet.data,
-            [
-                {
-                    "URN": "123",
-                    "Date": "14/09/2025 19:27:10",
-                    "Score": "5",
-                }
-            ],
-        )
-
-    def test_get_csat_ai_worksheet_when_no_agent_uuid_is_provided(self):
-        report = Report.objects.create(
-            project=self.project,
-            source=self.service.source,
-            source_config={"sections": ["CSAT_AI"]},
-            filters={"start": "2025-01-01", "end": "2025-01-02"},
-        )
-
-        with self.assertRaises(ValueError) as context:
-            self.service.get_csat_ai_worksheet(report, "2025-01-01", "2025-01-02")
-
-        self.assertEqual(
-            str(context.exception),
-            "Agent UUID is required in the report source config",
-=======
         results = self.service.get_flowsrun_results_by_contacts(
             report=report,
             flow_uuid=uuid.uuid4(),
@@ -712,96 +802,4 @@
         self.assertEqual(
             str(context.exception),
             "Report %s is not in progress" % report.uuid,
->>>>>>> 748f015c
-        )
-
-
-class TestSerializeFiltersForJson(TestCase):
-    """Test cases for the serialize_filters_for_json utility function."""
-
-    def test_serialize_empty_filters(self):
-        """Test serialization of empty filters."""
-        result = serialize_filters_for_json({})
-        self.assertEqual(result, {})
-
-    def test_serialize_none_filters(self):
-        """Test serialization of None filters."""
-        result = serialize_filters_for_json(None)
-        self.assertEqual(result, None)
-
-    def test_serialize_datetime_filters(self):
-        """Test serialization of filters containing datetime objects."""
-        now = timezone.now()
-        filters = {
-            "start": now,
-            "end": now + timedelta(days=1),
-            "string_field": "test",
-            "number_field": 123,
-        }
-
-        result = serialize_filters_for_json(filters)
-
-        self.assertEqual(result["start"], now.isoformat())
-        self.assertEqual(result["end"], (now + timedelta(days=1)).isoformat())
-        self.assertEqual(result["string_field"], "test")
-        self.assertEqual(result["number_field"], 123)
-
-    def test_serialize_nested_dict_filters(self):
-        """Test serialization of filters with nested dictionaries containing datetime objects."""
-        now = timezone.now()
-        filters = {
-            "date_range": {
-                "start": now,
-                "end": now + timedelta(days=1),
-            },
-            "other_field": "test",
-        }
-
-        result = serialize_filters_for_json(filters)
-
-        self.assertEqual(result["date_range"]["start"], now.isoformat())
-        self.assertEqual(
-            result["date_range"]["end"], (now + timedelta(days=1)).isoformat()
-        )
-        self.assertEqual(result["other_field"], "test")
-
-    def test_serialize_list_filters(self):
-        """Test serialization of filters with lists containing datetime objects."""
-        now = timezone.now()
-        filters = {
-            "dates": [now, now + timedelta(days=1)],
-            "mixed_list": [now, "string", 123],
-        }
-
-        result = serialize_filters_for_json(filters)
-
-        self.assertEqual(
-            result["dates"], [now.isoformat(), (now + timedelta(days=1)).isoformat()]
-        )
-        self.assertEqual(result["mixed_list"], [now.isoformat(), "string", 123])
-
-    def test_serialize_complex_nested_filters(self):
-        """Test serialization of complex nested filters with datetime objects."""
-        now = timezone.now()
-        filters = {
-            "level1": {
-                "level2": {
-                    "datetime_field": now,
-                    "list_with_datetime": [now, now + timedelta(hours=1)],
-                },
-                "simple_field": "test",
-            },
-            "top_level_datetime": now + timedelta(days=1),
-        }
-
-        result = serialize_filters_for_json(filters)
-
-        self.assertEqual(result["level1"]["level2"]["datetime_field"], now.isoformat())
-        self.assertEqual(
-            result["level1"]["level2"]["list_with_datetime"],
-            [now.isoformat(), (now + timedelta(hours=1)).isoformat()],
-        )
-        self.assertEqual(result["level1"]["simple_field"], "test")
-        self.assertEqual(
-            result["top_level_datetime"], (now + timedelta(days=1)).isoformat()
         )