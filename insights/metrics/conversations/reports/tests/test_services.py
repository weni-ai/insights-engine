from datetime import datetime
import json
from unittest.mock import patch
import uuid

from django.conf import settings
from django.test import TestCase
from django.utils import timezone
from django.utils.timezone import timedelta

from insights.metrics.conversations.enums import ConversationType
from insights.metrics.conversations.reports.dataclass import (
    ConversationsReportWorksheet,
    ConversationsReportFile,
)
from insights.metrics.conversations.integrations.datalake.tests.mock_services import (
    MockDatalakeConversationsMetricsService,
)
from insights.metrics.conversations.integrations.elasticsearch.services import (
    ConversationsElasticsearchService,
)
from insights.metrics.conversations.integrations.elasticsearch.tests.mock import (
    MockElasticsearchClient,
)
from insights.metrics.conversations.services import ConversationsMetricsService
from insights.sources.dl_events.tests.mock_client import (
    ClassificationMockDataLakeEventsClient,
)
from insights.users.models import User
from insights.reports.models import Report
from insights.reports.choices import ReportFormat, ReportStatus
from insights.metrics.conversations.reports.services import (
    ConversationsReportService,
    serialize_filters_for_json,
)
from insights.projects.models import Project
from insights.sources.integrations.tests.mock_clients import MockNexusClient
from insights.sources.flowruns.tests.mock_query_executor import (
    MockFlowRunsQueryExecutor,
)
from insights.sources.tests.mock import MockCacheClient
from insights.widgets.models import Widget
from insights.dashboards.models import Dashboard


class TestConversationsReportService(TestCase):
    def setUp(self):
        self.service = ConversationsReportService(
            elasticsearch_service=ConversationsElasticsearchService(
                client=MockElasticsearchClient(),
            ),
            events_limit_per_page=5,
            page_limit=5,
            datalake_events_client=ClassificationMockDataLakeEventsClient(),
            metrics_service=ConversationsMetricsService(
                datalake_service=MockDatalakeConversationsMetricsService(),
                nexus_client=MockNexusClient(),
                cache_client=MockCacheClient(),
                flowruns_query_executor=MockFlowRunsQueryExecutor(),
            ),
            cache_client=MockCacheClient(),
        )
        self.project = Project.objects.create(name="Test")
        self.dashboard = Dashboard.objects.create(name="Test", project=self.project)
        self.user = User.objects.create(
            email="test@test.com",
            language="en",
        )

    def test_ensure_unique_worksheet_name(self):
        used_names = set()
        self.assertEqual(
            self.service._ensure_unique_worksheet_name("Test", used_names), "Test"
        )
        self.assertEqual(
            self.service._ensure_unique_worksheet_name("Test", used_names), "Test (1)"
        )
        self.assertEqual(
            self.service._ensure_unique_worksheet_name("Test", used_names), "Test (2)"
        )
        self.assertEqual(
            self.service._ensure_unique_worksheet_name("Test (1)", used_names),
            "Test (1) (1)",
        )

    def test_add_cache_key(self):
        report_uuid = uuid.uuid4()
        cache_key = "test_cache_key"

        self.assertEqual(self.service.cache_keys, {})

        self.service._add_cache_key(report_uuid, cache_key)

        self.assertIn(str(report_uuid), self.service.cache_keys)
        self.assertEqual(self.service.cache_keys, {str(report_uuid): {cache_key}})

    def test_clear_cache_keys(self):
        report_uuid = uuid.uuid4()
        cache_key = "test_cache_key"

        self.service._add_cache_key(report_uuid, cache_key)
        self.assertIn(str(report_uuid), self.service.cache_keys)
        self.assertEqual(self.service.cache_keys[str(report_uuid)], {cache_key})

        self.service._clear_cache_keys(report_uuid)
        self.assertNotIn(str(report_uuid), self.service.cache_keys)
        self.assertEqual(self.service.cache_keys, {})

    @patch("django.core.mail.EmailMessage.send")
    def test_send_email(self, mock_send_email):
        mock_send_email.return_value = None

        report = Report.objects.create(
            project=self.project,
            source=self.service.source,
            source_config={},
            filters={},
            format=ReportFormat.CSV,
            requested_by=self.user,
        )

        self.service.send_email(
            report, [ConversationsReportFile(name="test", content="test")]
        )

        mock_send_email.assert_called_once_with(
            fail_silently=False,
        )

    def test_cannot_request_generation_without_source_config(self):
        with self.assertRaises(ValueError) as context:
            self.service.request_generation(
                project=self.project,
                source_config={},
                filters={"start": "2025-01-01", "end": "2025-01-02"},
                report_format=ReportFormat.CSV,
                requested_by=self.user,
            )

        self.assertEqual(
            str(context.exception),
            "source_config cannot be empty when requesting generation of conversations report",
        )

    def test_cannot_request_generation_without_filters(self):
        with self.assertRaises(ValueError) as context:
            self.service.request_generation(
                project=self.project,
                source_config={"sections": ["RESOLUTIONS"]},
                filters={},
                report_format=ReportFormat.CSV,
                requested_by=self.user,
            )

        self.assertEqual(
            str(context.exception),
            "filters cannot be empty when requesting generation of conversations report",
        )

    def test_cannot_request_generation_without_sections_or_custom_widgets_in_source_config(
        self,
    ):
        with self.assertRaises(ValueError) as context:
            self.service.request_generation(
                project=self.project,
                source_config={"sections": [], "custom_widgets": []},
                filters={"start": "2025-01-01", "end": "2025-01-02"},
                report_format=ReportFormat.CSV,
                requested_by=self.user,
            )

        self.assertEqual(
            str(context.exception),
            "sections or custom_widgets cannot be empty when requesting generation of conversations report",
        )

    def test_request_generation(self):
        report = self.service.request_generation(
            project=self.project,
            source_config={"sections": ["RESOLUTIONS"]},
            filters={"start": "2025-01-01", "end": "2025-01-02"},
            report_format=ReportFormat.CSV,
            requested_by=self.user,
        )

        self.assertIsInstance(report, Report)
        self.assertEqual(report.project, self.project)
        self.assertEqual(report.source, self.service.source)
        self.assertEqual(report.source_config, {"sections": ["RESOLUTIONS"]})
        self.assertEqual(report.filters, {"start": "2025-01-01", "end": "2025-01-02"})
        self.assertEqual(report.format, ReportFormat.CSV)
        self.assertEqual(report.requested_by, self.user)
        self.assertEqual(report.status, ReportStatus.PENDING)

    @patch(
        "insights.metrics.conversations.reports.services.ConversationsReportService.send_email"
    )
    @patch(
        "insights.metrics.conversations.reports.services.ConversationsReportService.get_resolutions_worksheet"
    )
    @patch(
        "insights.metrics.conversations.reports.services.ConversationsReportService.get_transferred_to_human_worksheet"
    )
    @patch(
        "insights.metrics.conversations.reports.services.ConversationsReportService.get_topics_distribution_worksheet"
    )
    @patch(
        "insights.metrics.conversations.reports.services.ConversationsReportService.get_csat_ai_worksheet"
    )
    @patch(
        "insights.metrics.conversations.reports.services.ConversationsReportService.get_nps_ai_worksheet"
    )
    @patch(
        "insights.metrics.conversations.reports.services.ConversationsReportService.get_csat_human_worksheet"
    )
    @patch(
        "insights.metrics.conversations.reports.services.ConversationsReportService.get_nps_human_worksheet"
    )
    def test_generate(
        self,
        mock_get_nps_human_worksheet,
        mock_get_csat_human_worksheet,
        mock_get_nps_ai_worksheet,
        mock_get_csat_ai_worksheet,
        mock_get_topics_distribution_worksheet,
        mock_get_transferred_to_human_worksheet,
        mock_get_resolutions_worksheet,
        mock_send_email,
    ):
        mock_send_email.return_value = None
        mock_get_resolutions_worksheet.return_value = ConversationsReportWorksheet(
            name="Resolutions",
            data=[{"URN": "123", "Resolution": "Resolved", "Date": "2025-01-01"}],
        )
        mock_get_transferred_to_human_worksheet.return_value = (
            ConversationsReportWorksheet(
                name="Transferred to Human",
                data=[
                    {"URN": "123", "Transferred to Human": "Yes", "Date": "2025-01-01"}
                ],
            )
        )
        mock_get_topics_distribution_worksheet.return_value = (
            ConversationsReportWorksheet(
                name="Test",
                data=[
                    {
                        "URN": "1",
                        "Topic": "Test",
                        "Subtopic": "Test",
                        "Date": "2025-01-01T00:00:00.000000Z",
                    }
                ],
            )
        )
        mock_get_csat_ai_worksheet.return_value = ConversationsReportWorksheet(
            name="CSAT AI",
            data=[
                {
                    "URN": "123",
                    "Date": "14/09/2025 19:27:10",
                    "Score": "5",
                }
            ],
        )
        mock_get_nps_ai_worksheet.return_value = ConversationsReportWorksheet(
            name="NPS AI",
            data=[
                {
                    "URN": "123",
                    "Date": "14/09/2025 19:27:10",
                    "Score": "5",
                }
            ],
        )
        mock_get_csat_human_worksheet.return_value = ConversationsReportWorksheet(
            name="CSAT Human",
            data=[
                {
                    "Date": "2025-01-01 00:00:00",
                    "Score": "5",
                    "URN": "1234567890",
                },
            ],
        )

        mock_get_nps_human_worksheet.return_value = ConversationsReportWorksheet(
            name="NPS Human",
            data=[
                {
                    "Date": "2025-01-01 00:00:00",
                    "Score": "5",
                    "URN": "1234567890",
                },
            ],
        )

        report = Report.objects.create(
            project=self.project,
            source=self.service.source,
            source_config={
                "sections": [
                    "RESOLUTIONS",
                    "TRANSFERRED",
                    "TOPICS_AI",
                    "TOPICS_HUMAN",
                    "CSAT_AI",
                    "NPS_AI",
                    "CSAT_HUMAN",
                    "NPS_HUMAN",
                ],
                "csat_human_flow_uuid": str(uuid.uuid4()),
                "csat_human_op_field": "op_field",
                "nps_human_flow_uuid": str(uuid.uuid4()),
                "nps_human_op_field": "op_field",
            },
            filters={"start": "2025-01-01", "end": "2025-01-02"},
            format=ReportFormat.CSV,
            requested_by=self.user,
        )

        self.service.generate(report)
        mock_send_email.assert_called_once()
        mock_get_csat_human_worksheet.assert_called_once()
        mock_get_nps_human_worksheet.assert_called_once()

    def test_get_current_report_for_project_when_no_reports_exist(self):
        self.assertIsNone(self.service.get_current_report_for_project(self.project))

    def test_get_current_report_for_project_when_pending_report_exists(
        self,
    ):
        report = Report.objects.create(
            project=self.project,
            source=self.service.source,
            source_config={"sections": ["RESOLUTIONS"]},
            filters={"start": "2025-01-01", "end": "2025-01-02"},
            format=ReportFormat.CSV,
            requested_by=self.user,
            status=ReportStatus.PENDING,
        )

        result = self.service.get_current_report_for_project(self.project)

        self.assertEqual(result, report)

    def test_get_current_report_for_project_when_in_progress_report_exists(
        self,
    ):
        report = Report.objects.create(
            project=self.project,
            source=self.service.source,
            source_config={"sections": ["RESOLUTIONS"]},
            filters={"start": "2025-01-01", "end": "2025-01-02"},
            format=ReportFormat.CSV,
            requested_by=self.user,
            status=ReportStatus.IN_PROGRESS,
        )

        result = self.service.get_current_report_for_project(self.project)

        self.assertEqual(result, report)

    def test_get_current_report_for_project_when_ready_report_exists(
        self,
    ):
        Report.objects.create(
            project=self.project,
            source=self.service.source,
            source_config={"sections": ["RESOLUTIONS"]},
            filters={"start": "2025-01-01", "end": "2025-01-02"},
            format=ReportFormat.CSV,
            requested_by=self.user,
            status=ReportStatus.READY,
        )

        result = self.service.get_current_report_for_project(self.project)

        self.assertIsNone(result)

    def test_get_next_report_to_generate_when_no_reports_exist(self):
        self.assertIsNone(self.service.get_next_report_to_generate())

    def test_get_next_report_to_generate_when_pending_report_exists(self):
        def create_report(created_on):
            with patch("django.utils.timezone.now") as mock_now:
                mock_now.return_value = created_on

                return Report.objects.create(
                    project=self.project,
                    source=self.service.source,
                    source_config={"sections": ["RESOLUTIONS"]},
                    filters={"start": "2025-01-01", "end": "2025-01-02"},
                    format=ReportFormat.CSV,
                    requested_by=self.user,
                    status=ReportStatus.PENDING,
                )

        first_report = create_report(timezone.now() - timedelta(hours=1))
        second_report = create_report(timezone.now() - timedelta(hours=2))

        self.assertEqual(self.service.get_next_report_to_generate(), second_report)

        second_report.status = ReportStatus.IN_PROGRESS
        second_report.save(update_fields=["status"])

        self.assertEqual(self.service.get_next_report_to_generate(), first_report)

    @patch(
        "insights.sources.dl_events.tests.mock_client.ClassificationMockDataLakeEventsClient.get_events"
    )
    @patch("insights.sources.tests.mock.MockCacheClient.set")
    @patch("insights.sources.tests.mock.MockCacheClient.get")
    def test_get_datalake_events_when_no_events_exist(
        self, mock_cache_get, mock_cache_set, mock_get_datalake_events
    ):
        mock_get_datalake_events.return_value = []
        mock_cache_get.return_value = None
        mock_cache_set.return_value = None

        report = Report.objects.create(
            project=self.project,
            source=self.service.source,
            source_config={"sections": ["RESOLUTIONS", "TRANSFERRED"]},
            filters={"start": "2025-01-01", "end": "2025-01-02"},
            format=ReportFormat.CSV,
            requested_by=self.user,
            status=ReportStatus.IN_PROGRESS,
        )

        kwargs = {"key": "example"}

        events = self.service.get_datalake_events(report, **kwargs)

        self.assertEqual(events, [])

        cache_key = (
            f"datalake_events:{report.uuid}:{json.dumps(kwargs, sort_keys=True)}"
        )

        mock_cache_get.assert_called_once_with(cache_key)
        mock_cache_set.assert_called_once_with(
            cache_key, json.dumps(events), ex=settings.REPORT_GENERATION_TIMEOUT
        )

    @patch(
        "insights.sources.dl_events.tests.mock_client.ClassificationMockDataLakeEventsClient.get_events"
    )
    @patch("insights.sources.tests.mock.MockCacheClient.set")
    @patch("insights.sources.tests.mock.MockCacheClient.get")
    def test_get_datalake_events_when_events_exist(
        self, mock_cache_get, mock_cache_set, mock_get_datalake_events
    ):
        mock_cache_get.return_value = None
        mock_cache_set.return_value = None

        mock_events = [{"id": "1"}, {"id": "2"}]

        def get_datalake_events(**kwargs):
            if kwargs.get("offset") == 0:
                return mock_events
            return []

        mock_get_datalake_events.side_effect = get_datalake_events

        report = Report.objects.create(
            project=self.project,
            source=self.service.source,
            source_config={"sections": ["RESOLUTIONS", "TRANSFERRED"]},
            filters={"start": "2025-01-01", "end": "2025-01-02"},
            format=ReportFormat.CSV,
            requested_by=self.user,
            status=ReportStatus.IN_PROGRESS,
        )

        kwargs = {"key": "example"}

        events = self.service.get_datalake_events(report, **kwargs)

        self.assertEqual(events, mock_events)

        cache_key = (
            f"datalake_events:{report.uuid}:{json.dumps(kwargs, sort_keys=True)}"
        )

        mock_cache_get.assert_called_once_with(cache_key)
        mock_cache_set.assert_called_once_with(
            cache_key, json.dumps(events), ex=settings.REPORT_GENERATION_TIMEOUT
        )

    @patch(
        "insights.sources.dl_events.tests.mock_client.ClassificationMockDataLakeEventsClient.get_events"
    )
    @patch("insights.sources.tests.mock.MockCacheClient.set")
    @patch("insights.sources.tests.mock.MockCacheClient.get")
    def test_get_datalake_events_when_events_exist_with_multiple_pages(
        self, mock_cache_get, mock_cache_set, mock_get_datalake_events
    ):
        mock_cache_get.return_value = None
        mock_cache_set.return_value = None

        mock_events = [{"id": "1"}, {"id": "2"}]

        def get_datalake_events(**kwargs):
            if kwargs.get("offset") < self.service.events_limit_per_page * 2:
                return mock_events
            return []

        mock_get_datalake_events.side_effect = get_datalake_events

        report = Report.objects.create(
            project=self.project,
            source=self.service.source,
            source_config={"sections": ["RESOLUTIONS", "TRANSFERRED"]},
            filters={"start": "2025-01-01", "end": "2025-01-02"},
            format=ReportFormat.CSV,
            requested_by=self.user,
            status=ReportStatus.IN_PROGRESS,
        )

        kwargs = {"key": "example"}

        events = self.service.get_datalake_events(report, **kwargs)

        self.assertEqual(events, mock_events * 2)

        cache_key = (
            f"datalake_events:{report.uuid}:{json.dumps(kwargs, sort_keys=True)}"
        )

        mock_cache_get.assert_called_once_with(cache_key)
        mock_cache_set.assert_called_once_with(
            cache_key, json.dumps(events), ex=settings.REPORT_GENERATION_TIMEOUT
        )

    @patch(
        "insights.sources.dl_events.tests.mock_client.ClassificationMockDataLakeEventsClient.get_events"
    )
    def test_get_datalake_events_when_page_limit_is_reached(
        self, mock_get_datalake_events
    ):
        mock_events = [{"id": "1"}, {"id": "2"}]

        def get_datalake_events(**kwargs):
            if (
                kwargs.get("offset")
                < self.service.events_limit_per_page * self.service.page_limit + 1
            ):
                return mock_events
            return []

        mock_get_datalake_events.side_effect = get_datalake_events

        report = Report.objects.create(
            project=self.project,
            source=self.service.source,
            source_config={"sections": ["RESOLUTIONS", "TRANSFERRED"]},
            filters={"start": "2025-01-01", "end": "2025-01-02"},
            format=ReportFormat.CSV,
            requested_by=self.user,
            status=ReportStatus.IN_PROGRESS,
        )

        with self.assertRaises(ValueError) as context:
            self.service.get_datalake_events(report)

        self.assertEqual(
            str(context.exception),
            "Report has more than 5 pages",
        )

    @patch(
        "insights.metrics.conversations.reports.services.ConversationsReportService.get_datalake_events"
    )
    @patch(
        "insights.metrics.conversations.services.ConversationsMetricsService.get_topics"
    )
    def test_get_topics_distribution_worksheet_for_ai(
        self, mock_get_topics, mock_get_datalake_events
    ):
        nexus_topics_data = {
            "name": "Test Topic",
            "uuid": uuid.uuid4(),
            "subtopic": [
                {
                    "name": "Test Subtopic",
                    "uuid": uuid.uuid4(),
                }
            ],
        }

        mock_get_topics.return_value = [nexus_topics_data]

        mock_get_datalake_events.return_value = [
            {
                "contact_urn": "1",
                "date": "2025-01-01T00:00:00.000000Z",
                "metadata": json.dumps(
                    {
                        "topic_uuid": str(nexus_topics_data["uuid"]),
                        "subtopic_uuid": str(nexus_topics_data["subtopic"][0]["uuid"]),
                        "subtopic": nexus_topics_data["subtopic"][0]["name"],
                    }
                ),
                "value": nexus_topics_data["name"],
            },
            {
                "contact_urn": "2",
                "date": "2025-01-01T00:00:00.000000Z",
                "metadata": json.dumps(
                    {
                        "topic_uuid": str(uuid.uuid4()),
                        "subtopic_uuid": str(uuid.uuid4()),
                        "subtopic": "Test Subtopic 2",
                    }
                ),
                "value": "Test Topic 2",
            },
        ]

        report = Report.objects.create(
            project=self.project,
            source=self.service.source,
            source_config={"sections": ["TOPICS_AI"]},
            filters={"start": "2025-01-01", "end": "2025-01-02"},
            requested_by=self.user,
        )

        worksheet = self.service.get_topics_distribution_worksheet(
            report,
            datetime(2025, 1, 1),
            datetime(2025, 1, 2),
            ConversationType.AI,
        )

        self.assertIsInstance(worksheet, ConversationsReportWorksheet)
        self.assertEqual(len(worksheet.data), 2)
        self.assertEqual(worksheet.data[0]["Topic"], "Test Topic")
        self.assertEqual(worksheet.data[0]["Subtopic"], "Test Subtopic")
        self.assertEqual(worksheet.data[1]["Topic"], "Unclassified")
        self.assertEqual(worksheet.data[1]["Subtopic"], "Unclassified")

    @patch(
        "insights.sources.dl_events.tests.mock_client.ClassificationMockDataLakeEventsClient.get_events"
    )
    def test_get_datalake_events_when_report_is_failed(self, mock_get_datalake_events):
        mock_events = [{"id": "1"}, {"id": "2"}]

        def get_datalake_events(**kwargs):
            if (
                kwargs.get("offset")
                < self.service.events_limit_per_page * self.service.page_limit + 1
            ):
                return mock_events
            return []

        mock_get_datalake_events.side_effect = get_datalake_events

        report = Report.objects.create(
            project=self.project,
            source=self.service.source,
            source_config={"sections": ["RESOLUTIONS", "TRANSFERRED"]},
            filters={"start": "2025-01-01", "end": "2025-01-02"},
            format=ReportFormat.CSV,
            requested_by=self.user,
            status=ReportStatus.FAILED,
            errors={"send_email": "test", "event_id": "test"},
        )

        with self.assertRaises(ValueError) as context:
            self.service.get_datalake_events(report)

        self.assertEqual(
            str(context.exception),
            "Report %s is not in progress" % report.uuid,
        )

    @patch("insights.sources.tests.mock.MockCacheClient.set")
    @patch("insights.sources.tests.mock.MockCacheClient.get")
    def test_get_flowsrun_results_by_contacts(self, mock_cache_get, mock_cache_set):
        mock_cache_get.return_value = None
        mock_cache_set.return_value = None

        def get_side_effect(*args, **kwargs):
            # First call: return hits
            if not hasattr(get_side_effect, "called"):
                get_side_effect.called = True

                return {
                    "hits": {
                        "total": {"value": 10},
                        "hits": [
                            {
                                "_source": {
                                    "project_uuid": uuid.uuid4(),
                                    "contact_uuid": uuid.uuid4(),
                                    "created_on": "2025-01-01",
                                    "modified_on": "2025-01-01",
                                    "contact_name": "John Doe",
                                    "contact_urn": "1234567890",
                                    "values": [
                                        {
                                            "name": "user_feedback",
                                            "value": "5",
                                        }
                                    ],
                                }
                            }
                        ],
                    }
                }

            # Second call: return no hits
            return {"hits": {"total": {"value": 10}, "hits": []}}

        self.service.elasticsearch_service.client.get.side_effect = get_side_effect

        report = Report.objects.create(
            project=self.project,
            source=self.service.source,
            source_config={"sections": ["RESOLUTIONS"]},
            filters={"start": "2025-01-01", "end": "2025-01-02"},
            format=ReportFormat.CSV,
            requested_by=self.user,
            status=ReportStatus.IN_PROGRESS,
        )

        flow_uuid = uuid.uuid4()

        results = self.service.get_flowsrun_results_by_contacts(
            report=report,
            flow_uuid=flow_uuid,
            start_date="2025-01-01",
            end_date="2025-01-02",
            op_field="user_feedback",
        )

        self.assertEqual(
            results,
            [
                {
                    "contact": {"name": "John Doe"},
                    "urn": "1234567890",
                    "modified_on": "2025-01-01",
                    "op_field_value": "5",
                }
            ],
        )

        cache_key = f"flowsrun_results_by_contacts:{report.uuid}:{flow_uuid}:2025-01-01:2025-01-02:user_feedback"

        mock_cache_get.assert_called_once_with(cache_key)
        mock_cache_set.assert_called_once_with(
            cache_key, json.dumps(results), ex=settings.REPORT_GENERATION_TIMEOUT
        )

    @patch("insights.sources.tests.mock.MockCacheClient.set")
    @patch("insights.sources.tests.mock.MockCacheClient.get")
    def test_get_flowsrun_results_by_contacts_when_no_results_exist(
        self, mock_cache_get, mock_cache_set
    ):
        mock_cache_get.return_value = None
        mock_cache_set.return_value = None

        self.service.elasticsearch_service.client.get.return_value = {
            "hits": {
                "total": {"value": 0},
                "hits": [],
            }
        }

        report = Report.objects.create(
            project=self.project,
            source=self.service.source,
            source_config={"sections": ["RESOLUTIONS"]},
            filters={"start": "2025-01-01", "end": "2025-01-02"},
            format=ReportFormat.CSV,
            requested_by=self.user,
            status=ReportStatus.IN_PROGRESS,
        )

        flow_uuid = uuid.uuid4()

        results = self.service.get_flowsrun_results_by_contacts(
            report=report,
            flow_uuid=flow_uuid,
            start_date="2025-01-01",
            end_date="2025-01-02",
            op_field="user_feedback",
        )

        self.assertEqual(results, [])

        cache_key = f"flowsrun_results_by_contacts:{report.uuid}:{flow_uuid}:2025-01-01:2025-01-02:user_feedback"

        mock_cache_get.assert_called_once_with(cache_key)
        mock_cache_set.assert_called_once_with(
            cache_key, json.dumps(results), ex=settings.REPORT_GENERATION_TIMEOUT
        )

    def test_get_flowsrun_results_by_contacts_when_report_is_failed(self):
        self.service.elasticsearch_service.client.get.return_value = {
            "hits": {
                "total": {"value": 0},
                "hits": [],
            }
        }

        report = Report.objects.create(
            project=self.project,
            source=self.service.source,
            source_config={"sections": ["RESOLUTIONS"]},
            filters={"start": "2025-01-01", "end": "2025-01-02"},
            status=ReportStatus.FAILED,
            errors={"send_email": "test", "event_id": "test"},
        )

        with self.assertRaises(ValueError) as context:
            self.service.get_flowsrun_results_by_contacts(
                report=report,
                flow_uuid=uuid.uuid4(),
                start_date="2025-01-01",
                end_date="2025-01-02",
                op_field="user_feedback",
            )

        self.assertEqual(
            str(context.exception),
            "Report %s is not in progress" % report.uuid,
        )

    @patch(
        "insights.metrics.conversations.reports.services.ConversationsReportService.get_datalake_events"
    )
    def test_get_csat_ai_worksheet(self, mock_get_datalake_events):
        mock_events = [
            {
                "contact_urn": "123",
                "date": "2025-09-14T19:27:10.293700Z",
                "value": "5",
            }
        ]

        mock_get_datalake_events.return_value = mock_events

        agent_uuid = str(uuid.uuid4())

        report = Report.objects.create(
            project=self.project,
            source=self.service.source,
            source_config={"sections": ["CSAT_AI"], "csat_ai_agent_uuid": agent_uuid},
            filters={"start": "2025-01-01", "end": "2025-01-02"},
            format=ReportFormat.CSV,
            requested_by=self.user,
            status=ReportStatus.IN_PROGRESS,
        )

        worksheet = self.service.get_csat_ai_worksheet(
            report, "2025-01-01", "2025-01-02"
        )

        self.assertEqual(worksheet.name, "CSAT AI")
        self.assertEqual(
            worksheet.data,
            [
                {
                    "URN": "123",
                    "Date": "14/09/2025 19:27:10",
                    "Rating": "5",
                }
            ],
        )

    def test_get_csat_ai_worksheet_when_no_agent_uuid_is_provided(self):
        report = Report.objects.create(
            project=self.project,
            source=self.service.source,
            source_config={"sections": ["CSAT_AI"]},
            filters={"start": "2025-01-01", "end": "2025-01-02"},
        )

        with self.assertRaises(ValueError) as context:
            self.service.get_csat_ai_worksheet(report, "2025-01-01", "2025-01-02")

        self.assertEqual(
            str(context.exception),
            "Agent UUID is required in the report source config",
        )

    @patch(
        "insights.metrics.conversations.reports.services.ConversationsReportService.get_datalake_events"
    )
    def test_get_custom_widget_worksheet(self, mock_get_datalake_events):
        mock_get_datalake_events.return_value = [
            {
                "contact_urn": "1234567890",
                "date": "2025-09-14T19:27:10.293700Z",
                "value": "5",
            }
        ]

        widget = Widget.objects.create(
            name="Test",
            config={"datalake_config": {"key": "test", "agent_uuid": "test"}},
            source="conversations.custom",
            type="custom",
            position=[1, 2],
            dashboard=self.dashboard,
        )

        report = Report.objects.create(
            project=self.project,
            source=self.service.source,
            source_config={"custom_widgets": [str(widget.uuid)]},
            filters={"start": "2025-01-01", "end": "2025-01-02"},
            format=ReportFormat.CSV,
            requested_by=self.user,
            status=ReportStatus.IN_PROGRESS,
        )
        worksheet = self.service.get_custom_widget_worksheet(
            report=report,
            widget=widget,
            start_date=datetime.fromisoformat("2025-01-01"),
            end_date=datetime.fromisoformat("2025-01-02"),
        )

        self.assertEqual(worksheet.name, widget.name)
        self.assertEqual(
            worksheet.data,
            [
                {
                    "URN": "1234567890",
                    "Date": "14/09/2025 19:27:10",
                    "Value": "5",
                }
            ],
        )


class TestSerializeFiltersForJson(TestCase):
    """Test cases for the serialize_filters_for_json utility function."""

    def test_serialize_empty_filters(self):
        """Test serialization of empty filters."""
        result = serialize_filters_for_json({})
        self.assertEqual(result, {})

    def test_serialize_none_filters(self):
        """Test serialization of None filters."""
        result = serialize_filters_for_json(None)
        self.assertEqual(result, None)

    def test_serialize_datetime_filters(self):
        """Test serialization of filters containing datetime objects."""
        now = timezone.now()
        filters = {
            "start": now,
            "end": now + timedelta(days=1),
            "string_field": "test",
            "number_field": 123,
        }

        result = serialize_filters_for_json(filters)

        self.assertEqual(result["start"], now.isoformat())
        self.assertEqual(result["end"], (now + timedelta(days=1)).isoformat())
        self.assertEqual(result["string_field"], "test")
        self.assertEqual(result["number_field"], 123)

    def test_serialize_nested_dict_filters(self):
        """Test serialization of filters with nested dictionaries containing datetime objects."""
        now = timezone.now()
        filters = {
            "date_range": {
                "start": now,
                "end": now + timedelta(days=1),
            },
            "other_field": "test",
        }

        result = serialize_filters_for_json(filters)

        self.assertEqual(result["date_range"]["start"], now.isoformat())
        self.assertEqual(
            result["date_range"]["end"], (now + timedelta(days=1)).isoformat()
        )
        self.assertEqual(result["other_field"], "test")

    def test_serialize_list_filters(self):
        """Test serialization of filters with lists containing datetime objects."""
        now = timezone.now()
        filters = {
            "dates": [now, now + timedelta(days=1)],
            "mixed_list": [now, "string", 123],
        }

        result = serialize_filters_for_json(filters)

        self.assertEqual(
            result["dates"], [now.isoformat(), (now + timedelta(days=1)).isoformat()]
        )
        self.assertEqual(result["mixed_list"], [now.isoformat(), "string", 123])

    def test_serialize_complex_nested_filters(self):
        """Test serialization of complex nested filters with datetime objects."""
        now = timezone.now()
        filters = {
            "level1": {
                "level2": {
                    "datetime_field": now,
                    "list_with_datetime": [now, now + timedelta(hours=1)],
                },
                "simple_field": "test",
            },
            "top_level_datetime": now + timedelta(days=1),
        }

        result = serialize_filters_for_json(filters)

        self.assertEqual(result["level1"]["level2"]["datetime_field"], now.isoformat())
        self.assertEqual(
            result["level1"]["level2"]["list_with_datetime"],
            [now.isoformat(), (now + timedelta(hours=1)).isoformat()],
        )
        self.assertEqual(result["level1"]["simple_field"], "test")
        self.assertEqual(
            result["top_level_datetime"], (now + timedelta(days=1)).isoformat()
        )

<<<<<<< HEAD
    @patch("insights.sources.tests.mock.MockCacheClient.set")
    @patch("insights.sources.tests.mock.MockCacheClient.get")
    def test_get_flowsrun_results_by_contacts(self, mock_cache_get, mock_cache_set):
        mock_cache_get.return_value = None
        mock_cache_set.return_value = None

        def get_side_effect(*args, **kwargs):
            # First call: return hits
            if not hasattr(get_side_effect, "called"):
                get_side_effect.called = True

                return {
                    "hits": {
                        "total": {"value": 10},
                        "hits": [
                            {
                                "_source": {
                                    "project_uuid": uuid.uuid4(),
                                    "contact_uuid": uuid.uuid4(),
                                    "created_on": "2025-01-01",
                                    "modified_on": "2025-01-01",
                                    "contact_name": "John Doe",
                                    "contact_urn": "1234567890",
                                    "values": [
                                        {
                                            "name": "user_feedback",
                                            "value": "5",
                                        }
                                    ],
                                }
                            }
                        ],
                    }
                }

            # Second call: return no hits
            return {"hits": {"total": {"value": 10}, "hits": []}}

        self.service.elasticsearch_service.client.get.side_effect = get_side_effect

=======
    def test_serialize_filters_with_none_values(self):
        """Test serialization of filters with None values."""
        filters = {
            "start": None,
            "end": None,
            "string_field": "test",
        }

        result = serialize_filters_for_json(filters)

        self.assertEqual(result["start"], None)
        self.assertEqual(result["end"], None)
        self.assertEqual(result["string_field"], "test")


class TestConversationsReportServiceAdditional(TestCase):
    """Additional test cases for ConversationsReportService to increase coverage."""

    def setUp(self):
        self.service = ConversationsReportService(
            elasticsearch_service=ConversationsElasticsearchService(
                client=MockElasticsearchClient(),
            ),
            events_limit_per_page=5,
            page_limit=5,
            datalake_events_client=ClassificationMockDataLakeEventsClient(),
            metrics_service=ConversationsMetricsService(
                datalake_service=MockDatalakeConversationsMetricsService(),
                nexus_client=MockNexusClient(),
                cache_client=MockCacheClient(),
                flowruns_query_executor=MockFlowRunsQueryExecutor(),
            ),
            cache_client=MockCacheClient(),
        )
        self.project = Project.objects.create(name="Test")
        self.dashboard = Dashboard.objects.create(name="Test", project=self.project)
        self.user = User.objects.create(
            email="test@test.com",
            language="en",
        )

    def test_ensure_unique_worksheet_name_with_long_name(self):
        """Test worksheet name truncation when name exceeds max length."""
        used_names = set()
        long_name = "A" * 50  # Exceeds XLSX_WORKSHEET_NAME_MAX_LENGTH (31)

        result = self.service._ensure_unique_worksheet_name(long_name, used_names)

        self.assertEqual(len(result), 31)
        self.assertTrue(result.startswith("A"))

    def test_ensure_unique_worksheet_name_with_too_many_duplicates(self):
        """Test worksheet name generation when too many duplicates exist."""
        used_names = set()

        # Add the base name first
        used_names.add("Test")

        # Fill up to the limit (20) - need to add 20 more to trigger the limit
        for i in range(1, 21):
            used_names.add(f"Test ({i})")

        # The method should try to find a unique name and hit the limit
        with self.assertRaises(ValueError) as context:
            self.service._ensure_unique_worksheet_name("Test", used_names)

        self.assertEqual(str(context.exception), "Too many unique names found")

    def test_ensure_unique_worksheet_name_with_truncation_needed(self):
        """Test worksheet name generation when truncation is needed for unique name."""
        used_names = set()
        long_name = "A" * 30  # Just under the limit

        # Add the original name to used_names
        used_names.add(long_name)

        result = self.service._ensure_unique_worksheet_name(long_name, used_names)

        # Should be truncated to fit " (1)" suffix
        self.assertEqual(len(result), 31)
        self.assertTrue(result.endswith(" (1)"))

    def test_process_csv_with_empty_worksheets(self):
        """Test CSV processing with empty worksheets."""
        worksheets = [
            ConversationsReportWorksheet(name="Empty", data=[]),
            ConversationsReportWorksheet(
                name="Valid", data=[{"col1": "val1", "col2": "val2"}]
            ),
        ]

        report = Report.objects.create(
            project=self.project,
            source=self.service.source,
            source_config={},
            filters={},
            format=ReportFormat.CSV,
            requested_by=self.user,
        )

        files = self.service.process_csv(report, worksheets)

        self.assertEqual(len(files), 1)
        self.assertEqual(files[0].name, "Valid.csv")

    def test_process_xlsx_with_empty_worksheets(self):
        """Test XLSX processing with empty worksheets."""
        worksheets = [
            ConversationsReportWorksheet(name="Empty", data=[]),
            ConversationsReportWorksheet(
                name="Valid", data=[{"col1": "val1", "col2": "val2"}]
            ),
        ]

        report = Report.objects.create(
            project=self.project,
            source=self.service.source,
            source_config={},
            filters={},
            format=ReportFormat.XLSX,
            requested_by=self.user,
        )

        files = self.service.process_xlsx(report, worksheets)

        self.assertEqual(len(files), 1)
        self.assertTrue(files[0].name.endswith(".xlsx"))

    def test_process_xlsx_with_duplicate_worksheet_names(self):
        """Test XLSX processing with duplicate worksheet names."""
        worksheets = [
            ConversationsReportWorksheet(name="Test", data=[{"col1": "val1"}]),
            ConversationsReportWorksheet(name="Test", data=[{"col1": "val2"}]),
            ConversationsReportWorksheet(name="Test", data=[{"col1": "val3"}]),
        ]

        report = Report.objects.create(
            project=self.project,
            source=self.service.source,
            source_config={},
            filters={},
            format=ReportFormat.XLSX,
            requested_by=self.user,
        )

        files = self.service.process_xlsx(report, worksheets)

        self.assertEqual(len(files), 1)
        self.assertTrue(files[0].name.endswith(".xlsx"))

    def test_generate_with_missing_start_date(self):
        """Test generate method with missing start date."""
        report = Report.objects.create(
            project=self.project,
            source=self.service.source,
            source_config={"sections": ["RESOLUTIONS"]},
            filters={"end": "2025-01-02"},  # Missing start date
            format=ReportFormat.CSV,
            requested_by=self.user,
            status=ReportStatus.PENDING,
        )

        with self.assertRaises(ValueError) as context:
            self.service.generate(report)

        self.assertIn("Start date or end date is missing", str(context.exception))

    def test_generate_with_missing_end_date(self):
        """Test generate method with missing end date."""
        report = Report.objects.create(
            project=self.project,
            source=self.service.source,
            source_config={"sections": ["RESOLUTIONS"]},
            filters={"start": "2025-01-01"},  # Missing end date
            format=ReportFormat.CSV,
            requested_by=self.user,
            status=ReportStatus.PENDING,
        )

        with self.assertRaises(ValueError) as context:
            self.service.generate(report)

        self.assertIn("Start date or end date is missing", str(context.exception))

    def test_generate_with_interrupted_report(self):
        """Test generate method with interrupted report."""
>>>>>>> bfa6416f
        report = Report.objects.create(
            project=self.project,
            source=self.service.source,
            source_config={"sections": ["RESOLUTIONS"]},
            filters={"start": "2025-01-01", "end": "2025-01-02"},
            format=ReportFormat.CSV,
            requested_by=self.user,
            status=ReportStatus.IN_PROGRESS,
<<<<<<< HEAD
        )

        flow_uuid = uuid.uuid4()

        results = self.service.get_flowsrun_results_by_contacts(
            report=report,
            flow_uuid=flow_uuid,
            start_date="2025-01-01",
            end_date="2025-01-02",
            op_field="user_feedback",
        )

        self.assertEqual(
            results,
            [
                {
                    "contact": {"name": "John Doe"},
                    "urn": "1234567890",
                    "modified_on": "2025-01-01",
                    "op_field_value": "5",
                }
            ],
        )

        cache_key = f"flowsrun_results_by_contacts:{report.uuid}:{flow_uuid}:2025-01-01:2025-01-02:user_feedback"

        mock_cache_get.assert_called_once_with(cache_key)
        mock_cache_set.assert_called_once_with(
            cache_key, json.dumps(results), ex=settings.REPORT_GENERATION_TIMEOUT
        )

    @patch("insights.sources.tests.mock.MockCacheClient.set")
    @patch("insights.sources.tests.mock.MockCacheClient.get")
    def test_get_flowsrun_results_by_contacts_when_no_results_exist(
        self, mock_cache_get, mock_cache_set
    ):
        mock_cache_get.return_value = None
        mock_cache_set.return_value = None
        self.service.elasticsearch_service.client.get.return_value = {
            "hits": {
                "total": {"value": 0},
                "hits": [],
            }
        }

        report = Report.objects.create(
            project=self.project,
            source=self.service.source,
            source_config={"sections": ["RESOLUTIONS"]},
=======
            config={"interrupted": True},
        )

        with patch(
            "insights.metrics.conversations.reports.services.ConversationsReportService.get_resolutions_worksheet"
        ) as mock_get_resolutions:
            mock_get_resolutions.return_value = ConversationsReportWorksheet(
                name="Resolutions",
                data=[{"URN": "123", "Resolution": "Resolved", "Date": "2025-01-01"}],
            )

            # Should not raise exception and should return early
            self.service.generate(report)

    def test_generate_with_exception_during_processing(self):
        """Test generate method when exception occurs during processing."""
        report = Report.objects.create(
            project=self.project,
            source=self.service.source,
            source_config={"sections": ["RESOLUTIONS"]},
            filters={"start": "2025-01-01", "end": "2025-01-02"},
            format=ReportFormat.CSV,
            requested_by=self.user,
            status=ReportStatus.PENDING,
        )

        with patch(
            "insights.metrics.conversations.reports.services.ConversationsReportService.get_resolutions_worksheet"
        ) as mock_get_resolutions:
            mock_get_resolutions.side_effect = Exception("Test error")

            with self.assertRaises(Exception):
                self.service.generate(report)

            report.refresh_from_db()
            self.assertEqual(report.status, ReportStatus.FAILED)
            self.assertIn("generate", report.errors)

    def test_generate_with_email_send_failure(self):
        """Test generate method when email sending fails."""
        report = Report.objects.create(
            project=self.project,
            source=self.service.source,
            source_config={"sections": ["RESOLUTIONS"]},
            filters={"start": "2025-01-01", "end": "2025-01-02"},
            format=ReportFormat.CSV,
            requested_by=self.user,
            status=ReportStatus.PENDING,
        )

        with patch(
            "insights.metrics.conversations.reports.services.ConversationsReportService.get_resolutions_worksheet"
        ) as mock_get_resolutions:
            mock_get_resolutions.return_value = ConversationsReportWorksheet(
                name="Resolutions",
                data=[{"URN": "123", "Resolution": "Resolved", "Date": "2025-01-01"}],
            )

            with patch(
                "insights.metrics.conversations.reports.services.ConversationsReportService.send_email"
            ) as mock_send_email:
                mock_send_email.side_effect = Exception("Email send failed")

                with self.assertRaises(Exception):
                    self.service.generate(report)

                report.refresh_from_db()
                self.assertEqual(report.status, ReportStatus.FAILED)
                self.assertIn("send_email", report.errors)

    def test_get_datalake_events_with_cached_data(self):
        """Test get_datalake_events with cached data."""
        report = Report.objects.create(
            project=self.project,
            source=self.service.source,
            source_config={"sections": ["RESOLUTIONS"]},
            filters={"start": "2025-01-01", "end": "2025-01-02"},
            format=ReportFormat.CSV,
            requested_by=self.user,
            status=ReportStatus.IN_PROGRESS,
        )

        cached_events = [{"id": "1"}, {"id": "2"}]
        cache_key = f"datalake_events:{report.uuid}:{json.dumps({}, sort_keys=True, default=str)}"

        # Mock the cache client directly on the service instance
        with patch.object(self.service.cache_client, "get") as mock_cache_get:
            with patch.object(self.service.cache_client, "set") as mock_cache_set:
                mock_cache_get.return_value = json.dumps(cached_events)
                mock_cache_set.return_value = None

                # Mock the datalake events client to avoid hitting page limit
                with patch.object(
                    self.service.datalake_events_client, "get_events"
                ) as mock_get_events:
                    mock_get_events.return_value = []

                    events = self.service.get_datalake_events(report)

                    self.assertEqual(events, cached_events)
                    mock_cache_get.assert_called_once_with(cache_key)

    def test_get_datalake_events_with_invalid_cached_data(self):
        """Test get_datalake_events with invalid cached data."""
        report = Report.objects.create(
            project=self.project,
            source=self.service.source,
            source_config={"sections": ["RESOLUTIONS"]},
            filters={"start": "2025-01-01", "end": "2025-01-02"},
            format=ReportFormat.CSV,
            requested_by=self.user,
            status=ReportStatus.IN_PROGRESS,
        )

        with patch("insights.sources.tests.mock.MockCacheClient.get") as mock_cache_get:
            mock_cache_get.return_value = "invalid json"

            with patch(
                "insights.sources.dl_events.tests.mock_client.ClassificationMockDataLakeEventsClient.get_events"
            ) as mock_get_events:
                mock_get_events.return_value = []

                events = self.service.get_datalake_events(report)

                self.assertEqual(events, [])

    def test_get_datalake_events_with_empty_events(self):
        """Test get_datalake_events with empty events list."""
        report = Report.objects.create(
            project=self.project,
            source=self.service.source,
            source_config={"sections": ["RESOLUTIONS"]},
            filters={"start": "2025-01-01", "end": "2025-01-02"},
            format=ReportFormat.CSV,
            requested_by=self.user,
            status=ReportStatus.IN_PROGRESS,
        )

        with patch(
            "insights.sources.dl_events.tests.mock_client.ClassificationMockDataLakeEventsClient.get_events"
        ) as mock_get_events:
            mock_get_events.return_value = [{}]  # Empty dict

            events = self.service.get_datalake_events(report)

            self.assertEqual(events, [])

    def test_format_date_with_various_formats(self):
        """Test _format_date with various date formats."""
        report = Report.objects.create(
            project=self.project,
            source=self.service.source,
            source_config={},
            filters={},
            format=ReportFormat.CSV,
            requested_by=self.user,
        )

        # Test with timezone
        self.project.timezone = "America/New_York"
        self.project.save()

        # Test ISO format
        result = self.service._format_date("2025-01-01T12:00:00", report)
        self.assertIn("01/01/2025", result)

        # Test with microseconds
        result = self.service._format_date("2025-01-01T12:00:00.000000Z", report)
        self.assertIn("01/01/2025", result)

    def test_format_date_with_invalid_format(self):
        """Test _format_date with invalid date format."""
        report = Report.objects.create(
            project=self.project,
            source=self.service.source,
            source_config={},
            filters={},
            format=ReportFormat.CSV,
            requested_by=self.user,
        )

        with self.assertRaises(Exception):
            self.service._format_date("invalid-date", report)

    def test_get_resolutions_worksheet_with_no_events(self):
        """Test get_resolutions_worksheet with no events."""
        with patch(
            "insights.metrics.conversations.reports.services.ConversationsReportService.get_datalake_events"
        ) as mock_get_events:
            mock_get_events.return_value = []

            report = Report.objects.create(
                project=self.project,
                source=self.service.source,
                source_config={},
                filters={},
                format=ReportFormat.CSV,
                requested_by=self.user,
            )

            worksheet = self.service.get_resolutions_worksheet(
                report, "2025-01-01", "2025-01-02"
            )

            self.assertEqual(worksheet.name, "Resolutions")
            self.assertEqual(len(worksheet.data), 0)  # No data when no events

    def test_get_resolutions_worksheet_with_events(self):
        """Test get_resolutions_worksheet with events."""
        mock_events = [
            {
                "contact_urn": "123",
                "date": "2025-01-01T12:00:00.000000Z",
                "value": "resolved",
            },
            {
                "contact_urn": "456",
                "date": "2025-01-01T12:00:00.000000Z",
                "value": "unresolved",
            },
        ]

        with patch(
            "insights.metrics.conversations.reports.services.ConversationsReportService.get_datalake_events"
        ) as mock_get_events:
            mock_get_events.return_value = mock_events

            report = Report.objects.create(
                project=self.project,
                source=self.service.source,
                source_config={},
                filters={},
                format=ReportFormat.CSV,
                requested_by=self.user,
            )

            worksheet = self.service.get_resolutions_worksheet(
                report, "2025-01-01", "2025-01-02"
            )

            self.assertEqual(worksheet.name, "Resolutions")
            self.assertEqual(len(worksheet.data), 2)
            self.assertEqual(worksheet.data[0]["URN"], "123")
            self.assertEqual(worksheet.data[1]["URN"], "456")

    def test_get_transferred_to_human_worksheet_with_cached_events(self):
        """Test get_transferred_to_human_worksheet with cached events."""
        mock_events = [
            {
                "contact_urn": "123",
                "date": "2025-01-01T12:00:00.000000Z",
                "metadata": json.dumps({"human_support": True}),
            },
            {
                "contact_urn": "456",
                "date": "2025-01-01T12:00:00.000000Z",
                "metadata": json.dumps({"human_support": False}),
            },
        ]

        # Set cached events
        self.service._conversation_classification_events_cache = mock_events

        report = Report.objects.create(
            project=self.project,
            source=self.service.source,
            source_config={},
            filters={},
            format=ReportFormat.CSV,
            requested_by=self.user,
        )

        worksheet = self.service.get_transferred_to_human_worksheet(
            report, "2025-01-01", "2025-01-02"
        )

        self.assertEqual(worksheet.name, "Transferred to Human")
        self.assertEqual(len(worksheet.data), 2)

    def test_get_transferred_to_human_worksheet_with_no_events(self):
        """Test get_transferred_to_human_worksheet with no events."""
        with patch(
            "insights.metrics.conversations.reports.services.ConversationsReportService.get_datalake_events"
        ) as mock_get_events:
            mock_get_events.return_value = []

            report = Report.objects.create(
                project=self.project,
                source=self.service.source,
                source_config={},
                filters={},
                format=ReportFormat.CSV,
                requested_by=self.user,
            )

            worksheet = self.service.get_transferred_to_human_worksheet(
                report, "2025-01-01", "2025-01-02"
            )

            self.assertEqual(worksheet.name, "Transferred to Human")
            self.assertEqual(len(worksheet.data), 0)  # No data when no events

    def test_get_topics_distribution_worksheet_for_human(self):
        """Test get_topics_distribution_worksheet for human conversations."""
        nexus_topics_data = {
            "name": "Test Topic",
            "uuid": uuid.uuid4(),
            "subtopic": [
                {
                    "name": "Test Subtopic",
                    "uuid": uuid.uuid4(),
                }
            ],
        }

        with patch(
            "insights.metrics.conversations.services.ConversationsMetricsService.get_topics"
        ) as mock_get_topics:
            mock_get_topics.return_value = [nexus_topics_data]

            with patch(
                "insights.metrics.conversations.reports.services.ConversationsReportService.get_datalake_events"
            ) as mock_get_events:
                mock_get_events.return_value = [
                    {
                        "contact_urn": "1",
                        "date": "2025-01-01T00:00:00.000000Z",
                        "metadata": json.dumps(
                            {
                                "topic_uuid": str(nexus_topics_data["uuid"]),
                                "subtopic_uuid": str(
                                    nexus_topics_data["subtopic"][0]["uuid"]
                                ),
                                "subtopic": nexus_topics_data["subtopic"][0]["name"],
                            }
                        ),
                        "value": nexus_topics_data["name"],
                    }
                ]

                report = Report.objects.create(
                    project=self.project,
                    source=self.service.source,
                    source_config={"sections": ["TOPICS_HUMAN"]},
                    filters={"start": "2025-01-01", "end": "2025-01-02"},
                    requested_by=self.user,
                )

                worksheet = self.service.get_topics_distribution_worksheet(
                    report,
                    datetime(2025, 1, 1),
                    datetime(2025, 1, 2),
                    ConversationType.HUMAN,
                )

                self.assertIsInstance(worksheet, ConversationsReportWorksheet)
                self.assertEqual(worksheet.name, "Topics Distribution Human")

    def test_get_topics_distribution_worksheet_with_invalid_metadata(self):
        """Test get_topics_distribution_worksheet with invalid metadata."""
        with patch(
            "insights.metrics.conversations.services.ConversationsMetricsService.get_topics"
        ) as mock_get_topics:
            mock_get_topics.return_value = []

            with patch(
                "insights.metrics.conversations.reports.services.ConversationsReportService.get_datalake_events"
            ) as mock_get_events:
                mock_get_events.return_value = [
                    {
                        "contact_urn": "1",
                        "date": "2025-01-01T00:00:00.000000Z",
                        "metadata": "invalid json",
                        "value": "Test Topic",
                    }
                ]

                report = Report.objects.create(
                    project=self.project,
                    source=self.service.source,
                    source_config={"sections": ["TOPICS_AI"]},
                    filters={"start": "2025-01-01", "end": "2025-01-02"},
                    requested_by=self.user,
                )

                worksheet = self.service.get_topics_distribution_worksheet(
                    report,
                    datetime(2025, 1, 1),
                    datetime(2025, 1, 2),
                    ConversationType.AI,
                )

                self.assertIsInstance(worksheet, ConversationsReportWorksheet)
                self.assertEqual(len(worksheet.data), 1)  # Empty row when no events

    def test_get_topics_distribution_worksheet_with_no_events(self):
        """Test get_topics_distribution_worksheet with no events."""
        with patch(
            "insights.metrics.conversations.services.ConversationsMetricsService.get_topics"
        ) as mock_get_topics:
            mock_get_topics.return_value = []

            with patch(
                "insights.metrics.conversations.reports.services.ConversationsReportService.get_datalake_events"
            ) as mock_get_events:
                mock_get_events.return_value = []

                report = Report.objects.create(
                    project=self.project,
                    source=self.service.source,
                    source_config={"sections": ["TOPICS_AI"]},
                    filters={"start": "2025-01-01", "end": "2025-01-02"},
                    requested_by=self.user,
                )

                worksheet = self.service.get_topics_distribution_worksheet(
                    report,
                    datetime(2025, 1, 1),
                    datetime(2025, 1, 2),
                    ConversationType.AI,
                )

                self.assertIsInstance(worksheet, ConversationsReportWorksheet)
                self.assertEqual(len(worksheet.data), 1)  # Empty row

    def test_get_csat_ai_worksheet_with_invalid_ratings(self):
        """Test get_csat_ai_worksheet with invalid ratings."""
        mock_events = [
            {
                "contact_urn": "123",
                "date": "2025-09-14T19:27:10.293700Z",
                "value": "5",  # Valid rating
            },
            {
                "contact_urn": "456",
                "date": "2025-09-14T19:27:10.293700Z",
                "value": "6",  # Invalid rating
            },
            {
                "contact_urn": "789",
                "date": "2025-09-14T19:27:10.293700Z",
                "value": "invalid",  # Invalid rating
            },
        ]

        with patch(
            "insights.metrics.conversations.reports.services.ConversationsReportService.get_datalake_events"
        ) as mock_get_events:
            mock_get_events.return_value = mock_events

            agent_uuid = str(uuid.uuid4())

            report = Report.objects.create(
                project=self.project,
                source=self.service.source,
                source_config={
                    "sections": ["CSAT_AI"],
                    "csat_ai_agent_uuid": agent_uuid,
                },
                filters={"start": "2025-01-01", "end": "2025-01-02"},
                format=ReportFormat.CSV,
                requested_by=self.user,
                status=ReportStatus.IN_PROGRESS,
            )

            worksheet = self.service.get_csat_ai_worksheet(
                report, datetime(2025, 1, 1), datetime(2025, 1, 2)
            )

            self.assertEqual(worksheet.name, "CSAT AI")
            self.assertEqual(len(worksheet.data), 1)  # Only valid rating included

    def test_get_csat_ai_worksheet_with_no_events(self):
        """Test get_csat_ai_worksheet with no events."""
        with patch(
            "insights.metrics.conversations.reports.services.ConversationsReportService.get_datalake_events"
        ) as mock_get_events:
            mock_get_events.return_value = []

            agent_uuid = str(uuid.uuid4())

            report = Report.objects.create(
                project=self.project,
                source=self.service.source,
                source_config={
                    "sections": ["CSAT_AI"],
                    "csat_ai_agent_uuid": agent_uuid,
                },
                filters={"start": "2025-01-01", "end": "2025-01-02"},
                format=ReportFormat.CSV,
                requested_by=self.user,
                status=ReportStatus.IN_PROGRESS,
            )

            worksheet = self.service.get_csat_ai_worksheet(
                report, datetime(2025, 1, 1), datetime(2025, 1, 2)
            )

            self.assertEqual(worksheet.name, "CSAT AI")
            self.assertEqual(len(worksheet.data), 1)  # Empty row

    def test_get_nps_ai_worksheet_with_invalid_ratings(self):
        """Test get_nps_ai_worksheet with invalid ratings."""
        mock_events = [
            {
                "contact_urn": "123",
                "date": "2025-09-14T19:27:10.293700Z",
                "value": "5",  # Valid rating
            },
            {
                "contact_urn": "456",
                "date": "2025-09-14T19:27:10.293700Z",
                "value": "11",  # Invalid rating
            },
            {
                "contact_urn": "789",
                "date": "2025-09-14T19:27:10.293700Z",
                "value": "invalid",  # Invalid rating
            },
        ]

        with patch(
            "insights.metrics.conversations.reports.services.ConversationsReportService.get_datalake_events"
        ) as mock_get_events:
            mock_get_events.return_value = mock_events

            agent_uuid = str(uuid.uuid4())

            report = Report.objects.create(
                project=self.project,
                source=self.service.source,
                source_config={"sections": ["NPS_AI"], "nps_ai_agent_uuid": agent_uuid},
                filters={"start": "2025-01-01", "end": "2025-01-02"},
                format=ReportFormat.CSV,
                requested_by=self.user,
                status=ReportStatus.IN_PROGRESS,
            )

            worksheet = self.service.get_nps_ai_worksheet(
                report, datetime(2025, 1, 1), datetime(2025, 1, 2)
            )

            self.assertEqual(worksheet.name, "NPS AI")
            self.assertEqual(len(worksheet.data), 1)  # Only valid rating included

    def test_get_nps_ai_worksheet_with_no_agent_uuid(self):
        """Test get_nps_ai_worksheet when no agent UUID is provided."""
        report = Report.objects.create(
            project=self.project,
            source=self.service.source,
            source_config={"sections": ["NPS_AI"]},
            filters={"start": "2025-01-01", "end": "2025-01-02"},
        )

        with self.assertRaises(ValueError) as context:
            self.service.get_nps_ai_worksheet(
                report, datetime(2025, 1, 1), datetime(2025, 1, 2)
            )

        self.assertEqual(
            str(context.exception),
            "Agent UUID is required in the report source config",
        )

    def test_get_csat_human_worksheet_with_missing_flow_uuid(self):
        """Test get_csat_human_worksheet with missing flow UUID."""
        report = Report.objects.create(
            project=self.project,
            source=self.service.source,
            source_config={"sections": ["CSAT_HUMAN"]},
            filters={"start": "2025-01-01", "end": "2025-01-02"},
        )

        with self.assertRaises(ValueError) as context:
            self.service.get_csat_human_worksheet(report, "2025-01-01", "2025-01-02")

        self.assertIn("flow_uuid", str(context.exception))

    def test_get_csat_human_worksheet_with_missing_op_field(self):
        """Test get_csat_human_worksheet with missing op field."""
        report = Report.objects.create(
            project=self.project,
            source=self.service.source,
            source_config={
                "sections": ["CSAT_HUMAN"],
                "csat_human_flow_uuid": str(uuid.uuid4()),
            },
            filters={"start": "2025-01-01", "end": "2025-01-02"},
        )

        with self.assertRaises(ValueError) as context:
            self.service.get_csat_human_worksheet(report, "2025-01-01", "2025-01-02")

        self.assertIn("op_field", str(context.exception))

    def test_get_csat_human_worksheet_with_none_values(self):
        """Test get_csat_human_worksheet with None values in results."""
        with patch(
            "insights.metrics.conversations.reports.services.ConversationsReportService.get_flowsrun_results_by_contacts"
        ) as mock_get_results:
            mock_get_results.return_value = [
                {
                    "urn": "123",
                    "modified_on": "2025-01-01T12:00:00.000000Z",
                    "op_field_value": "5",
                },
                {
                    "urn": "456",
                    "modified_on": "2025-01-01T12:00:00.000000Z",
                    "op_field_value": None,  # Should be filtered out
                },
            ]

            report = Report.objects.create(
                project=self.project,
                source=self.service.source,
                source_config={
                    "sections": ["CSAT_HUMAN"],
                    "csat_human_flow_uuid": str(uuid.uuid4()),
                    "csat_human_op_field": "test_field",
                },
                filters={"start": "2025-01-01", "end": "2025-01-02"},
                format=ReportFormat.CSV,
                requested_by=self.user,
                status=ReportStatus.IN_PROGRESS,
            )

            worksheet = self.service.get_csat_human_worksheet(
                report, "2025-01-01", "2025-01-02"
            )

            self.assertEqual(worksheet.name, "CSAT Human")
            self.assertEqual(len(worksheet.data), 1)  # Only non-None value included

    def test_get_nps_human_worksheet_with_missing_flow_uuid(self):
        """Test get_nps_human_worksheet with missing flow UUID."""
        report = Report.objects.create(
            project=self.project,
            source=self.service.source,
            source_config={"sections": ["NPS_HUMAN"]},
            filters={"start": "2025-01-01", "end": "2025-01-02"},
        )

        with self.assertRaises(ValueError) as context:
            self.service.get_nps_human_worksheet(report, "2025-01-01", "2025-01-02")

        self.assertIn("flow_uuid", str(context.exception))

    def test_get_nps_human_worksheet_with_missing_op_field(self):
        """Test get_nps_human_worksheet with missing op field."""
        report = Report.objects.create(
            project=self.project,
            source=self.service.source,
            source_config={
                "sections": ["NPS_HUMAN"],
                "nps_human_flow_uuid": str(uuid.uuid4()),
            },
            filters={"start": "2025-01-01", "end": "2025-01-02"},
        )

        with self.assertRaises(ValueError) as context:
            self.service.get_nps_human_worksheet(report, "2025-01-01", "2025-01-02")

        self.assertIn("op_field", str(context.exception))

    def test_get_nps_human_worksheet_with_none_values(self):
        """Test get_nps_human_worksheet with None values in results."""
        with patch(
            "insights.metrics.conversations.reports.services.ConversationsReportService.get_flowsrun_results_by_contacts"
        ) as mock_get_results:
            mock_get_results.return_value = [
                {
                    "urn": "123",
                    "modified_on": "2025-01-01T12:00:00.000000Z",
                    "op_field_value": "5",
                },
                {
                    "urn": "456",
                    "modified_on": "2025-01-01T12:00:00.000000Z",
                    "op_field_value": None,  # Should be filtered out
                },
            ]

            report = Report.objects.create(
                project=self.project,
                source=self.service.source,
                source_config={
                    "sections": ["NPS_HUMAN"],
                    "nps_human_flow_uuid": str(uuid.uuid4()),
                    "nps_human_op_field": "test_field",
                },
                filters={"start": "2025-01-01", "end": "2025-01-02"},
                format=ReportFormat.CSV,
                requested_by=self.user,
                status=ReportStatus.IN_PROGRESS,
            )

            worksheet = self.service.get_nps_human_worksheet(
                report, "2025-01-01", "2025-01-02"
            )

            self.assertEqual(worksheet.name, "NPS Human")
            self.assertEqual(len(worksheet.data), 1)  # Only non-None value included

    def test_get_custom_widget_worksheet_with_missing_key(self):
        """Test get_custom_widget_worksheet with missing key in config."""
        widget = Widget.objects.create(
            name="Test",
            config={"datalake_config": {"agent_uuid": "test"}},  # Missing key
            source="conversations.custom",
            type="custom",
            position=[1, 2],
            dashboard=self.dashboard,
        )

        report = Report.objects.create(
            project=self.project,
            source=self.service.source,
            source_config={"custom_widgets": [str(widget.uuid)]},
>>>>>>> bfa6416f
            filters={"start": "2025-01-01", "end": "2025-01-02"},
            format=ReportFormat.CSV,
            requested_by=self.user,
            status=ReportStatus.IN_PROGRESS,
        )

<<<<<<< HEAD
        flow_uuid = uuid.uuid4()

        results = self.service.get_flowsrun_results_by_contacts(
            report=report,
            flow_uuid=flow_uuid,
            start_date="2025-01-01",
            end_date="2025-01-02",
            op_field="user_feedback",
        )

        self.assertEqual(results, [])

        cache_key = f"flowsrun_results_by_contacts:{report.uuid}:{flow_uuid}:2025-01-01:2025-01-02:user_feedback"

        mock_cache_get.assert_called_once_with(cache_key)
        mock_cache_set.assert_called_once_with(
            cache_key, json.dumps(results), ex=settings.REPORT_GENERATION_TIMEOUT
        )

    def test_get_flowsrun_results_by_contacts_when_report_is_failed(self):
        self.service.elasticsearch_service.client.get.return_value = {
            "hits": {
                "total": {"value": 0},
                "hits": [],
            }
        }

=======
        with self.assertRaises(ValueError) as context:
            self.service.get_custom_widget_worksheet(
                report=report,
                widget=widget,
                start_date=datetime.fromisoformat("2025-01-01"),
                end_date=datetime.fromisoformat("2025-01-02"),
            )

        self.assertIn("Key or agent_uuid is missing", str(context.exception))

    def test_get_custom_widget_worksheet_with_missing_agent_uuid(self):
        """Test get_custom_widget_worksheet with missing agent_uuid in config."""
        widget = Widget.objects.create(
            name="Test",
            config={"datalake_config": {"key": "test"}},  # Missing agent_uuid
            source="conversations.custom",
            type="custom",
            position=[1, 2],
            dashboard=self.dashboard,
        )

        report = Report.objects.create(
            project=self.project,
            source=self.service.source,
            source_config={"custom_widgets": [str(widget.uuid)]},
            filters={"start": "2025-01-01", "end": "2025-01-02"},
            format=ReportFormat.CSV,
            requested_by=self.user,
            status=ReportStatus.IN_PROGRESS,
        )

        with self.assertRaises(ValueError) as context:
            self.service.get_custom_widget_worksheet(
                report=report,
                widget=widget,
                start_date=datetime.fromisoformat("2025-01-01"),
                end_date=datetime.fromisoformat("2025-01-02"),
            )

        self.assertIn("Key or agent_uuid is missing", str(context.exception))

    def test_get_custom_widget_worksheet_with_no_events(self):
        """Test get_custom_widget_worksheet with no events."""
        with patch(
            "insights.metrics.conversations.reports.services.ConversationsReportService.get_datalake_events"
        ) as mock_get_events:
            mock_get_events.return_value = []

            widget = Widget.objects.create(
                name="Test",
                config={"datalake_config": {"key": "test", "agent_uuid": "test"}},
                source="conversations.custom",
                type="custom",
                position=[1, 2],
                dashboard=self.dashboard,
            )

            report = Report.objects.create(
                project=self.project,
                source=self.service.source,
                source_config={"custom_widgets": [str(widget.uuid)]},
                filters={"start": "2025-01-01", "end": "2025-01-02"},
                format=ReportFormat.CSV,
                requested_by=self.user,
                status=ReportStatus.IN_PROGRESS,
            )

            worksheet = self.service.get_custom_widget_worksheet(
                report=report,
                widget=widget,
                start_date=datetime.fromisoformat("2025-01-01"),
                end_date=datetime.fromisoformat("2025-01-02"),
            )

            self.assertEqual(worksheet.name, widget.name)
            self.assertEqual(len(worksheet.data), 1)  # Empty row

    def test_get_flowsrun_results_by_contacts_with_cached_data(self):
        """Test get_flowsrun_results_by_contacts with cached data."""
        report = Report.objects.create(
            project=self.project,
            source=self.service.source,
            source_config={"sections": ["RESOLUTIONS"]},
            filters={"start": "2025-01-01", "end": "2025-01-02"},
            format=ReportFormat.CSV,
            requested_by=self.user,
            status=ReportStatus.IN_PROGRESS,
        )

        cached_results = [{"urn": "123", "op_field_value": "5"}]
        flow_uuid = uuid.uuid4()
        cache_key = f"flowsrun_results_by_contacts:{report.uuid}:{flow_uuid}:2025-01-01:2025-01-02:user_feedback"

        # Mock the cache client directly on the service instance
        with patch.object(self.service.cache_client, "get") as mock_cache_get:
            with patch.object(self.service.cache_client, "set") as mock_cache_set:
                mock_cache_get.return_value = json.dumps(cached_results)
                mock_cache_set.return_value = None

                # Mock the elasticsearch service to avoid hitting page limit
                with patch.object(
                    self.service.elasticsearch_service,
                    "get_flowsrun_results_by_contacts",
                ) as mock_get_results:
                    mock_get_results.return_value = {
                        "contacts": []
                    }  # Empty response to avoid page limit

                    results = self.service.get_flowsrun_results_by_contacts(
                        report=report,
                        flow_uuid=flow_uuid,
                        start_date="2025-01-01",
                        end_date="2025-01-02",
                        op_field="user_feedback",
                    )

                    self.assertEqual(results, cached_results)
                    mock_cache_get.assert_called_once_with(cache_key)

    def test_get_flowsrun_results_by_contacts_with_invalid_cached_data(self):
        """Test get_flowsrun_results_by_contacts with invalid cached data."""
        report = Report.objects.create(
            project=self.project,
            source=self.service.source,
            source_config={"sections": ["RESOLUTIONS"]},
            filters={"start": "2025-01-01", "end": "2025-01-02"},
            format=ReportFormat.CSV,
            requested_by=self.user,
            status=ReportStatus.IN_PROGRESS,
        )

        flow_uuid = uuid.uuid4()

        with patch("insights.sources.tests.mock.MockCacheClient.get") as mock_cache_get:
            mock_cache_get.return_value = "invalid json"

            with patch(
                "insights.metrics.conversations.integrations.elasticsearch.services.ConversationsElasticsearchService.get_flowsrun_results_by_contacts"
            ) as mock_get_results:
                mock_get_results.return_value = {"contacts": []}

                results = self.service.get_flowsrun_results_by_contacts(
                    report=report,
                    flow_uuid=flow_uuid,
                    start_date="2025-01-01",
                    end_date="2025-01-02",
                    op_field="user_feedback",
                )

                self.assertEqual(results, [])

    def test_get_flowsrun_results_by_contacts_with_page_limit_reached(self):
        """Test get_flowsrun_results_by_contacts when page limit is reached."""
>>>>>>> bfa6416f
        report = Report.objects.create(
            project=self.project,
            source=self.service.source,
            source_config={"sections": ["RESOLUTIONS"]},
            filters={"start": "2025-01-01", "end": "2025-01-02"},
<<<<<<< HEAD
            status=ReportStatus.FAILED,
            errors={"send_email": "test", "event_id": "test"},
        )

        with self.assertRaises(ValueError) as context:
            self.service.get_flowsrun_results_by_contacts(
                report=report,
                flow_uuid=uuid.uuid4(),
=======
            format=ReportFormat.CSV,
            requested_by=self.user,
            status=ReportStatus.IN_PROGRESS,
        )

        flow_uuid = uuid.uuid4()

        def get_side_effect(*args, **kwargs):
            # Always return contacts to trigger page limit
            return {
                "hits": {
                    "total": {"value": 10},
                    "hits": [{"_source": {"contact_urn": "123"}}],
                }
            }

        self.service.elasticsearch_service.client.get.side_effect = get_side_effect

        with self.assertRaises(ValueError) as context:
            self.service.get_flowsrun_results_by_contacts(
                report=report,
                flow_uuid=flow_uuid,
>>>>>>> bfa6416f
                start_date="2025-01-01",
                end_date="2025-01-02",
                op_field="user_feedback",
            )

<<<<<<< HEAD
        self.assertEqual(
            str(context.exception),
            "Report %s is not in progress" % report.uuid,
        )
=======
        self.assertIn("Report has more than", str(context.exception))

    def test_get_flowsrun_results_by_contacts_with_empty_contacts(self):
        """Test get_flowsrun_results_by_contacts with empty contacts."""
        report = Report.objects.create(
            project=self.project,
            source=self.service.source,
            source_config={"sections": ["RESOLUTIONS"]},
            filters={"start": "2025-01-01", "end": "2025-01-02"},
            format=ReportFormat.CSV,
            requested_by=self.user,
            status=ReportStatus.IN_PROGRESS,
        )

        flow_uuid = uuid.uuid4()

        self.service.elasticsearch_service.client.get.return_value = {
            "hits": {
                "total": {"value": 0},
                "hits": [],
            }
        }

        results = self.service.get_flowsrun_results_by_contacts(
            report=report,
            flow_uuid=flow_uuid,
            start_date="2025-01-01",
            end_date="2025-01-02",
            op_field="user_feedback",
        )

        self.assertEqual(results, [])
>>>>>>> bfa6416f
<|MERGE_RESOLUTION|>--- conflicted
+++ resolved
@@ -1027,48 +1027,6 @@
             result["top_level_datetime"], (now + timedelta(days=1)).isoformat()
         )
 
-<<<<<<< HEAD
-    @patch("insights.sources.tests.mock.MockCacheClient.set")
-    @patch("insights.sources.tests.mock.MockCacheClient.get")
-    def test_get_flowsrun_results_by_contacts(self, mock_cache_get, mock_cache_set):
-        mock_cache_get.return_value = None
-        mock_cache_set.return_value = None
-
-        def get_side_effect(*args, **kwargs):
-            # First call: return hits
-            if not hasattr(get_side_effect, "called"):
-                get_side_effect.called = True
-
-                return {
-                    "hits": {
-                        "total": {"value": 10},
-                        "hits": [
-                            {
-                                "_source": {
-                                    "project_uuid": uuid.uuid4(),
-                                    "contact_uuid": uuid.uuid4(),
-                                    "created_on": "2025-01-01",
-                                    "modified_on": "2025-01-01",
-                                    "contact_name": "John Doe",
-                                    "contact_urn": "1234567890",
-                                    "values": [
-                                        {
-                                            "name": "user_feedback",
-                                            "value": "5",
-                                        }
-                                    ],
-                                }
-                            }
-                        ],
-                    }
-                }
-
-            # Second call: return no hits
-            return {"hits": {"total": {"value": 10}, "hits": []}}
-
-        self.service.elasticsearch_service.client.get.side_effect = get_side_effect
-
-=======
     def test_serialize_filters_with_none_values(self):
         """Test serialization of filters with None values."""
         filters = {
@@ -1255,7 +1213,6 @@
 
     def test_generate_with_interrupted_report(self):
         """Test generate method with interrupted report."""
->>>>>>> bfa6416f
         report = Report.objects.create(
             project=self.project,
             source=self.service.source,
@@ -1264,57 +1221,6 @@
             format=ReportFormat.CSV,
             requested_by=self.user,
             status=ReportStatus.IN_PROGRESS,
-<<<<<<< HEAD
-        )
-
-        flow_uuid = uuid.uuid4()
-
-        results = self.service.get_flowsrun_results_by_contacts(
-            report=report,
-            flow_uuid=flow_uuid,
-            start_date="2025-01-01",
-            end_date="2025-01-02",
-            op_field="user_feedback",
-        )
-
-        self.assertEqual(
-            results,
-            [
-                {
-                    "contact": {"name": "John Doe"},
-                    "urn": "1234567890",
-                    "modified_on": "2025-01-01",
-                    "op_field_value": "5",
-                }
-            ],
-        )
-
-        cache_key = f"flowsrun_results_by_contacts:{report.uuid}:{flow_uuid}:2025-01-01:2025-01-02:user_feedback"
-
-        mock_cache_get.assert_called_once_with(cache_key)
-        mock_cache_set.assert_called_once_with(
-            cache_key, json.dumps(results), ex=settings.REPORT_GENERATION_TIMEOUT
-        )
-
-    @patch("insights.sources.tests.mock.MockCacheClient.set")
-    @patch("insights.sources.tests.mock.MockCacheClient.get")
-    def test_get_flowsrun_results_by_contacts_when_no_results_exist(
-        self, mock_cache_get, mock_cache_set
-    ):
-        mock_cache_get.return_value = None
-        mock_cache_set.return_value = None
-        self.service.elasticsearch_service.client.get.return_value = {
-            "hits": {
-                "total": {"value": 0},
-                "hits": [],
-            }
-        }
-
-        report = Report.objects.create(
-            project=self.project,
-            source=self.service.source,
-            source_config={"sections": ["RESOLUTIONS"]},
-=======
             config={"interrupted": True},
         )
 
@@ -2034,42 +1940,12 @@
             project=self.project,
             source=self.service.source,
             source_config={"custom_widgets": [str(widget.uuid)]},
->>>>>>> bfa6416f
             filters={"start": "2025-01-01", "end": "2025-01-02"},
             format=ReportFormat.CSV,
             requested_by=self.user,
             status=ReportStatus.IN_PROGRESS,
         )
 
-<<<<<<< HEAD
-        flow_uuid = uuid.uuid4()
-
-        results = self.service.get_flowsrun_results_by_contacts(
-            report=report,
-            flow_uuid=flow_uuid,
-            start_date="2025-01-01",
-            end_date="2025-01-02",
-            op_field="user_feedback",
-        )
-
-        self.assertEqual(results, [])
-
-        cache_key = f"flowsrun_results_by_contacts:{report.uuid}:{flow_uuid}:2025-01-01:2025-01-02:user_feedback"
-
-        mock_cache_get.assert_called_once_with(cache_key)
-        mock_cache_set.assert_called_once_with(
-            cache_key, json.dumps(results), ex=settings.REPORT_GENERATION_TIMEOUT
-        )
-
-    def test_get_flowsrun_results_by_contacts_when_report_is_failed(self):
-        self.service.elasticsearch_service.client.get.return_value = {
-            "hits": {
-                "total": {"value": 0},
-                "hits": [],
-            }
-        }
-
-=======
         with self.assertRaises(ValueError) as context:
             self.service.get_custom_widget_worksheet(
                 report=report,
@@ -2223,22 +2099,11 @@
 
     def test_get_flowsrun_results_by_contacts_with_page_limit_reached(self):
         """Test get_flowsrun_results_by_contacts when page limit is reached."""
->>>>>>> bfa6416f
         report = Report.objects.create(
             project=self.project,
             source=self.service.source,
             source_config={"sections": ["RESOLUTIONS"]},
             filters={"start": "2025-01-01", "end": "2025-01-02"},
-<<<<<<< HEAD
-            status=ReportStatus.FAILED,
-            errors={"send_email": "test", "event_id": "test"},
-        )
-
-        with self.assertRaises(ValueError) as context:
-            self.service.get_flowsrun_results_by_contacts(
-                report=report,
-                flow_uuid=uuid.uuid4(),
-=======
             format=ReportFormat.CSV,
             requested_by=self.user,
             status=ReportStatus.IN_PROGRESS,
@@ -2261,18 +2126,11 @@
             self.service.get_flowsrun_results_by_contacts(
                 report=report,
                 flow_uuid=flow_uuid,
->>>>>>> bfa6416f
                 start_date="2025-01-01",
                 end_date="2025-01-02",
                 op_field="user_feedback",
             )
 
-<<<<<<< HEAD
-        self.assertEqual(
-            str(context.exception),
-            "Report %s is not in progress" % report.uuid,
-        )
-=======
         self.assertIn("Report has more than", str(context.exception))
 
     def test_get_flowsrun_results_by_contacts_with_empty_contacts(self):
@@ -2304,5 +2162,4 @@
             op_field="user_feedback",
         )
 
-        self.assertEqual(results, [])
->>>>>>> bfa6416f
+        self.assertEqual(results, [])