--- conflicted
+++ resolved
@@ -15,10 +15,6 @@
 )
 from insights.metrics.conversations.integrations.datalake.tests.mock_services import (
     MockDatalakeConversationsMetricsService,
-)
-from insights.metrics.conversations.reports.dataclass import (
-    ConversationsReportFile,
-    ConversationsReportWorksheet,
 )
 from insights.metrics.conversations.integrations.elasticsearch.services import (
     ConversationsElasticsearchService,
@@ -197,27 +193,23 @@
         "insights.metrics.conversations.reports.services.ConversationsReportService.send_email"
     )
     @patch(
-<<<<<<< HEAD
+        "insights.metrics.conversations.reports.services.ConversationsReportService.get_resolutions_worksheet"
+    )
+    @patch(
+        "insights.metrics.conversations.reports.services.ConversationsReportService.get_transferred_to_human_worksheet"
+    )
+    @patch(
+        "insights.metrics.conversations.reports.services.ConversationsReportService.get_topics_distribution_worksheet"
+    )
+    @patch(
+        "insights.metrics.conversations.reports.services.ConversationsReportService.get_csat_ai_worksheet"
+    )
+    @patch(
         "insights.metrics.conversations.reports.services.ConversationsReportService.get_nps_ai_worksheet"
-    )
-    def test_generate(self, mock_get_nps_ai_worksheet, mock_send_email):
-        mock_send_email.return_value = None
-        mock_get_nps_ai_worksheet.return_value = ConversationsReportWorksheet(
-            name="NPS AI",
-=======
-        "insights.metrics.conversations.reports.services.ConversationsReportService.get_resolutions_worksheet"
-    )
-    @patch(
-        "insights.metrics.conversations.reports.services.ConversationsReportService.get_transferred_to_human_worksheet"
-    )
-    @patch(
-        "insights.metrics.conversations.reports.services.ConversationsReportService.get_topics_distribution_worksheet"
-    )
-    @patch(
-        "insights.metrics.conversations.reports.services.ConversationsReportService.get_csat_ai_worksheet"
     )
     def test_generate(
         self,
+        mock_get_nps_ai_worksheet,
         mock_get_csat_ai_worksheet,
         mock_get_topics_distribution_worksheet,
         mock_get_transferred_to_human_worksheet,
@@ -252,26 +244,28 @@
         )
         mock_get_csat_ai_worksheet.return_value = ConversationsReportWorksheet(
             name="CSAT AI",
->>>>>>> c6d31ac3
             data=[
                 {
                     "URN": "123",
                     "Date": "14/09/2025 19:27:10",
                     "Score": "5",
-<<<<<<< HEAD
-                },
-=======
                 }
->>>>>>> c6d31ac3
             ],
         )
-
-        report = Report.objects.create(
-            project=self.project,
-            source=self.service.source,
-<<<<<<< HEAD
-            source_config={"sections": ["RESOLUTIONS", "NPS_AI"]},
-=======
+        mock_get_nps_ai_worksheet.return_value = ConversationsReportWorksheet(
+            name="NPS AI",
+            data=[
+                {
+                    "URN": "123",
+                    "Date": "14/09/2025 19:27:10",
+                    "Score": "5",
+                }
+            ],
+        )
+
+        report = Report.objects.create(
+            project=self.project,
+            source=self.service.source,
             source_config={
                 "sections": [
                     "RESOLUTIONS",
@@ -279,19 +273,15 @@
                     "TOPICS_AI",
                     "TOPICS_HUMAN",
                     "CSAT_AI",
+                    "NPS_AI",
                 ]
             },
->>>>>>> c6d31ac3
             filters={"start": "2025-01-01", "end": "2025-01-02"},
             format=ReportFormat.CSV,
             requested_by=self.user,
         )
 
         self.service.generate(report)
-<<<<<<< HEAD
-
-=======
->>>>>>> c6d31ac3
         mock_send_email.assert_called_once()
 
     def test_get_current_report_for_project_when_no_reports_exist(self):
