from datetime import datetime
import json
from unittest.mock import patch
import uuid

from django.conf import settings
from django.test import TestCase
from django.utils import timezone
from django.utils.timezone import timedelta

from insights.metrics.conversations.enums import ConversationType
from insights.metrics.conversations.reports.dataclass import (
    ConversationsReportWorksheet,
    ConversationsReportFile,
)
from insights.metrics.conversations.integrations.datalake.tests.mock_services import (
    MockDatalakeConversationsMetricsService,
)
from insights.metrics.conversations.integrations.elasticsearch.services import (
    ConversationsElasticsearchService,
)
from insights.metrics.conversations.integrations.elasticsearch.tests.mock import (
    MockElasticsearchClient,
)
<<<<<<< HEAD
from insights.metrics.conversations.reports.dataclass import (
    ConversationsReportFile,
    ConversationsReportWorksheet,
)
=======
>>>>>>> 19770111
from insights.metrics.conversations.services import ConversationsMetricsService
from insights.sources.dl_events.tests.mock_client import (
    ClassificationMockDataLakeEventsClient,
)
from insights.users.models import User
from insights.reports.models import Report
from insights.reports.choices import ReportFormat, ReportStatus
from insights.metrics.conversations.reports.services import (
    ConversationsReportService,
    serialize_filters_for_json,
)
from insights.projects.models import Project
from insights.sources.integrations.tests.mock_clients import MockNexusClient
from insights.sources.flowruns.tests.mock_query_executor import (
    MockFlowRunsQueryExecutor,
)
from insights.sources.tests.mock import MockCacheClient


class TestConversationsReportService(TestCase):
    def setUp(self):
        self.service = ConversationsReportService(
            elasticsearch_service=ConversationsElasticsearchService(
                client=MockElasticsearchClient(),
            ),
            events_limit_per_page=5,
            page_limit=5,
            datalake_events_client=ClassificationMockDataLakeEventsClient(),
            metrics_service=ConversationsMetricsService(
                datalake_service=MockDatalakeConversationsMetricsService(),
                nexus_client=MockNexusClient(),
                cache_client=MockCacheClient(),
                flowruns_query_executor=MockFlowRunsQueryExecutor(),
            ),
            cache_client=MockCacheClient(),
        )
        self.project = Project.objects.create(name="Test")
        self.user = User.objects.create(
            email="test@test.com",
            language="en",
        )

    def test_ensure_unique_worksheet_name(self):
        used_names = set()
        self.assertEqual(
            self.service._ensure_unique_worksheet_name("Test", used_names), "Test"
        )
        self.assertEqual(
            self.service._ensure_unique_worksheet_name("Test", used_names), "Test (1)"
        )
        self.assertEqual(
            self.service._ensure_unique_worksheet_name("Test", used_names), "Test (2)"
        )
        self.assertEqual(
            self.service._ensure_unique_worksheet_name("Test (1)", used_names),
            "Test (1) (1)",
        )

    def test_add_cache_key(self):
        report_uuid = uuid.uuid4()
        cache_key = "test_cache_key"

        self.assertEqual(self.service.cache_keys, {})

        self.service._add_cache_key(report_uuid, cache_key)

        self.assertIn(str(report_uuid), self.service.cache_keys)
        self.assertEqual(self.service.cache_keys, {str(report_uuid): {cache_key}})

    def test_clear_cache_keys(self):
        report_uuid = uuid.uuid4()
        cache_key = "test_cache_key"

        self.service._add_cache_key(report_uuid, cache_key)
        self.assertIn(str(report_uuid), self.service.cache_keys)
        self.assertEqual(self.service.cache_keys[str(report_uuid)], {cache_key})

        self.service._clear_cache_keys(report_uuid)
        self.assertNotIn(str(report_uuid), self.service.cache_keys)
        self.assertEqual(self.service.cache_keys, {})

    @patch("django.core.mail.EmailMessage.send")
    def test_send_email(self, mock_send_email):
        mock_send_email.return_value = None

        report = Report.objects.create(
            project=self.project,
            source=self.service.source,
            source_config={},
            filters={},
            format=ReportFormat.CSV,
            requested_by=self.user,
        )

        self.service.send_email(
            report, [ConversationsReportFile(name="test", content="test")]
        )

        mock_send_email.assert_called_once_with(
            fail_silently=False,
        )

    def test_cannot_request_generation_without_source_config(self):
        with self.assertRaises(ValueError) as context:
            self.service.request_generation(
                project=self.project,
                source_config={},
                filters={"start": "2025-01-01", "end": "2025-01-02"},
                report_format=ReportFormat.CSV,
                requested_by=self.user,
            )

        self.assertEqual(
            str(context.exception),
            "source_config cannot be empty when requesting generation of conversations report",
        )

    def test_cannot_request_generation_without_filters(self):
        with self.assertRaises(ValueError) as context:
            self.service.request_generation(
                project=self.project,
                source_config={"sections": ["RESOLUTIONS"]},
                filters={},
                report_format=ReportFormat.CSV,
                requested_by=self.user,
            )

        self.assertEqual(
            str(context.exception),
            "filters cannot be empty when requesting generation of conversations report",
        )

    def test_cannot_request_generation_without_sections_or_custom_widgets_in_source_config(
        self,
    ):
        with self.assertRaises(ValueError) as context:
            self.service.request_generation(
                project=self.project,
                source_config={"sections": [], "custom_widgets": []},
                filters={"start": "2025-01-01", "end": "2025-01-02"},
                report_format=ReportFormat.CSV,
                requested_by=self.user,
            )

        self.assertEqual(
            str(context.exception),
            "sections or custom_widgets cannot be empty when requesting generation of conversations report",
        )

    def test_request_generation(self):
        report = self.service.request_generation(
            project=self.project,
            source_config={"sections": ["RESOLUTIONS"]},
            filters={"start": "2025-01-01", "end": "2025-01-02"},
            report_format=ReportFormat.CSV,
            requested_by=self.user,
        )

        self.assertIsInstance(report, Report)
        self.assertEqual(report.project, self.project)
        self.assertEqual(report.source, self.service.source)
        self.assertEqual(report.source_config, {"sections": ["RESOLUTIONS"]})
        self.assertEqual(report.filters, {"start": "2025-01-01", "end": "2025-01-02"})
        self.assertEqual(report.format, ReportFormat.CSV)
        self.assertEqual(report.requested_by, self.user)
        self.assertEqual(report.status, ReportStatus.PENDING)

    @patch(
        "insights.metrics.conversations.reports.services.ConversationsReportService.send_email"
<<<<<<< HEAD
    )
    @patch(
        "insights.metrics.conversations.reports.services.ConversationsReportService.get_nps_human_worksheet"
    )
    def test_generate(self, mock_get_nps_human_worksheet, mock_send_email):
=======
    )
    @patch(
        "insights.metrics.conversations.reports.services.ConversationsReportService.get_resolutions_worksheet"
    )
    @patch(
        "insights.metrics.conversations.reports.services.ConversationsReportService.get_transferred_to_human_worksheet"
    )
    @patch(
        "insights.metrics.conversations.reports.services.ConversationsReportService.get_topics_distribution_worksheet"
    )
    @patch(
        "insights.metrics.conversations.reports.services.ConversationsReportService.get_csat_ai_worksheet"
    )
    @patch(
        "insights.metrics.conversations.reports.services.ConversationsReportService.get_nps_ai_worksheet"
    )
    @patch(
        "insights.metrics.conversations.reports.services.ConversationsReportService.get_csat_human_worksheet"
    )
    def test_generate(
        self,
        mock_get_csat_human_worksheet,
        mock_get_nps_ai_worksheet,
        mock_get_csat_ai_worksheet,
        mock_get_topics_distribution_worksheet,
        mock_get_transferred_to_human_worksheet,
        mock_get_resolutions_worksheet,
        mock_send_email,
    ):
>>>>>>> 19770111
        mock_send_email.return_value = None
        mock_get_resolutions_worksheet.return_value = ConversationsReportWorksheet(
            name="Resolutions",
            data=[{"URN": "123", "Resolution": "Resolved", "Date": "2025-01-01"}],
        )
        mock_get_transferred_to_human_worksheet.return_value = (
            ConversationsReportWorksheet(
                name="Transferred to Human",
                data=[
                    {"URN": "123", "Transferred to Human": "Yes", "Date": "2025-01-01"}
                ],
            )
        )
        mock_get_topics_distribution_worksheet.return_value = (
            ConversationsReportWorksheet(
                name="Test",
                data=[
                    {
                        "URN": "1",
                        "Topic": "Test",
                        "Subtopic": "Test",
                        "Date": "2025-01-01T00:00:00.000000Z",
                    }
                ],
            )
        )
        mock_get_csat_ai_worksheet.return_value = ConversationsReportWorksheet(
            name="CSAT AI",
            data=[
                {
                    "URN": "123",
                    "Date": "14/09/2025 19:27:10",
                    "Score": "5",
                }
            ],
        )
        mock_get_nps_ai_worksheet.return_value = ConversationsReportWorksheet(
            name="NPS AI",
            data=[
                {
                    "URN": "123",
                    "Date": "14/09/2025 19:27:10",
                    "Score": "5",
                }
            ],
        )
        mock_get_csat_human_worksheet.return_value = ConversationsReportWorksheet(
            name="CSAT Human",
            data=[
                {
                    "Date": "2025-01-01 00:00:00",
                    "Score": "5",
                    "URN": "1234567890",
                },
            ],
        )

        mock_get_nps_human_worksheet.return_value = ConversationsReportWorksheet(
            name="NPS Human",
            data=[
                {
                    "Date": "2025-01-01 00:00:00",
                    "Score": "5",
                    "URN": "1234567890",
                },
            ],
        )

        report = Report.objects.create(
            project=self.project,
            source=self.service.source,
            source_config={
<<<<<<< HEAD
                "sections": ["RESOLUTIONS", "NPS_HUMAN"],
                "nps_human_flow_uuid": str(uuid.uuid4()),
                "nps_human_op_field": "op_field",
=======
                "sections": [
                    "RESOLUTIONS",
                    "TRANSFERRED",
                    "TOPICS_AI",
                    "TOPICS_HUMAN",
                    "CSAT_AI",
                    "NPS_AI",
                    "CSAT_HUMAN",
                ],
                "csat_human_flow_uuid": str(uuid.uuid4()),
                "csat_human_op_field": "op_field",
>>>>>>> 19770111
            },
            filters={"start": "2025-01-01", "end": "2025-01-02"},
            format=ReportFormat.CSV,
            requested_by=self.user,
        )

        self.service.generate(report)
<<<<<<< HEAD

        mock_get_nps_human_worksheet.assert_called_once()
=======
>>>>>>> 19770111
        mock_send_email.assert_called_once()
        mock_get_csat_human_worksheet.assert_called_once()

    def test_get_current_report_for_project_when_no_reports_exist(self):
        self.assertIsNone(self.service.get_current_report_for_project(self.project))

    def test_get_current_report_for_project_when_pending_report_exists(
        self,
    ):
        report = Report.objects.create(
            project=self.project,
            source=self.service.source,
            source_config={"sections": ["RESOLUTIONS"]},
            filters={"start": "2025-01-01", "end": "2025-01-02"},
            format=ReportFormat.CSV,
            requested_by=self.user,
            status=ReportStatus.PENDING,
        )

        result = self.service.get_current_report_for_project(self.project)

        self.assertEqual(result, report)

    def test_get_current_report_for_project_when_in_progress_report_exists(
        self,
    ):
        report = Report.objects.create(
            project=self.project,
            source=self.service.source,
            source_config={"sections": ["RESOLUTIONS"]},
            filters={"start": "2025-01-01", "end": "2025-01-02"},
            format=ReportFormat.CSV,
            requested_by=self.user,
            status=ReportStatus.IN_PROGRESS,
        )

        result = self.service.get_current_report_for_project(self.project)

        self.assertEqual(result, report)

    def test_get_current_report_for_project_when_ready_report_exists(
        self,
    ):
        Report.objects.create(
            project=self.project,
            source=self.service.source,
            source_config={"sections": ["RESOLUTIONS"]},
            filters={"start": "2025-01-01", "end": "2025-01-02"},
            format=ReportFormat.CSV,
            requested_by=self.user,
            status=ReportStatus.READY,
        )

        result = self.service.get_current_report_for_project(self.project)

        self.assertIsNone(result)

    def test_get_next_report_to_generate_when_no_reports_exist(self):
        self.assertIsNone(self.service.get_next_report_to_generate())

    def test_get_next_report_to_generate_when_pending_report_exists(self):
        def create_report(created_on):
            with patch("django.utils.timezone.now") as mock_now:
                mock_now.return_value = created_on

                return Report.objects.create(
                    project=self.project,
                    source=self.service.source,
                    source_config={"sections": ["RESOLUTIONS"]},
                    filters={"start": "2025-01-01", "end": "2025-01-02"},
                    format=ReportFormat.CSV,
                    requested_by=self.user,
                    status=ReportStatus.PENDING,
                )

        first_report = create_report(timezone.now() - timedelta(hours=1))
        second_report = create_report(timezone.now() - timedelta(hours=2))

        self.assertEqual(self.service.get_next_report_to_generate(), second_report)

        second_report.status = ReportStatus.IN_PROGRESS
        second_report.save(update_fields=["status"])

        self.assertEqual(self.service.get_next_report_to_generate(), first_report)

    @patch(
        "insights.sources.dl_events.tests.mock_client.ClassificationMockDataLakeEventsClient.get_events"
    )
    @patch("insights.sources.tests.mock.MockCacheClient.set")
    @patch("insights.sources.tests.mock.MockCacheClient.get")
    def test_get_datalake_events_when_no_events_exist(
        self, mock_cache_get, mock_cache_set, mock_get_datalake_events
    ):
        mock_get_datalake_events.return_value = []
        mock_cache_get.return_value = None
        mock_cache_set.return_value = None

        report = Report.objects.create(
            project=self.project,
            source=self.service.source,
            source_config={"sections": ["RESOLUTIONS", "TRANSFERRED"]},
            filters={"start": "2025-01-01", "end": "2025-01-02"},
            format=ReportFormat.CSV,
            requested_by=self.user,
            status=ReportStatus.IN_PROGRESS,
        )

        kwargs = {"key": "example"}

        events = self.service.get_datalake_events(report, **kwargs)

        self.assertEqual(events, [])

        cache_key = (
            f"datalake_events:{report.uuid}:{json.dumps(kwargs, sort_keys=True)}"
        )

        mock_cache_get.assert_called_once_with(cache_key)
        mock_cache_set.assert_called_once_with(
            cache_key, json.dumps(events), ex=settings.REPORT_GENERATION_TIMEOUT
        )

    @patch(
        "insights.sources.dl_events.tests.mock_client.ClassificationMockDataLakeEventsClient.get_events"
    )
    @patch("insights.sources.tests.mock.MockCacheClient.set")
    @patch("insights.sources.tests.mock.MockCacheClient.get")
    def test_get_datalake_events_when_events_exist(
        self, mock_cache_get, mock_cache_set, mock_get_datalake_events
    ):
        mock_cache_get.return_value = None
        mock_cache_set.return_value = None

        mock_events = [{"id": "1"}, {"id": "2"}]

        def get_datalake_events(**kwargs):
            if kwargs.get("offset") == 0:
                return mock_events
            return []

        mock_get_datalake_events.side_effect = get_datalake_events

        report = Report.objects.create(
            project=self.project,
            source=self.service.source,
            source_config={"sections": ["RESOLUTIONS", "TRANSFERRED"]},
            filters={"start": "2025-01-01", "end": "2025-01-02"},
            format=ReportFormat.CSV,
            requested_by=self.user,
            status=ReportStatus.IN_PROGRESS,
        )

        kwargs = {"key": "example"}

        events = self.service.get_datalake_events(report, **kwargs)

        self.assertEqual(events, mock_events)

        cache_key = (
            f"datalake_events:{report.uuid}:{json.dumps(kwargs, sort_keys=True)}"
        )

        mock_cache_get.assert_called_once_with(cache_key)
        mock_cache_set.assert_called_once_with(
            cache_key, json.dumps(events), ex=settings.REPORT_GENERATION_TIMEOUT
        )

    @patch(
        "insights.sources.dl_events.tests.mock_client.ClassificationMockDataLakeEventsClient.get_events"
    )
    @patch("insights.sources.tests.mock.MockCacheClient.set")
    @patch("insights.sources.tests.mock.MockCacheClient.get")
    def test_get_datalake_events_when_events_exist_with_multiple_pages(
        self, mock_cache_get, mock_cache_set, mock_get_datalake_events
    ):
        mock_cache_get.return_value = None
        mock_cache_set.return_value = None

        mock_events = [{"id": "1"}, {"id": "2"}]

        def get_datalake_events(**kwargs):
            if kwargs.get("offset") < self.service.events_limit_per_page * 2:
                return mock_events
            return []

        mock_get_datalake_events.side_effect = get_datalake_events

        report = Report.objects.create(
            project=self.project,
            source=self.service.source,
            source_config={"sections": ["RESOLUTIONS", "TRANSFERRED"]},
            filters={"start": "2025-01-01", "end": "2025-01-02"},
            format=ReportFormat.CSV,
            requested_by=self.user,
            status=ReportStatus.IN_PROGRESS,
        )

        kwargs = {"key": "example"}

        events = self.service.get_datalake_events(report, **kwargs)

        self.assertEqual(events, mock_events * 2)

        cache_key = (
            f"datalake_events:{report.uuid}:{json.dumps(kwargs, sort_keys=True)}"
        )

        mock_cache_get.assert_called_once_with(cache_key)
        mock_cache_set.assert_called_once_with(
            cache_key, json.dumps(events), ex=settings.REPORT_GENERATION_TIMEOUT
        )

    @patch(
        "insights.sources.dl_events.tests.mock_client.ClassificationMockDataLakeEventsClient.get_events"
    )
    def test_get_datalake_events_when_page_limit_is_reached(
        self, mock_get_datalake_events
    ):
        mock_events = [{"id": "1"}, {"id": "2"}]

        def get_datalake_events(**kwargs):
            if (
                kwargs.get("offset")
                < self.service.events_limit_per_page * self.service.page_limit + 1
            ):
                return mock_events
            return []

        mock_get_datalake_events.side_effect = get_datalake_events

        report = Report.objects.create(
            project=self.project,
            source=self.service.source,
            source_config={"sections": ["RESOLUTIONS", "TRANSFERRED"]},
            filters={"start": "2025-01-01", "end": "2025-01-02"},
            format=ReportFormat.CSV,
            requested_by=self.user,
            status=ReportStatus.IN_PROGRESS,
        )

        with self.assertRaises(ValueError) as context:
            self.service.get_datalake_events(report)

        self.assertEqual(
            str(context.exception),
            "Report has more than 5 pages",
        )

    @patch(
        "insights.metrics.conversations.reports.services.ConversationsReportService.get_datalake_events"
    )
    @patch(
        "insights.metrics.conversations.services.ConversationsMetricsService.get_topics"
    )
    def test_get_topics_distribution_worksheet_for_ai(
        self, mock_get_topics, mock_get_datalake_events
    ):
        nexus_topics_data = {
            "name": "Test Topic",
            "uuid": uuid.uuid4(),
            "subtopic": [
                {
                    "name": "Test Subtopic",
                    "uuid": uuid.uuid4(),
                }
            ],
        }

        mock_get_topics.return_value = [nexus_topics_data]

        mock_get_datalake_events.return_value = [
            {
                "contact_urn": "1",
                "date": "2025-01-01T00:00:00.000000Z",
                "metadata": json.dumps(
                    {
                        "topic_uuid": str(nexus_topics_data["uuid"]),
                        "subtopic_uuid": str(nexus_topics_data["subtopic"][0]["uuid"]),
                        "subtopic": nexus_topics_data["subtopic"][0]["name"],
                    }
                ),
                "value": nexus_topics_data["name"],
            },
            {
                "contact_urn": "2",
                "date": "2025-01-01T00:00:00.000000Z",
                "metadata": json.dumps(
                    {
                        "topic_uuid": str(uuid.uuid4()),
                        "subtopic_uuid": str(uuid.uuid4()),
                        "subtopic": "Test Subtopic 2",
                    }
                ),
                "value": "Test Topic 2",
            },
        ]

        report = Report.objects.create(
            project=self.project,
            source=self.service.source,
            source_config={"sections": ["TOPICS_AI"]},
            filters={"start": "2025-01-01", "end": "2025-01-02"},
            requested_by=self.user,
        )

        worksheet = self.service.get_topics_distribution_worksheet(
            report,
            datetime(2025, 1, 1),
            datetime(2025, 1, 2),
            ConversationType.AI,
        )

        self.assertIsInstance(worksheet, ConversationsReportWorksheet)
        self.assertEqual(len(worksheet.data), 2)
        self.assertEqual(worksheet.data[0]["Topic"], "Test Topic")
        self.assertEqual(worksheet.data[0]["Subtopic"], "Test Subtopic")
        self.assertEqual(worksheet.data[1]["Topic"], "Unclassified")
        self.assertEqual(worksheet.data[1]["Subtopic"], "Unclassified")

    @patch(
        "insights.sources.dl_events.tests.mock_client.ClassificationMockDataLakeEventsClient.get_events"
    )
    def test_get_datalake_events_when_report_is_failed(self, mock_get_datalake_events):
        mock_events = [{"id": "1"}, {"id": "2"}]

        def get_datalake_events(**kwargs):
            if (
                kwargs.get("offset")
                < self.service.events_limit_per_page * self.service.page_limit + 1
            ):
                return mock_events
            return []

        mock_get_datalake_events.side_effect = get_datalake_events

        report = Report.objects.create(
            project=self.project,
            source=self.service.source,
            source_config={"sections": ["RESOLUTIONS", "TRANSFERRED"]},
            filters={"start": "2025-01-01", "end": "2025-01-02"},
            format=ReportFormat.CSV,
            requested_by=self.user,
            status=ReportStatus.FAILED,
            errors={"send_email": "test", "event_id": "test"},
        )

        with self.assertRaises(ValueError) as context:
            self.service.get_datalake_events(report)

        self.assertEqual(
            str(context.exception),
            "Report %s is not in progress" % report.uuid,
        )

    @patch("insights.sources.tests.mock.MockCacheClient.set")
    @patch("insights.sources.tests.mock.MockCacheClient.get")
    def test_get_flowsrun_results_by_contacts(self, mock_cache_get, mock_cache_set):
        mock_cache_get.return_value = None
        mock_cache_set.return_value = None

        def get_side_effect(*args, **kwargs):
            # First call: return hits
            if not hasattr(get_side_effect, "called"):
                get_side_effect.called = True

                return {
                    "hits": {
                        "total": {"value": 10},
                        "hits": [
                            {
                                "_source": {
                                    "project_uuid": uuid.uuid4(),
                                    "contact_uuid": uuid.uuid4(),
                                    "created_on": "2025-01-01",
                                    "modified_on": "2025-01-01",
                                    "contact_name": "John Doe",
                                    "contact_urn": "1234567890",
                                    "values": [
                                        {
                                            "name": "user_feedback",
                                            "value": "5",
                                        }
                                    ],
                                }
                            }
                        ],
                    }
                }

            # Second call: return no hits
            return {"hits": {"total": {"value": 10}, "hits": []}}

        self.service.elasticsearch_service.client.get.side_effect = get_side_effect

        report = Report.objects.create(
            project=self.project,
            source=self.service.source,
            source_config={"sections": ["RESOLUTIONS"]},
            filters={"start": "2025-01-01", "end": "2025-01-02"},
            format=ReportFormat.CSV,
            requested_by=self.user,
            status=ReportStatus.IN_PROGRESS,
        )

        flow_uuid = uuid.uuid4()

        results = self.service.get_flowsrun_results_by_contacts(
            report=report,
            flow_uuid=flow_uuid,
            start_date="2025-01-01",
            end_date="2025-01-02",
            op_field="user_feedback",
        )

        self.assertEqual(
            results,
            [
                {
                    "contact": {"name": "John Doe"},
                    "urn": "1234567890",
                    "modified_on": "2025-01-01",
                    "op_field_value": "5",
                }
            ],
        )

        cache_key = f"flowsrun_results_by_contacts:{report.uuid}:{flow_uuid}:2025-01-01:2025-01-02:user_feedback"

        mock_cache_get.assert_called_once_with(cache_key)
        mock_cache_set.assert_called_once_with(
            cache_key, json.dumps(results), ex=settings.REPORT_GENERATION_TIMEOUT
        )

    @patch("insights.sources.tests.mock.MockCacheClient.set")
    @patch("insights.sources.tests.mock.MockCacheClient.get")
    def test_get_flowsrun_results_by_contacts_when_no_results_exist(
        self, mock_cache_get, mock_cache_set
    ):
        mock_cache_get.return_value = None
        mock_cache_set.return_value = None

        self.service.elasticsearch_service.client.get.return_value = {
            "hits": {
                "total": {"value": 0},
                "hits": [],
            }
        }

        report = Report.objects.create(
            project=self.project,
            source=self.service.source,
            source_config={"sections": ["RESOLUTIONS"]},
            filters={"start": "2025-01-01", "end": "2025-01-02"},
            format=ReportFormat.CSV,
            requested_by=self.user,
            status=ReportStatus.IN_PROGRESS,
        )

        flow_uuid = uuid.uuid4()

        results = self.service.get_flowsrun_results_by_contacts(
            report=report,
            flow_uuid=flow_uuid,
            start_date="2025-01-01",
            end_date="2025-01-02",
            op_field="user_feedback",
        )

        self.assertEqual(results, [])

        cache_key = f"flowsrun_results_by_contacts:{report.uuid}:{flow_uuid}:2025-01-01:2025-01-02:user_feedback"

        mock_cache_get.assert_called_once_with(cache_key)
        mock_cache_set.assert_called_once_with(
            cache_key, json.dumps(results), ex=settings.REPORT_GENERATION_TIMEOUT
        )

    def test_get_flowsrun_results_by_contacts_when_report_is_failed(self):
        self.service.elasticsearch_service.client.get.return_value = {
            "hits": {
                "total": {"value": 0},
                "hits": [],
            }
        }

        report = Report.objects.create(
            project=self.project,
            source=self.service.source,
            source_config={"sections": ["RESOLUTIONS"]},
            filters={"start": "2025-01-01", "end": "2025-01-02"},
            status=ReportStatus.FAILED,
            errors={"send_email": "test", "event_id": "test"},
        )

        with self.assertRaises(ValueError) as context:
            self.service.get_flowsrun_results_by_contacts(
                report=report,
                flow_uuid=uuid.uuid4(),
                start_date="2025-01-01",
                end_date="2025-01-02",
                op_field="user_feedback",
            )

        self.assertEqual(
            str(context.exception),
            "Report %s is not in progress" % report.uuid,
        )

    @patch(
        "insights.metrics.conversations.reports.services.ConversationsReportService.get_datalake_events"
    )
    def test_get_csat_ai_worksheet(self, mock_get_datalake_events):
        mock_events = [
            {
                "contact_urn": "123",
                "date": "2025-09-14T19:27:10.293700Z",
                "value": "5",
            }
        ]

        mock_get_datalake_events.return_value = mock_events

        agent_uuid = str(uuid.uuid4())

        report = Report.objects.create(
            project=self.project,
            source=self.service.source,
            source_config={"sections": ["CSAT_AI"], "csat_ai_agent_uuid": agent_uuid},
            filters={"start": "2025-01-01", "end": "2025-01-02"},
            format=ReportFormat.CSV,
            requested_by=self.user,
            status=ReportStatus.IN_PROGRESS,
        )

        worksheet = self.service.get_csat_ai_worksheet(
            report, "2025-01-01", "2025-01-02"
        )

        self.assertEqual(worksheet.name, "CSAT AI")
        self.assertEqual(
            worksheet.data,
            [
                {
                    "URN": "123",
                    "Date": "14/09/2025 19:27:10",
                    "Score": "5",
                }
            ],
        )

    def test_get_csat_ai_worksheet_when_no_agent_uuid_is_provided(self):
        report = Report.objects.create(
            project=self.project,
            source=self.service.source,
            source_config={"sections": ["CSAT_AI"]},
            filters={"start": "2025-01-01", "end": "2025-01-02"},
        )

        with self.assertRaises(ValueError) as context:
            self.service.get_csat_ai_worksheet(report, "2025-01-01", "2025-01-02")

        self.assertEqual(
            str(context.exception),
            "Agent UUID is required in the report source config",
        )


class TestSerializeFiltersForJson(TestCase):
    """Test cases for the serialize_filters_for_json utility function."""

    def test_serialize_empty_filters(self):
        """Test serialization of empty filters."""
        result = serialize_filters_for_json({})
        self.assertEqual(result, {})

    def test_serialize_none_filters(self):
        """Test serialization of None filters."""
        result = serialize_filters_for_json(None)
        self.assertEqual(result, None)

    def test_serialize_datetime_filters(self):
        """Test serialization of filters containing datetime objects."""
        now = timezone.now()
        filters = {
            "start": now,
            "end": now + timedelta(days=1),
            "string_field": "test",
            "number_field": 123,
        }

        result = serialize_filters_for_json(filters)

        self.assertEqual(result["start"], now.isoformat())
        self.assertEqual(result["end"], (now + timedelta(days=1)).isoformat())
        self.assertEqual(result["string_field"], "test")
        self.assertEqual(result["number_field"], 123)

    def test_serialize_nested_dict_filters(self):
        """Test serialization of filters with nested dictionaries containing datetime objects."""
        now = timezone.now()
        filters = {
            "date_range": {
                "start": now,
                "end": now + timedelta(days=1),
            },
            "other_field": "test",
        }

        result = serialize_filters_for_json(filters)

        self.assertEqual(result["date_range"]["start"], now.isoformat())
        self.assertEqual(
            result["date_range"]["end"], (now + timedelta(days=1)).isoformat()
        )
        self.assertEqual(result["other_field"], "test")

    def test_serialize_list_filters(self):
        """Test serialization of filters with lists containing datetime objects."""
        now = timezone.now()
        filters = {
            "dates": [now, now + timedelta(days=1)],
            "mixed_list": [now, "string", 123],
        }

        result = serialize_filters_for_json(filters)

        self.assertEqual(
            result["dates"], [now.isoformat(), (now + timedelta(days=1)).isoformat()]
        )
        self.assertEqual(result["mixed_list"], [now.isoformat(), "string", 123])

    def test_serialize_complex_nested_filters(self):
        """Test serialization of complex nested filters with datetime objects."""
        now = timezone.now()
        filters = {
            "level1": {
                "level2": {
                    "datetime_field": now,
                    "list_with_datetime": [now, now + timedelta(hours=1)],
                },
                "simple_field": "test",
            },
            "top_level_datetime": now + timedelta(days=1),
        }

        result = serialize_filters_for_json(filters)

        self.assertEqual(result["level1"]["level2"]["datetime_field"], now.isoformat())
        self.assertEqual(
            result["level1"]["level2"]["list_with_datetime"],
            [now.isoformat(), (now + timedelta(hours=1)).isoformat()],
        )
        self.assertEqual(result["level1"]["simple_field"], "test")
        self.assertEqual(
            result["top_level_datetime"], (now + timedelta(days=1)).isoformat()
        )<|MERGE_RESOLUTION|>--- conflicted
+++ resolved
@@ -22,13 +22,6 @@
 from insights.metrics.conversations.integrations.elasticsearch.tests.mock import (
     MockElasticsearchClient,
 )
-<<<<<<< HEAD
-from insights.metrics.conversations.reports.dataclass import (
-    ConversationsReportFile,
-    ConversationsReportWorksheet,
-)
-=======
->>>>>>> 19770111
 from insights.metrics.conversations.services import ConversationsMetricsService
 from insights.sources.dl_events.tests.mock_client import (
     ClassificationMockDataLakeEventsClient,
@@ -198,34 +191,31 @@
 
     @patch(
         "insights.metrics.conversations.reports.services.ConversationsReportService.send_email"
-<<<<<<< HEAD
+    )
+    @patch(
+        "insights.metrics.conversations.reports.services.ConversationsReportService.get_resolutions_worksheet"
+    )
+    @patch(
+        "insights.metrics.conversations.reports.services.ConversationsReportService.get_transferred_to_human_worksheet"
+    )
+    @patch(
+        "insights.metrics.conversations.reports.services.ConversationsReportService.get_topics_distribution_worksheet"
+    )
+    @patch(
+        "insights.metrics.conversations.reports.services.ConversationsReportService.get_csat_ai_worksheet"
+    )
+    @patch(
+        "insights.metrics.conversations.reports.services.ConversationsReportService.get_nps_ai_worksheet"
+    )
+    @patch(
+        "insights.metrics.conversations.reports.services.ConversationsReportService.get_csat_human_worksheet"
     )
     @patch(
         "insights.metrics.conversations.reports.services.ConversationsReportService.get_nps_human_worksheet"
-    )
-    def test_generate(self, mock_get_nps_human_worksheet, mock_send_email):
-=======
-    )
-    @patch(
-        "insights.metrics.conversations.reports.services.ConversationsReportService.get_resolutions_worksheet"
-    )
-    @patch(
-        "insights.metrics.conversations.reports.services.ConversationsReportService.get_transferred_to_human_worksheet"
-    )
-    @patch(
-        "insights.metrics.conversations.reports.services.ConversationsReportService.get_topics_distribution_worksheet"
-    )
-    @patch(
-        "insights.metrics.conversations.reports.services.ConversationsReportService.get_csat_ai_worksheet"
-    )
-    @patch(
-        "insights.metrics.conversations.reports.services.ConversationsReportService.get_nps_ai_worksheet"
-    )
-    @patch(
-        "insights.metrics.conversations.reports.services.ConversationsReportService.get_csat_human_worksheet"
     )
     def test_generate(
         self,
+        mock_get_nps_human_worksheet,
         mock_get_csat_human_worksheet,
         mock_get_nps_ai_worksheet,
         mock_get_csat_ai_worksheet,
@@ -234,7 +224,6 @@
         mock_get_resolutions_worksheet,
         mock_send_email,
     ):
->>>>>>> 19770111
         mock_send_email.return_value = None
         mock_get_resolutions_worksheet.return_value = ConversationsReportWorksheet(
             name="Resolutions",
@@ -307,11 +296,6 @@
             project=self.project,
             source=self.service.source,
             source_config={
-<<<<<<< HEAD
-                "sections": ["RESOLUTIONS", "NPS_HUMAN"],
-                "nps_human_flow_uuid": str(uuid.uuid4()),
-                "nps_human_op_field": "op_field",
-=======
                 "sections": [
                     "RESOLUTIONS",
                     "TRANSFERRED",
@@ -320,10 +304,12 @@
                     "CSAT_AI",
                     "NPS_AI",
                     "CSAT_HUMAN",
+                    "NPS_HUMAN",
                 ],
                 "csat_human_flow_uuid": str(uuid.uuid4()),
                 "csat_human_op_field": "op_field",
->>>>>>> 19770111
+                "nps_human_flow_uuid": str(uuid.uuid4()),
+                "nps_human_op_field": "op_field",
             },
             filters={"start": "2025-01-01", "end": "2025-01-02"},
             format=ReportFormat.CSV,
@@ -331,13 +317,9 @@
         )
 
         self.service.generate(report)
-<<<<<<< HEAD
-
-        mock_get_nps_human_worksheet.assert_called_once()
-=======
->>>>>>> 19770111
         mock_send_email.assert_called_once()
         mock_get_csat_human_worksheet.assert_called_once()
+        mock_get_nps_human_worksheet.assert_called_once()
 
     def test_get_current_report_for_project_when_no_reports_exist(self):
         self.assertIsNone(self.service.get_current_report_for_project(self.project))
