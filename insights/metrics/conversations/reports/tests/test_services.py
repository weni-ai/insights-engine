--- conflicted
+++ resolved
@@ -8,20 +8,16 @@
 from insights.metrics.conversations.integrations.datalake.tests.mock_services import (
     MockDatalakeConversationsMetricsService,
 )
-<<<<<<< HEAD
 from insights.metrics.conversations.reports.dataclass import (
     ConversationsReportFile,
     ConversationsReportWorksheet,
 )
-=======
 from insights.metrics.conversations.integrations.elasticsearch.services import (
     ConversationsElasticsearchService,
 )
 from insights.metrics.conversations.integrations.elasticsearch.tests.mock import (
     MockElasticsearchClient,
 )
-from insights.metrics.conversations.reports.dataclass import ConversationsReportFile
->>>>>>> e14dab8c
 from insights.metrics.conversations.services import ConversationsMetricsService
 from insights.sources.dl_events.tests.mock_client import (
     ClassificationMockDataLakeEventsClient,
@@ -429,7 +425,6 @@
             "Report %s is not in progress" % report.uuid,
         )
 
-<<<<<<< HEAD
     @patch(
         "insights.metrics.conversations.reports.services.ConversationsReportService.get_datalake_events"
     )
@@ -445,7 +440,49 @@
         mock_get_datalake_events.return_value = mock_events
 
         agent_uuid = str(uuid.uuid4())
-=======
+
+        report = Report.objects.create(
+            project=self.project,
+            source=self.service.source,
+            source_config={"sections": ["CSAT_AI"], "csat_ai_agent_uuid": agent_uuid},
+            filters={"start": "2025-01-01", "end": "2025-01-02"},
+            format=ReportFormat.CSV,
+            requested_by=self.user,
+            status=ReportStatus.IN_PROGRESS,
+        )
+
+        worksheet = self.service.get_csat_ai_worksheet(
+            report, "2025-01-01", "2025-01-02"
+        )
+
+        self.assertEqual(worksheet.name, "CSAT AI")
+        self.assertEqual(
+            worksheet.data,
+            [
+                {
+                    "URN": "123",
+                    "Date": "14/09/2025 19:27:10",
+                    "Score": "5",
+                }
+            ],
+        )
+
+    def test_get_csat_ai_worksheet_when_no_agent_uuid_is_provided(self):
+        report = Report.objects.create(
+            project=self.project,
+            source=self.service.source,
+            source_config={"sections": ["CSAT_AI"]},
+            filters={"start": "2025-01-01", "end": "2025-01-02"},
+        )
+
+        with self.assertRaises(ValueError) as context:
+            self.service.get_csat_ai_worksheet(report, "2025-01-01", "2025-01-02")
+
+        self.assertEqual(
+            str(context.exception),
+            "Agent UUID is required in the report source config",
+        )
+
     def test_get_flowsrun_results_by_contacts(self):
         def get_side_effect(*args, **kwargs):
             # First call: return hits
@@ -480,54 +517,16 @@
             return {"hits": {"total": {"value": 10}, "hits": []}}
 
         self.service.elasticsearch_service.client.get.side_effect = get_side_effect
->>>>>>> e14dab8c
-
-        report = Report.objects.create(
-            project=self.project,
-            source=self.service.source,
-<<<<<<< HEAD
-            source_config={"sections": ["CSAT_AI"], "csat_ai_agent_uuid": agent_uuid},
-=======
-            source_config={"sections": ["RESOLUTIONS"]},
->>>>>>> e14dab8c
-            filters={"start": "2025-01-01", "end": "2025-01-02"},
-            format=ReportFormat.CSV,
-            requested_by=self.user,
-            status=ReportStatus.IN_PROGRESS,
-        )
-
-<<<<<<< HEAD
-        worksheet = self.service.get_csat_ai_worksheet(
-            report, "2025-01-01", "2025-01-02"
-        )
-
-        self.assertEqual(worksheet.name, "CSAT AI")
-        self.assertEqual(
-            worksheet.data,
-            [
-                {
-                    "URN": "123",
-                    "Date": "14/09/2025 19:27:10",
-                    "Score": "5",
-                }
-            ],
-        )
-
-    def test_get_csat_ai_worksheet_when_no_agent_uuid_is_provided(self):
-        report = Report.objects.create(
-            project=self.project,
-            source=self.service.source,
-            source_config={"sections": ["CSAT_AI"]},
-            filters={"start": "2025-01-01", "end": "2025-01-02"},
-        )
-
-        with self.assertRaises(ValueError) as context:
-            self.service.get_csat_ai_worksheet(report, "2025-01-01", "2025-01-02")
-
-        self.assertEqual(
-            str(context.exception),
-            "Agent UUID is required in the report source config",
-=======
+
+        report = Report.objects.create(
+            project=self.project,
+            source=self.service.source,
+            source_config={"sections": ["RESOLUTIONS"]},
+            filters={"start": "2025-01-01", "end": "2025-01-02"},
+            format=ReportFormat.CSV,
+            requested_by=self.user,
+            status=ReportStatus.IN_PROGRESS,
+        )
         results = self.service.get_flowsrun_results_by_contacts(
             report=report,
             flow_uuid=uuid.uuid4(),
@@ -605,7 +604,6 @@
         self.assertEqual(
             str(context.exception),
             "Report %s is not in progress" % report.uuid,
->>>>>>> e14dab8c
         )
 
 
