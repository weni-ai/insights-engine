--- conflicted
+++ resolved
@@ -486,7 +486,6 @@
                 end_date,
             )
 
-<<<<<<< HEAD
             sections = report.source_config.get("sections", [])
             source_config = report.source_config or {}
 
@@ -532,19 +531,10 @@
                 worksheet = self.get_csat_ai_worksheet(report, start_date, end_date)
                 worksheets.append(worksheet)
 
-=======
-            source_config = report.source_config or {}
-
-            sections = source_config.get("sections", [])
-
-            worksheets = []
-
->>>>>>> 42e56703
             if "NPS_AI" in sections:
                 worksheet = self.get_nps_ai_worksheet(report, start_date, end_date)
                 worksheets.append(worksheet)
 
-<<<<<<< HEAD
             if "CSAT_HUMAN" in sections:
                 worksheet = self.get_csat_human_worksheet(report, start_date, end_date)
                 worksheets.append(worksheet)
@@ -567,8 +557,6 @@
                         )
                     )
 
-=======
->>>>>>> 42e56703
             files: list[ConversationsReportFile] = []
 
             if report.format == ReportFormat.CSV:
@@ -1128,7 +1116,7 @@
                 {
                     "URN": event.get("contact_urn"),
                     date_label: (
-                        self._format_date(event.get("date"))
+                        self._format_date(event.get("date"), report)
                         if event.get("date")
                         else ""
                     ),
@@ -1212,7 +1200,6 @@
             data.extend(paginated_results["contacts"])
             current_page += 1
 
-<<<<<<< HEAD
         self.cache_client.set(
             cache_key, json.dumps(data), ex=settings.REPORT_GENERATION_TIMEOUT
         )
@@ -1399,30 +1386,10 @@
             key=key,
             event_name="weni_nexus_data",
             project=report.project.uuid,
-=======
-        return data
-
-    def get_nps_ai_worksheet(
-        self, report: Report, start_date: datetime, end_date: datetime
-    ) -> ConversationsReportWorksheet:
-        """
-        Get nps ai worksheet
-        """
-
-        agent_uuid = report.source_config.get("nps_ai_agent_uuid", None)
-
-        if not agent_uuid:
-            raise ValueError("Agent UUID is required in the report source config")
-
-        events = self.get_datalake_events(
-            report,
-            project=str(report.project.uuid),
->>>>>>> 42e56703
             date_start=start_date,
             date_end=end_date,
             metadata_key="agent_uuid",
             metadata_value=agent_uuid,
-<<<<<<< HEAD
         )
 
         worksheet_name = widget.name
@@ -1445,36 +1412,4 @@
         return ConversationsReportWorksheet(
             name=worksheet_name,
             data=data,
-        )
-=======
-            key="weni_nps",
-            event_name="weni_nexus_data",
-        )
-
-        with override(report.requested_by.language or "en"):
-            worksheet_name = gettext("NPS AI")
-            date_label = gettext("Date")
-            score_label = gettext("Score")
-
-        data = []
-
-        scores = {str(n): 0 for n in range(0, 11)}
-
-        for event in events:
-            if event.get("value") not in scores:
-                continue
-
-            data.append(
-                {
-                    "URN": event.get("contact_urn"),
-                    date_label: (
-                        self._format_date(event.get("date"), report)
-                        if event.get("date")
-                        else ""
-                    ),
-                    score_label: event.get("value"),
-                }
-            )
-
-        return ConversationsReportWorksheet(name=worksheet_name, data=data)
->>>>>>> 42e56703
+        )