from datetime import datetime
import io
import csv
import json
import xlsxwriter
import logging
from abc import ABC, abstractmethod

from django.core.mail import EmailMessage
from django.conf import settings
from django.utils.translation import gettext_lazy as _
from django.utils.translation import gettext, override
from django.utils import translation, timezone
from sentry_sdk import capture_exception

from insights.metrics.conversations.enums import ConversationType
from insights.metrics.conversations.reports.dataclass import (
    ConversationsReportFile,
    ConversationsReportWorksheet,
)
from insights.metrics.conversations.services import ConversationsMetricsService
from insights.reports.models import Report
from insights.reports.choices import ReportStatus, ReportFormat, ReportSource
from insights.users.models import User
from insights.projects.models import Project
from insights.sources.dl_events.clients import BaseDataLakeEventsClient
from insights.metrics.conversations.integrations.elasticsearch.services import (
    ConversationsElasticsearchService,
)
from insights.widgets.models import Widget


logger = logging.getLogger(__name__)


def serialize_filters_for_json(filters: dict) -> dict:
    """
    Serialize datetime objects in filters dictionary to JSON-compatible format.
    This ensures that filters containing datetime objects can be stored in JSONField.
    """
    if not filters:
        return filters

    serialized_filters = {}
    for key, value in filters.items():
        if isinstance(value, datetime):
            # Convert datetime to ISO format string
            serialized_filters[key] = value.isoformat()
        elif isinstance(value, dict):
            # Recursively handle nested dictionaries
            serialized_filters[key] = serialize_filters_for_json(value)
        elif isinstance(value, list):
            # Handle lists that might contain datetime objects
            serialized_list = []
            for item in value:
                if isinstance(item, datetime):
                    serialized_list.append(item.isoformat())
                elif isinstance(item, dict):
                    serialized_list.append(serialize_filters_for_json(item))
                else:
                    serialized_list.append(item)
            serialized_filters[key] = serialized_list
        else:
            serialized_filters[key] = value

    return serialized_filters


class BaseConversationsReportService(ABC):
    """
    Base class for conversations report services.
    """

    @abstractmethod
    def process_csv(
        self, report: Report, worksheets: list[ConversationsReportWorksheet]
    ) -> list[ConversationsReportFile]:
        """
        Process the csv for the conversations report.
        """
        raise NotImplementedError("Subclasses must implement this method")

    @abstractmethod
    def process_xlsx(
        self, report: Report, worksheets: list[ConversationsReportWorksheet]
    ) -> list[ConversationsReportFile]:
        """
        Process the xlsx for the conversations report.
        """
        raise NotImplementedError("Subclasses must implement this method")

    @abstractmethod
    def send_email(self, report: Report, file_content: str) -> None:
        """
        Send the email for the conversations report.
        """
        raise NotImplementedError("Subclasses must implement this method")

    @abstractmethod
    def request_generation(
        self,
        project: Project,
        source_config: dict,
        filters: dict,
        report_format: ReportFormat,
        requested_by: User,
    ) -> None:
        """
        Request the generation of a conversations report.
        """
        raise NotImplementedError("Subclasses must implement this method")

    @abstractmethod
    def generate(self, report: Report) -> None:
        """
        Start the generation of a conversations report.
        """
        raise NotImplementedError("Subclasses must implement this method")

    @abstractmethod
    def get_current_report_for_project(self, project: Project) -> bool:
        """
        Check if the project can receive new reports generation.
        """
        raise NotImplementedError("Subclasses must implement this method")

    @abstractmethod
    def get_next_report_to_generate(self) -> Report | None:
        """
        Get the next report to generate.
        """
        raise NotImplementedError("Subclasses must implement this method")

    @abstractmethod
    def get_datalake_events(self, report: Report, **kwargs) -> list[dict]:
        """
        Get datalake events.
        """
        raise NotImplementedError("Subclasses must implement this method")

    @abstractmethod
    def get_resolutions_worksheet(
        self,
        report: Report,
        start_date: datetime,
        end_date: datetime,
    ) -> ConversationsReportWorksheet:
        """
        Get the resolutions worksheet.
        """
        raise NotImplementedError("Subclasses must implement this method")

    @abstractmethod
    def get_topics_distribution_worksheet(
        self,
        report: Report,
        start_date: datetime,
        end_date: datetime,
        conversation_type: ConversationType,
    ) -> ConversationsReportWorksheet:
        """
        Get the topics distribution worksheet.
        """
        raise NotImplementedError("Subclasses must implement this method")

    @abstractmethod
    def get_csat_ai_worksheet(
        self, report: Report, start_date: datetime, end_date: datetime
    ) -> ConversationsReportWorksheet:
        """
        Get the csat ai worksheet.
        """
        raise NotImplementedError("Subclasses must implement this method")

    @abstractmethod
    def get_flowsrun_results_by_contacts(
        self,
        report: Report,
        flow_uuid: str,
        start_date: str,
        end_date: str,
        op_field: str,
    ) -> list[dict]:
        """
        Get flowsrun results by contacts.
        """
        raise NotImplementedError("Subclasses must implement this method")

    @abstractmethod
    def get_csat_human_worksheet(
        self, report: Report, start_date: str, end_date: str
    ) -> ConversationsReportWorksheet:
        """
        Get csat human worksheet.
        """
        raise NotImplementedError("Subclasses must implement this method")

    @abstractmethod
    def get_nps_human_worksheet(
        self, report: Report, start_date: str, end_date: str
    ) -> ConversationsReportWorksheet:
        """
        Get nps human worksheet.
        """
        raise NotImplementedError("Subclasses must implement this method")


class ConversationsReportService(BaseConversationsReportService):
    """
    Service to generate conversations reports.
    """

    def __init__(
        self,
        datalake_events_client: BaseDataLakeEventsClient,
        metrics_service: ConversationsMetricsService,
        elasticsearch_service: ConversationsElasticsearchService,
        events_limit_per_page: int = 5000,
        page_limit: int = 100,
        elastic_page_size: int = 1000,
        elastic_page_limit: int = 100,
    ):
        self.source = ReportSource.CONVERSATIONS_DASHBOARD
        self.datalake_events_client = datalake_events_client
        self.metrics_service = metrics_service
        self.events_limit_per_page = events_limit_per_page
        self.page_limit = page_limit
        self.elasticsearch_service = elasticsearch_service
        self.elastic_page_size = elastic_page_size
        self.elastic_page_limit = elastic_page_limit

    def process_csv(
        self, report: Report, worksheets: list[ConversationsReportWorksheet]
    ) -> list[ConversationsReportFile]:
        """
        Process the csv for the conversations report.
        """
        files: list[ConversationsReportFile] = []

        for worksheet in worksheets:
            with io.StringIO() as csv_buffer:
                fieldnames = list(worksheet.data[0].keys()) if worksheet.data else []
                writer = csv.DictWriter(csv_buffer, fieldnames=fieldnames)
                writer.writeheader()
                writer.writerows(worksheet.data)
                file_content = csv_buffer.getvalue()

            files.append(
                ConversationsReportFile(
                    name=f"{worksheet.name}.csv", content=file_content
                )
            )

        return files

    def _ensure_unique_worksheet_name(self, name: str, used_names: set[str]) -> str:
        """
        Ensure worksheet name is unique by appending a number if needed.

        Args:
            name: The original worksheet name
            used_names: Set of already used worksheet names

        Returns:
            A unique worksheet name
        """
        if name not in used_names:
            used_names.add(name)
            return name

        counter = 1
        while f"{name} ({counter})" in used_names:
            counter += 1

            if counter > 20:
                raise ValueError("Too many unique names found")

        unique_name = f"{name} ({counter})"
        used_names.add(unique_name)
        return unique_name

    def process_xlsx(
        self, report: Report, worksheets: list[ConversationsReportWorksheet]
    ) -> list[ConversationsReportFile]:
        """
        Process the xlsx for the conversations report.
        """
        output = io.BytesIO()
        workbook = xlsxwriter.Workbook(output, {"in_memory": True})

        with override(report.requested_by.language):
            file_name = gettext("Conversations dashboard report")

        used_worksheet_names = set()
        for worksheet in worksheets:
            worksheet_name = self._ensure_unique_worksheet_name(
                worksheet.name, used_worksheet_names
            )
            worksheet_data = worksheet.data

            xlsx_worksheet = workbook.add_worksheet(worksheet_name)
            xlsx_worksheet.write_row(0, 0, worksheet_data[0].keys())

            for row_num, row_data in enumerate(worksheet_data, start=1):
                xlsx_worksheet.write_row(row_num, 0, row_data.values())

        workbook.close()
        output.seek(0)

        return [
            ConversationsReportFile(name=f"{file_name}.xlsx", content=output.getvalue())
        ]

    def send_email(self, report: Report, files: list[ConversationsReportFile]) -> None:
        """
        Send the email for the conversations report.
        """
        # TODO: Send multiple files if report type is CSV
        with translation.override(report.requested_by.language):
            subject = _("Conversations dashboard report")
            body = _("Please find the conversations report attached.")

            email = EmailMessage(
                subject=subject,
                body=body,
                from_email=settings.DEFAULT_FROM_EMAIL,
                to=[report.requested_by.email],
            )

            for file in files:
                email.attach(
                    file.name,
                    file.content,
                    (
                        "application/csv"
                        if report.format == ReportFormat.CSV
                        else "application/vnd.openxmlformats-officedocument.spreadsheetml.sheet"
                    ),
                )

            email.send(fail_silently=False)

    def request_generation(
        self,
        project: Project,
        source_config: dict,
        filters: dict,
        report_format: ReportFormat,
        requested_by: User,
    ) -> None:
        """
        Request the generation of a conversations report.
        """
        logger.info(
            "[CONVERSATIONS REPORT SERVICE] Requesting generation of conversations report for project %s",
            project.uuid,
        )

        if not source_config:
            logger.error(
                "[CONVERSATIONS REPORT SERVICE] source_config is empty for project %s",
                project.uuid,
            )
            raise ValueError(
                "source_config cannot be empty when requesting generation of conversations report"
            )

        if not filters:
            logger.error(
                "[CONVERSATIONS REPORT SERVICE] filters is empty for project %s",
                project.uuid,
            )
            raise ValueError(
                "filters cannot be empty when requesting generation of conversations report"
            )

        sections = source_config.get("sections", [])
        custom_widgets = source_config.get("custom_widgets", [])

        if len(sections) == 0 and len(custom_widgets) == 0:
            logger.error(
                "[CONVERSATIONS REPORT SERVICE] sections or custom_widgets is empty for project %s",
                project.uuid,
            )
            raise ValueError(
                "sections or custom_widgets cannot be empty when requesting generation of conversations report"
            )

        # Serialize datetime objects in filters to make them JSON-compatible
        serialized_filters = serialize_filters_for_json(filters)

        report = Report.objects.create(
            project=project,
            source=self.source,
            source_config=source_config,
            filters=serialized_filters,
            format=report_format,
            requested_by=requested_by,
            status=ReportStatus.PENDING,
        )

        logger.info(
            "[CONVERSATIONS REPORT SERVICE] Conversations report created %s",
            report.uuid,
        )

        return report

    def generate(self, report: Report) -> None:
        """
        Start the generation of a conversations report.
        """
        logger.info(
            "[CONVERSATIONS REPORT SERVICE] Starting generation of conversations report %s",
            report.uuid,
        )
        report.status = ReportStatus.IN_PROGRESS
        report.started_at = timezone.now()
        report.save(update_fields=["status", "started_at"])

        try:
            filters = report.filters or {}

            start_date = filters.get("start")
            end_date = filters.get("end")

            if not start_date or not end_date:
                logger.error(
                    "[CONVERSATIONS REPORT SERVICE] Start date or end date is missing for report %s",
                    report.uuid,
                )
                raise ValueError(
                    "Start date or end date is missing for report %s" % report.uuid
                )

            start_date = datetime.fromisoformat(start_date)
            end_date = datetime.fromisoformat(end_date)

            logger.info(
                "[CONVERSATIONS REPORT SERVICE] Start date: %s, End date: %s",
                start_date,
                end_date,
            )

<<<<<<< HEAD
            sections = report.source_config.get("sections", [])

            worksheets = []

            if "RESOLUTIONS" in sections:
                resolutions_worksheet = self.get_resolutions_worksheet(
                    report,
                    report.filters.get("start"),
                    report.filters.get("end"),
                )
                worksheets.append(resolutions_worksheet)

            if "TRANSFERRED" in sections:
                transferred_worksheet = self.get_transferred_to_human_worksheet(
                    report,
                    report.filters.get("start"),
                    report.filters.get("end"),
                )
                worksheets.append(transferred_worksheet)

            if "TOPICS_AI" in sections:
                topics_ai_worksheet = self.get_topics_distribution_worksheet(
                    report=report,
                    start_date=start_date,
                    end_date=end_date,
                    conversation_type=ConversationType.AI,
                )
                worksheets.append(topics_ai_worksheet)

            if "TOPICS_HUMAN" in sections:
                topics_human_worksheet = self.get_topics_distribution_worksheet(
                    report=report,
                    start_date=start_date,
                    end_date=end_date,
                    conversation_type=ConversationType.HUMAN,
                )
                worksheets.append(topics_human_worksheet)

            if "CSAT_AI" in sections:
                worksheet = self.get_csat_ai_worksheet(report, start_date, end_date)
                worksheets.append(worksheet)

            if "NPS_AI" in sections:
                worksheet = self.get_nps_ai_worksheet(report, start_date, end_date)
                worksheets.append(worksheet)

            if "CSAT_HUMAN" in sections:
                worksheet = self.get_csat_human_worksheet(report, start_date, end_date)
                worksheets.append(worksheet)

            if "NPS_HUMAN" in sections:
                worksheet = self.get_nps_human_worksheet(report, start_date, end_date)

=======
            source_config = report.source_config or {}

            custom_widgets = source_config.get("custom_widgets", [])

            worksheets = []

            if custom_widgets:
                widgets = Widget.objects.filter(
                    id__in=custom_widgets, dashboard__project=report.project
                )

                for widget in widgets:
                    worksheets.append(
                        self.get_custom_widget_worksheet(
                            report,
                            widget,
                            start_date,
                            end_date,
                        )
                    )

>>>>>>> b12e9ccd
            files: list[ConversationsReportFile] = []

            if report.format == ReportFormat.CSV:
                files.extend(self.process_csv(report, worksheets))
            elif report.format == ReportFormat.XLSX:
                files.extend(self.process_xlsx(report, worksheets))

        except Exception as e:
            logger.error(
                "[CONVERSATIONS REPORT SERVICE] Failed to generate report %s. Error: %s",
                report.uuid,
                e,
            )
            report.status = ReportStatus.FAILED
            report.completed_at = timezone.now()
            errors = report.errors or {}
            errors["generate"] = str(e)
            errors["event_id"] = capture_exception(e)
            report.errors = errors
            report.save(update_fields=["status", "completed_at", "errors"])
            raise e

        logger.info(
            "[CONVERSATIONS REPORT SERVICE] Sending email for conversations report %s to %s",
            report.uuid,
            report.requested_by.email,
        )

        try:
            self.send_email(report, files)
        except Exception as e:
            event_id = capture_exception(e)
            logger.error(
                "[CONVERSATIONS REPORT SERVICE] Failed to send email for conversations report %s. Event_id: %s",
                report.uuid,
                event_id,
            )
            report.status = ReportStatus.FAILED
            report.completed_at = timezone.now()
            errors = report.errors or {}
            errors["send_email"] = str(e)
            errors["event_id"] = event_id
            report.errors = errors
            report.save(update_fields=["status", "completed_at", "errors"])
            raise e

        logger.info(
            "[CONVERSATIONS REPORT SERVICE] Email for conversations report %s sent to %s",
            report.uuid,
            report.requested_by.email,
        )

        report.status = ReportStatus.READY
        report.completed_at = timezone.now()
        report.save(update_fields=["status", "completed_at"])

        logger.info(
            "[CONVERSATIONS REPORT SERVICE] Conversations report completed %s",
            report.uuid,
        )

    def get_current_report_for_project(self, project: Project) -> Report | None:
        """
        Check if the project can receive new reports generation.
        """
        return (
            Report.objects.filter(
                project=project,
                source=self.source,
                status__in=[ReportStatus.PENDING, ReportStatus.IN_PROGRESS],
            )
            .order_by("created_on")
            .first()
        )

    def get_next_report_to_generate(self) -> Report | None:
        """
        Get the next report to generate.
        """
        return (
            Report.objects.filter(
                source=self.source,
                status=ReportStatus.PENDING,
            )
            .order_by("created_on")
            .first()
        )

    def get_datalake_events(self, report: Report, **kwargs) -> list[dict]:
        """
        Get datalake events.
        """
        limit = self.events_limit_per_page
        offset = 0

        events = []

        current_page = 1
        page_limit = self.page_limit

        while True:
            if current_page >= page_limit:
                logger.error(
                    "[CONVERSATIONS REPORT SERVICE] Report %s has more than %s pages. Finishing datalake events retrieval"
                    % (
                        report.uuid,
                        page_limit,
                    ),
                )
                raise ValueError("Report has more than %s pages" % page_limit)

            report.refresh_from_db(fields=["status"])

            if report.status != ReportStatus.IN_PROGRESS:
                logger.info(
                    "[CONVERSATIONS REPORT SERVICE] Report %s is not in progress. Finishing datalake events retrieval",
                    report.uuid,
                )
                raise ValueError("Report %s is not in progress" % report.uuid)

            logger.info(
                "[CONVERSATIONS REPORT SERVICE] Retrieving datalake events for page %s for report %s",
                current_page,
                report.uuid,
            )

            paginated_events = self.datalake_events_client.get_events(
                **kwargs,
                limit=limit,
                offset=offset,
            )

            if len(paginated_events) == 0 or paginated_events == [{}]:
                print("paginated_events", paginated_events)
                break

            events.extend(paginated_events)
            offset += limit
            current_page += 1

        return events

    def _format_date(self, date: str) -> str:
        """
        Format the date.
        """
        return datetime.strptime(date, "%Y-%m-%dT%H:%M:%S.%fZ").strftime(
            "%d/%m/%Y %H:%M:%S"
        )

    def get_resolutions_worksheet(
        self,
        report: Report,
        start_date: datetime,
        end_date: datetime,
    ) -> ConversationsReportWorksheet:
        """
        Get the resolutions worksheet.
        """
        events = self.get_datalake_events(
            report=report,
            project=report.project.uuid,
            date_start=start_date,
            date_end=end_date,
            event_name="weni_nexus_data",
            key="conversation_classification",
        )

        with override(report.requested_by.language):
            worksheet_name = gettext("Resolutions")

            resolutions_label = gettext("Resolution")
            date_label = gettext("Date")

            resolved_label = gettext("Optimized Resolutions")
            unresolved_label = gettext("Other conclusions")

        if len(events) == 0:
            return ConversationsReportWorksheet(
                name=worksheet_name,
                data=[],
            )

        data = []

        for event in events:
            data.append(
                {
                    "URN": event.get("contact_urn", ""),
                    resolutions_label: (
                        resolved_label
                        if event.get("value") == "resolved"
                        else unresolved_label
                    ),
                    date_label: (
                        self._format_date(event.get("date", ""))
                        if event.get("date")
                        else ""
                    ),
                }
            )

        setattr(self, "_conversation_classification_events_cache", events)

        return ConversationsReportWorksheet(
            name=worksheet_name,
            data=data,
        )

    def get_transferred_to_human_worksheet(
        self,
        report: Report,
        start_date: datetime,
        end_date: datetime,
    ) -> ConversationsReportWorksheet:
        """
        Get the transferred to human worksheet.
        """
        if hasattr(self, "_conversation_classification_events_cache"):
            events = getattr(self, "_conversation_classification_events_cache")
        else:
            events = self.get_datalake_events(
                report=report,
                project=report.project.uuid,
                date_start=start_date,
                date_end=end_date,
                event_name="weni_nexus_data",
                key="conversation_classification",
            )

        with override(report.requested_by.language):
            worksheet_name = gettext("Transferred to Human")

            transferred_to_human_label = gettext("Transferred to Human")
            yes_label = gettext("Yes")
            no_label = gettext("No")
            date_label = gettext("Conversation date")

        if len(events) == 0:
            return ConversationsReportWorksheet(
                name=worksheet_name,
                data=[],
            )

        data = []

        for event in events:
            metadata = json.loads(event.get("metadata"))
            data.append(
                {
                    "URN": event.get("contact_urn", ""),
                    transferred_to_human_label: (
                        yes_label if metadata.get("human_support", False) else no_label
                    ),
                    date_label: (
                        self._format_date(event.get("date", ""))
                        if event.get("date")
                        else ""
                    ),
                }
            )

        return ConversationsReportWorksheet(
            name=worksheet_name,
            data=data,
        )

    def get_topics_distribution_worksheet(
        self,
        report: Report,
        start_date: datetime,
        end_date: datetime,
        conversation_type: ConversationType,
    ) -> ConversationsReportWorksheet:
        """
        Get the topics distribution worksheet.
        """
        # Mock for the staging environment
        mock_urns = ["55988776655", "55988776656", "55988776657"]

        return ConversationsReportWorksheet(
            name=(
                gettext("Topics Distribution AI")
                if conversation_type == ConversationType.AI
                else gettext("Topics Distribution Human")
            ),
            data=[
                {
                    "URN": mock_urn,
                    gettext("Topic"): "Test Topic",
                    gettext("Subtopic"): "Test Subtopic",
                    gettext("Date"): self._format_date("2025-01-01T00:00:00.000000Z"),
                }
                for mock_urn in mock_urns
            ],
        )

        nexus_topics_data = self.metrics_service.get_topics(report.project.uuid)

        topics_data = {}

        for topic_data in nexus_topics_data:
            topic_uuid = str(topic_data.get("uuid"))
            topics_data[topic_uuid] = {
                "name": topic_data.get("name"),
                "uuid": topic_uuid,
                "subtopics": {},
            }

            if not topic_data.get("subtopic"):
                continue

            for subtopic_data in topic_data.get("subtopic", []):
                subtopic_uuid = str(subtopic_data.get("uuid"))
                topics_data[topic_uuid]["subtopics"][subtopic_uuid] = {
                    "name": subtopic_data.get("name"),
                    "uuid": subtopic_uuid,
                }

        human_support = (
            "true" if conversation_type == ConversationType.HUMAN else "false"
        )
        events = self.get_datalake_events(
            report=report,
            project=report.project.uuid,
            date_start=start_date,
            date_end=end_date,
            event_name="weni_nexus_data",
            key="topics",
            metadata_key="human_support",
            metadata_value=human_support,
        )

        with override(report.requested_by.language or "en"):
            worksheet_name = (
                gettext("Topics Distribution AI")
                if conversation_type == ConversationType.AI
                else gettext("Topics Distribution Human")
            )
            date_label = gettext("Date")
            topic_label = gettext("Topic")
            subtopic_label = gettext("Subtopic")
            unclassified_label = gettext("Unclassified")

        results_data = []

        for event in events:
            try:
                metadata = json.loads(event.get("metadata", "{}"))
            except Exception as e:
                logger.error(
                    "Error parsing metadata for event %s: %s", event.get("id"), e
                )
                capture_exception(e)
                continue

            topic_name = event.get("value")
            subtopic_name = metadata.get("subtopic")

            topic_uuid = (
                str(metadata.get("topic_uuid")) if metadata.get("topic_uuid") else None
            )
            subtopic_uuid = (
                str(metadata.get("subtopic_uuid"))
                if metadata.get("subtopic_uuid")
                else None
            )

            if not topic_uuid or topic_uuid not in topics_data:
                topic_name = unclassified_label

            if (
                topic_uuid
                and topic_uuid in topics_data
                and not subtopic_uuid
                and subtopic_uuid not in topics_data[topic_uuid]["subtopics"]
            ) or (not topic_uuid or topic_uuid not in topics_data):
                subtopic_name = unclassified_label

            results_data.append(
                {
                    "URN": event.get("contact_urn"),
                    topic_label: topic_name,
                    subtopic_label: subtopic_name,
                    date_label: (
                        self._format_date(event.get("date"))
                        if event.get("date")
                        else ""
                    ),
                }
            )

        return ConversationsReportWorksheet(
            name=worksheet_name,
            data=results_data,
        )

    def get_csat_ai_worksheet(
        self, report: Report, start_date: datetime, end_date: datetime
    ) -> ConversationsReportWorksheet:
        """
        Get the csat ai worksheet.
        """
        agent_uuid = report.source_config.get("csat_ai_agent_uuid", None)

        if not agent_uuid:
            raise ValueError("Agent UUID is required in the report source config")

        events = self.get_datalake_events(
            report,
            project=str(report.project.uuid),
            date_start=start_date,
            date_end=end_date,
            metadata_key="agent_uuid",
            metadata_value=agent_uuid,
            key="weni_csat",
            event_name="weni_nexus_data",
        )

        with override(report.requested_by.language or "en"):
            worksheet_name = gettext("CSAT AI")
            date_label = gettext("Date")
            score_label = gettext("Score")

        data = []

        scores = {"1", "2", "3", "4", "5"}

        for event in events:
            if event.get("value") not in scores:
                continue

            data.append(
                {
                    "URN": event.get("contact_urn"),
                    date_label: self._format_date(event.get("date")),
                    score_label: event.get("value"),
                }
            )

        return ConversationsReportWorksheet(
            name=worksheet_name,
            data=data,
        )

    def get_nps_ai_worksheet(
        self, report: Report, start_date: datetime, end_date: datetime
    ) -> ConversationsReportWorksheet:
        """
        Get nps ai worksheet
        """

        agent_uuid = report.source_config.get("nps_ai_agent_uuid", None)

        if not agent_uuid:
            raise ValueError("Agent UUID is required in the report source config")

        events = self.get_datalake_events(
            report,
            project=str(report.project.uuid),
            date_start=start_date,
            date_end=end_date,
            metadata_key="agent_uuid",
            metadata_value=agent_uuid,
            key="weni_nps",
            event_name="weni_nexus_data",
        )

        with override(report.requested_by.language or "en"):
            worksheet_name = gettext("NPS AI")
            date_label = gettext("Date")
            score_label = gettext("Score")

        data = []
        scores = {str(n): 0 for n in range(0, 11)}

        for event in events:
            if event.get("value") not in scores:
                continue

            data.append(
                {
                    "URN": event.get("contact_urn"),
                    date_label: (
                        self._format_date(event.get("date"))
                        if event.get("date")
                        else ""
                    ),
                    score_label: event.get("value"),
                }
            )

        return ConversationsReportWorksheet(name=worksheet_name, data=data)

    def get_flowsrun_results_by_contacts(
        self,
        report: Report,
        flow_uuid: str,
        start_date: str,
        end_date: str,
        op_field: str,
    ) -> list[dict]:
        """
        Get flowsrun results by contacts.
        """
        data = []

        current_page = 1
        page_size = self.elastic_page_size
        page_limit = self.elastic_page_limit

        while True:
            if current_page >= page_limit:
                logger.error(
                    "[CONVERSATIONS REPORT SERVICE] Report %s has more than %s pages. Finishing flowsrun results by contacts retrieval",
                    report.uuid,
                    page_limit,
                )
                raise ValueError("Report has more than %s pages" % page_limit)

            report.refresh_from_db(fields=["status"])

            if report.status != ReportStatus.IN_PROGRESS:
                logger.info(
                    "[CONVERSATIONS REPORT SERVICE] Report %s is not in progress. Finishing flowsrun results by contacts retrieval",
                    report.uuid,
                )
                raise ValueError("Report %s is not in progress" % report.uuid)

            logger.info(
                "[CONVERSATIONS REPORT SERVICE] Retrieving flowsrun results by contacts for page %s for report %s",
                current_page,
                report.uuid,
            )

            paginated_results = (
                self.elasticsearch_service.get_flowsrun_results_by_contacts(
                    project_uuid=report.project.uuid,
                    flow_uuid=flow_uuid,
                    start_date=start_date,
                    end_date=end_date,
                    op_field=op_field,
                    page_size=page_size,
                    page_number=current_page,
                )
            )

            contacts = paginated_results.get("contacts", [])

            if len(contacts) == 0 or contacts == [{}]:
                break

            data.extend(paginated_results["contacts"])
            current_page += 1

        return data

<<<<<<< HEAD
    def get_csat_human_worksheet(
        self, report: Report, start_date: str, end_date: str
    ) -> ConversationsReportWorksheet:
        """
        Get csat human worksheet.
        """
        # Mock for the staging environment
        mock_urns = ["55988776655", "55988776656", "55988776657"]

        data = []

        for mock_urn in mock_urns:
            data.append(
                {
                    "URN": mock_urn,
                    "Date": self._format_date("2025-01-01T00:00:00.000000Z"),
                    "Score": "5",
                }
            )

        return ConversationsReportWorksheet(
            name="CSAT Human",
            data=data,
        )

        flow_uuid = report.source_config.get("csat_human_flow_uuid", None)
        op_field = report.source_config.get("csat_human_op_field", None)

        missing_fields = []

        if not flow_uuid:
            missing_fields.append("flow_uuid")

        if not op_field:
            missing_fields.append("op_field")

        if missing_fields:
            logger.error(
                "[CONVERSATIONS REPORT SERVICE] Missing fields for report %s: %s",
                report.uuid,
                ", ".join(missing_fields),
            )
            raise ValueError(
                "Missing fields for report %s: %s"
                % (report.uuid, ", ".join(missing_fields))
            )

        docs = self.get_flowsrun_results_by_contacts(
            report=report,
            flow_uuid=flow_uuid,
            start_date=start_date,
            end_date=end_date,
            op_field=op_field,
        )

        with override(report.requested_by.language or "en"):
            worksheet_name = gettext("CSAT Human")
            date_label = gettext("Date")
            score_label = gettext("Score")

        data = []

        for doc in docs:
            if doc["op_field_value"] is None:
                continue

            data.append(
                {
                    "URN": doc["urn"],
                    date_label: self._format_date(doc["modified_on"]),
                    score_label: doc["op_field_value"],
                }
            )

        return ConversationsReportWorksheet(
            name=worksheet_name,
            data=data,
        )

    def get_nps_human_worksheet(
        self, report: Report, start_date: str, end_date: str
    ) -> ConversationsReportWorksheet:
        """
        Get nps human worksheet.
        """
        # Mock for the staging environment
        mock_urns = ["55988776655", "55988776656", "55988776657"]

        data = []

        for mock_urn in mock_urns:
            data.append(
                {
                    "URN": mock_urn,
                    "Date": self._format_date("2025-01-01T00:00:00.000000Z"),
                    "Score": "10",
                }
            )

        return ConversationsReportWorksheet(
            name="NPS Human",
            data=data,
        )
        flow_uuid = report.source_config.get("nps_human_flow_uuid", None)
        op_field = report.source_config.get("nps_human_op_field", None)

        missing_fields = []

        if not flow_uuid:
            missing_fields.append("flow_uuid")

        if not op_field:
            missing_fields.append("op_field")

        if missing_fields:
            logger.error(
                "[CONVERSATIONS REPORT SERVICE] Missing fields for report %s: %s",
                report.uuid,
                ", ".join(missing_fields),
            )
            raise ValueError(
                "Missing fields for report %s: %s"
                % (report.uuid, ", ".join(missing_fields))
            )

        docs = self.get_flowsrun_results_by_contacts(
            report=report,
            flow_uuid=flow_uuid,
            start_date=start_date,
            end_date=end_date,
            op_field=op_field,
        )

        with override(report.requested_by.language or "en"):
            worksheet_name = gettext("NPS Human")
            date_label = gettext("Date")
            score_label = gettext("Score")

        data = []

        for doc in docs:
            if doc["op_field_value"] is None:
                continue

            data.append(
                {
                    "URN": doc["urn"],
                    date_label: self._format_date(doc["modified_on"]),
                    score_label: doc["op_field_value"],
=======
    def get_custom_widget_worksheet(
        self,
        report: Report,
        widget: Widget,
        start_date: datetime,
        end_date: datetime,
    ) -> ConversationsReportWorksheet:
        """
        Get custom widgets results.
        """
        datalake_config = widget.config.get("datalake_config", {})
        key = datalake_config.get("key", "")
        agent_uuid = datalake_config.get("agent_uuid", "")

        if not key or not agent_uuid:
            raise ValueError("Key or agent_uuid is missing in the widget config")

        events = self.get_datalake_events(
            report,
            key=key,
            event_name="weni_nexus_data",
            project=report.project.uuid,
            date_start=start_date,
            date_end=end_date,
            metadata_key="agent_uuid",
            metadata_value=agent_uuid,
        )

        worksheet_name = widget.name

        with override(report.requested_by.language or "en"):
            date_label = gettext("Date")
            value_label = gettext("Value")

        data = []

        for event in events:
            data.append(
                {
                    "URN": event.get("contact_urn"),
                    date_label: self._format_date(event.get("date")),
                    value_label: event.get("value"),
>>>>>>> b12e9ccd
                }
            )

        return ConversationsReportWorksheet(
            name=worksheet_name,
            data=data,
        )<|MERGE_RESOLUTION|>--- conflicted
+++ resolved
@@ -442,8 +442,10 @@
                 end_date,
             )
 
-<<<<<<< HEAD
             sections = report.source_config.get("sections", [])
+            source_config = report.source_config or {}
+
+            custom_widgets = source_config.get("custom_widgets", [])
 
             worksheets = []
 
@@ -495,13 +497,6 @@
 
             if "NPS_HUMAN" in sections:
                 worksheet = self.get_nps_human_worksheet(report, start_date, end_date)
-
-=======
-            source_config = report.source_config or {}
-
-            custom_widgets = source_config.get("custom_widgets", [])
-
-            worksheets = []
 
             if custom_widgets:
                 widgets = Widget.objects.filter(
@@ -518,7 +513,6 @@
                         )
                     )
 
->>>>>>> b12e9ccd
             files: list[ConversationsReportFile] = []
 
             if report.format == ReportFormat.CSV:
@@ -1076,7 +1070,6 @@
 
         return data
 
-<<<<<<< HEAD
     def get_csat_human_worksheet(
         self, report: Report, start_date: str, end_date: str
     ) -> ConversationsReportWorksheet:
@@ -1226,7 +1219,14 @@
                     "URN": doc["urn"],
                     date_label: self._format_date(doc["modified_on"]),
                     score_label: doc["op_field_value"],
-=======
+                }
+            )
+
+        return ConversationsReportWorksheet(
+            name=worksheet_name,
+            data=data,
+        )
+
     def get_custom_widget_worksheet(
         self,
         report: Report,
@@ -1269,7 +1269,6 @@
                     "URN": event.get("contact_urn"),
                     date_label: self._format_date(event.get("date")),
                     value_label: event.get("value"),
->>>>>>> b12e9ccd
                 }
             )
 
