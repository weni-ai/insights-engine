from datetime import datetime
import time
import io
import csv
import json
from uuid import UUID
import xlsxwriter
import logging
from abc import ABC, abstractmethod
from datetime import datetime
import pytz

from django.core.mail import EmailMessage
from django.conf import settings
from django.utils.translation import gettext_lazy as _
from django.utils.translation import gettext, override
from django.utils import translation, timezone
from sentry_sdk import capture_exception

from insights.metrics.conversations.enums import ConversationType
from insights.metrics.conversations.reports.dataclass import (
    ConversationsReportFile,
    ConversationsReportWorksheet,
)
from insights.metrics.conversations.services import ConversationsMetricsService
from insights.reports.models import Report
from insights.reports.choices import ReportStatus, ReportFormat, ReportSource
from insights.users.models import User
from insights.projects.models import Project
from insights.sources.dl_events.clients import BaseDataLakeEventsClient
from insights.metrics.conversations.integrations.elasticsearch.services import (
    ConversationsElasticsearchService,
)
from insights.widgets.models import Widget
from insights.sources.cache import CacheClient


logger = logging.getLogger(__name__)


def serialize_filters_for_json(filters: dict) -> dict:
    """
    Serialize datetime objects in filters dictionary to JSON-compatible format.
    This ensures that filters containing datetime objects can be stored in JSONField.
    """
    if not filters:
        return filters

    serialized_filters = {}
    for key, value in filters.items():
        if isinstance(value, datetime):
            # Convert datetime to ISO format string
            serialized_filters[key] = value.isoformat()
        elif isinstance(value, dict):
            # Recursively handle nested dictionaries
            serialized_filters[key] = serialize_filters_for_json(value)
        elif isinstance(value, list):
            # Handle lists that might contain datetime objects
            serialized_list = []
            for item in value:
                if isinstance(item, datetime):
                    serialized_list.append(item.isoformat())
                elif isinstance(item, dict):
                    serialized_list.append(serialize_filters_for_json(item))
                else:
                    serialized_list.append(item)
            serialized_filters[key] = serialized_list
        else:
            serialized_filters[key] = value

    return serialized_filters


class BaseConversationsReportService(ABC):
    """
    Base class for conversations report services.
    """

    @abstractmethod
    def process_csv(
        self, report: Report, worksheets: list[ConversationsReportWorksheet]
    ) -> list[ConversationsReportFile]:
        """
        Process the csv for the conversations report.
        """
        raise NotImplementedError("Subclasses must implement this method")

    @abstractmethod
    def process_xlsx(
        self, report: Report, worksheets: list[ConversationsReportWorksheet]
    ) -> list[ConversationsReportFile]:
        """
        Process the xlsx for the conversations report.
        """
        raise NotImplementedError("Subclasses must implement this method")

    @abstractmethod
    def send_email(self, report: Report, file_content: str) -> None:
        """
        Send the email for the conversations report.
        """
        raise NotImplementedError("Subclasses must implement this method")

    @abstractmethod
    def request_generation(
        self,
        project: Project,
        source_config: dict,
        filters: dict,
        report_format: ReportFormat,
        requested_by: User,
    ) -> None:
        """
        Request the generation of a conversations report.
        """
        raise NotImplementedError("Subclasses must implement this method")

    @abstractmethod
    def generate(self, report: Report) -> None:
        """
        Start the generation of a conversations report.
        """
        raise NotImplementedError("Subclasses must implement this method")

    @abstractmethod
    def get_current_report_for_project(self, project: Project) -> bool:
        """
        Check if the project can receive new reports generation.
        """
        raise NotImplementedError("Subclasses must implement this method")

    @abstractmethod
    def get_next_report_to_generate(self) -> Report | None:
        """
        Get the next report to generate.
        """
        raise NotImplementedError("Subclasses must implement this method")

    @abstractmethod
    def get_datalake_events(self, report: Report, **kwargs) -> list[dict]:
        """
        Get datalake events.
        """
        raise NotImplementedError("Subclasses must implement this method")

    @abstractmethod
    def get_resolutions_worksheet(
        self,
        report: Report,
        start_date: datetime,
        end_date: datetime,
    ) -> ConversationsReportWorksheet:
        """
        Get the resolutions worksheet.
        """
        raise NotImplementedError("Subclasses must implement this method")

    @abstractmethod
    def get_topics_distribution_worksheet(
        self,
        report: Report,
        start_date: datetime,
        end_date: datetime,
        conversation_type: ConversationType,
    ) -> ConversationsReportWorksheet:
        """
        Get the topics distribution worksheet.
        """
        raise NotImplementedError("Subclasses must implement this method")

    @abstractmethod
    def get_csat_ai_worksheet(
        self, report: Report, start_date: datetime, end_date: datetime
    ) -> ConversationsReportWorksheet:
        """
        Get the csat ai worksheet.
        """
        raise NotImplementedError("Subclasses must implement this method")

    @abstractmethod
    def get_flowsrun_results_by_contacts(
        self,
        report: Report,
        flow_uuid: str,
        start_date: str,
        end_date: str,
        op_field: str,
    ) -> list[dict]:
        """
        Get flowsrun results by contacts.
        """
        raise NotImplementedError("Subclasses must implement this method")

    @abstractmethod
<<<<<<< HEAD
    def get_csat_human_worksheet(
        self, report: Report, start_date: str, end_date: str
    ) -> ConversationsReportWorksheet:
        """
        Get csat human worksheet.
        """
        raise NotImplementedError("Subclasses must implement this method")

    @abstractmethod
    def get_nps_human_worksheet(
        self, report: Report, start_date: str, end_date: str
    ) -> ConversationsReportWorksheet:
        """
        Get nps human worksheet.
=======
    def get_nps_ai_worksheet(
        self, report: Report, start_date: datetime, end_date: datetime
    ) -> ConversationsReportWorksheet:
        """
        Get nps ai worksheet.
>>>>>>> 28584ee6
        """
        raise NotImplementedError("Subclasses must implement this method")


class ConversationsReportService(BaseConversationsReportService):
    """
    Service to generate conversations reports.
    """

    def __init__(
        self,
        datalake_events_client: BaseDataLakeEventsClient,
        metrics_service: ConversationsMetricsService,
        elasticsearch_service: ConversationsElasticsearchService,
        cache_client: CacheClient,
        events_limit_per_page: int = 5000,
        page_limit: int = 100,
        elastic_page_size: int = 1000,
        elastic_page_limit: int = 100,
    ):
        self.source = ReportSource.CONVERSATIONS_DASHBOARD
        self.datalake_events_client = datalake_events_client
        self.metrics_service = metrics_service
        self.events_limit_per_page = events_limit_per_page
        self.page_limit = page_limit
        self.elasticsearch_service = elasticsearch_service
        self.cache_client = cache_client
        self.elastic_page_size = elastic_page_size
        self.elastic_page_limit = elastic_page_limit

        self.cache_keys = {}

    def process_csv(
        self, report: Report, worksheets: list[ConversationsReportWorksheet]
    ) -> list[ConversationsReportFile]:
        """
        Process the csv for the conversations report.
        """
        files: list[ConversationsReportFile] = []

        for worksheet in worksheets:
            with io.StringIO() as csv_buffer:
                fieldnames = list(worksheet.data[0].keys()) if worksheet.data else []
                writer = csv.DictWriter(csv_buffer, fieldnames=fieldnames)
                writer.writeheader()
                writer.writerows(worksheet.data)
                file_content = csv_buffer.getvalue()

            files.append(
                ConversationsReportFile(
                    name=f"{worksheet.name}.csv", content=file_content
                )
            )

        return files

    def _ensure_unique_worksheet_name(self, name: str, used_names: set[str]) -> str:
        """
        Ensure worksheet name is unique by appending a number if needed.

        Args:
            name: The original worksheet name
            used_names: Set of already used worksheet names

        Returns:
            A unique worksheet name
        """
        if name not in used_names:
            used_names.add(name)
            return name

        counter = 1
        while f"{name} ({counter})" in used_names:
            counter += 1

            if counter > 20:
                raise ValueError("Too many unique names found")

        unique_name = f"{name} ({counter})"
        used_names.add(unique_name)
        return unique_name

    def _add_cache_key(self, report_uuid: UUID, cache_key: str) -> None:
        """
        Add cache key to report.
        """
        report_uuid = str(report_uuid)

        if report_uuid not in self.cache_keys:
            self.cache_keys[report_uuid] = set()

        self.cache_keys[report_uuid].add(cache_key)

    def _clear_cache_keys(self, report_uuid: UUID) -> None:
        """
        Clear cache keys for report.
        """
        report_uuid = str(report_uuid)

        if report_uuid in self.cache_keys:
            for cache_key in self.cache_keys[report_uuid]:
                self.cache_client.delete(cache_key)

            del self.cache_keys[report_uuid]

    def process_xlsx(
        self, report: Report, worksheets: list[ConversationsReportWorksheet]
    ) -> list[ConversationsReportFile]:
        """
        Process the xlsx for the conversations report.
        """
        output = io.BytesIO()
        workbook = xlsxwriter.Workbook(output, {"in_memory": True})

        with override(report.requested_by.language):
            file_name = gettext("Conversations dashboard report")

        used_worksheet_names = set()
        for worksheet in worksheets:
            worksheet_name = self._ensure_unique_worksheet_name(
                worksheet.name, used_worksheet_names
            )
            worksheet_data = worksheet.data

            xlsx_worksheet = workbook.add_worksheet(worksheet_name)
            xlsx_worksheet.write_row(0, 0, worksheet_data[0].keys())

            for row_num, row_data in enumerate(worksheet_data, start=1):
                xlsx_worksheet.write_row(row_num, 0, row_data.values())

        workbook.close()
        output.seek(0)

        return [
            ConversationsReportFile(name=f"{file_name}.xlsx", content=output.getvalue())
        ]

    def send_email(self, report: Report, files: list[ConversationsReportFile]) -> None:
        """
        Send the email for the conversations report.
        """
        # TODO: Send multiple files if report type is CSV
        with translation.override(report.requested_by.language):
            subject = _("Conversations dashboard report")
            body = _("Please find the conversations report attached.")

            email = EmailMessage(
                subject=subject,
                body=body,
                from_email=settings.DEFAULT_FROM_EMAIL,
                to=[report.requested_by.email],
            )

            for file in files:
                email.attach(
                    file.name,
                    file.content,
                    (
                        "application/csv"
                        if report.format == ReportFormat.CSV
                        else "application/vnd.openxmlformats-officedocument.spreadsheetml.sheet"
                    ),
                )

            email.send(fail_silently=False)

    def request_generation(
        self,
        project: Project,
        source_config: dict,
        filters: dict,
        report_format: ReportFormat,
        requested_by: User,
    ) -> None:
        """
        Request the generation of a conversations report.
        """
        logger.info(
            "[CONVERSATIONS REPORT SERVICE] Requesting generation of conversations report for project %s",
            project.uuid,
        )

        if not source_config:
            logger.error(
                "[CONVERSATIONS REPORT SERVICE] source_config is empty for project %s",
                project.uuid,
            )
            raise ValueError(
                "source_config cannot be empty when requesting generation of conversations report"
            )

        if not filters:
            logger.error(
                "[CONVERSATIONS REPORT SERVICE] filters is empty for project %s",
                project.uuid,
            )
            raise ValueError(
                "filters cannot be empty when requesting generation of conversations report"
            )

        sections = source_config.get("sections", [])
        custom_widgets = source_config.get("custom_widgets", [])

        if len(sections) == 0 and len(custom_widgets) == 0:
            logger.error(
                "[CONVERSATIONS REPORT SERVICE] sections or custom_widgets is empty for project %s",
                project.uuid,
            )
            raise ValueError(
                "sections or custom_widgets cannot be empty when requesting generation of conversations report"
            )

        # Serialize datetime objects in filters to make them JSON-compatible
        serialized_filters = serialize_filters_for_json(filters)

        report = Report.objects.create(
            project=project,
            source=self.source,
            source_config=source_config,
            filters=serialized_filters,
            format=report_format,
            requested_by=requested_by,
            status=ReportStatus.PENDING,
        )

        logger.info(
            "[CONVERSATIONS REPORT SERVICE] Conversations report created %s",
            report.uuid,
        )

        return report

    def generate(self, report: Report) -> None:
        """
        Start the generation of a conversations report.
        """
        logger.info(
            "[CONVERSATIONS REPORT SERVICE] Starting generation of conversations report %s",
            report.uuid,
        )

        fields_to_update = []

        if report.status == ReportStatus.PENDING:
            report.status = ReportStatus.IN_PROGRESS
            fields_to_update.append("status")

        if not report.started_at:
            # If the report generation was interrupted and restarted
            # the field will be already set. Otherwise, we set it to the current time
            report.started_at = timezone.now()
            fields_to_update.append("started_at")

        if fields_to_update:
            report.save(update_fields=fields_to_update)

        try:
            filters = report.filters or {}

            start_date = filters.get("start")
            end_date = filters.get("end")

            if not start_date or not end_date:
                logger.error(
                    "[CONVERSATIONS REPORT SERVICE] Start date or end date is missing for report %s",
                    report.uuid,
                )
                raise ValueError(
                    "Start date or end date is missing for report %s" % report.uuid
                )

            start_date = datetime.fromisoformat(start_date)
            end_date = datetime.fromisoformat(end_date)

            logger.info(
                "[CONVERSATIONS REPORT SERVICE] Start date: %s, End date: %s",
                start_date,
                end_date,
            )

            sections = report.source_config.get("sections", [])
            source_config = report.source_config or {}

            custom_widgets = source_config.get("custom_widgets", [])

            worksheets = []

            if "RESOLUTIONS" in sections:
                resolutions_worksheet = self.get_resolutions_worksheet(
                    report,
                    report.filters.get("start"),
                    report.filters.get("end"),
                )
                worksheets.append(resolutions_worksheet)

            if "TRANSFERRED" in sections:
                transferred_worksheet = self.get_transferred_to_human_worksheet(
                    report,
                    report.filters.get("start"),
                    report.filters.get("end"),
                )
                worksheets.append(transferred_worksheet)

            if "TOPICS_AI" in sections:
                topics_ai_worksheet = self.get_topics_distribution_worksheet(
                    report=report,
                    start_date=start_date,
                    end_date=end_date,
                    conversation_type=ConversationType.AI,
                )
                worksheets.append(topics_ai_worksheet)

            if "TOPICS_HUMAN" in sections:
                topics_human_worksheet = self.get_topics_distribution_worksheet(
                    report=report,
                    start_date=start_date,
                    end_date=end_date,
                    conversation_type=ConversationType.HUMAN,
                )
                worksheets.append(topics_human_worksheet)

            if "CSAT_AI" in sections:
                worksheet = self.get_csat_ai_worksheet(report, start_date, end_date)
                worksheets.append(worksheet)

            if "NPS_AI" in sections:
                worksheet = self.get_nps_ai_worksheet(report, start_date, end_date)
                worksheets.append(worksheet)

            if "CSAT_HUMAN" in sections:
                worksheet = self.get_csat_human_worksheet(report, start_date, end_date)
                worksheets.append(worksheet)

            if "NPS_HUMAN" in sections:
                worksheet = self.get_nps_human_worksheet(report, start_date, end_date)

            if custom_widgets:
                widgets = Widget.objects.filter(
                    uuid__in=custom_widgets, dashboard__project=report.project
                )

                for widget in widgets:
                    worksheets.append(
                        self.get_custom_widget_worksheet(
                            report,
                            widget,
                            start_date,
                            end_date,
                        )
                    )

            files: list[ConversationsReportFile] = []

            if report.format == ReportFormat.CSV:
                files.extend(self.process_csv(report, worksheets))
            elif report.format == ReportFormat.XLSX:
                files.extend(self.process_xlsx(report, worksheets))

        except Exception as e:
            logger.error(
                "[CONVERSATIONS REPORT SERVICE] Failed to generate report %s. Error: %s",
                report.uuid,
                e,
            )
            report.status = ReportStatus.FAILED
            report.completed_at = timezone.now()
            errors = report.errors or {}
            errors["generate"] = str(e)
            errors["event_id"] = capture_exception(e)
            report.errors = errors
            report.save(update_fields=["status", "completed_at", "errors"])
            self._clear_cache_keys(report.uuid)
            raise e

        report.refresh_from_db(fields=["config"])

        config = report.config or {}
        if config.get("interrupted"):
            logger.info(
                "[CONVERSATIONS REPORT SERVICE] Report %s is interrupted. Finishing generation",
                report.uuid,
            )
            return

        logger.info(
            "[CONVERSATIONS REPORT SERVICE] Sending email for conversations report %s to %s",
            report.uuid,
            report.requested_by.email,
        )

        try:
            self.send_email(report, files)
        except Exception as e:
            event_id = capture_exception(e)
            logger.error(
                "[CONVERSATIONS REPORT SERVICE] Failed to send email for conversations report %s. Event_id: %s",
                report.uuid,
                event_id,
            )
            report.status = ReportStatus.FAILED
            report.completed_at = timezone.now()
            errors = report.errors or {}
            errors["send_email"] = str(e)
            errors["event_id"] = event_id
            report.errors = errors
            report.save(update_fields=["status", "completed_at", "errors"])
            self._clear_cache_keys(report.uuid)
            raise e

        logger.info(
            "[CONVERSATIONS REPORT SERVICE] Email for conversations report %s sent to %s",
            report.uuid,
            report.requested_by.email,
        )

        report.status = ReportStatus.READY
        report.completed_at = timezone.now()
        report.save(update_fields=["status", "completed_at"])

        self._clear_cache_keys(report.uuid)

        logger.info(
            "[CONVERSATIONS REPORT SERVICE] Conversations report completed %s",
            report.uuid,
        )

    def get_current_report_for_project(self, project: Project) -> Report | None:
        """
        Check if the project can receive new reports generation.
        """
        return (
            Report.objects.filter(
                project=project,
                source=self.source,
                status__in=[ReportStatus.PENDING, ReportStatus.IN_PROGRESS],
            )
            .order_by("created_on")
            .first()
        )

    def get_next_report_to_generate(self) -> Report | None:
        """
        Get the next report to generate.
        """
        return (
            Report.objects.filter(
                source=self.source,
                status=ReportStatus.PENDING,
            )
            .order_by("created_on")
            .first()
        )

    def get_datalake_events(self, report: Report, **kwargs) -> list[dict]:
        """
        Get datalake events.
        """
        kwargs_str = json.dumps(kwargs, sort_keys=True, default=str)
        cache_key = f"datalake_events:{report.uuid}:{kwargs_str}"

        if cached_events := self.cache_client.get(cache_key):
            try:
                cached_events = json.loads(cached_events)
                self._add_cache_key(report.uuid, cache_key)
            except Exception as e:
                logger.error(
                    "[CONVERSATIONS REPORT SERVICE] Failed to deserialize cached events for report %s. Error: %s",
                    report.uuid,
                    e,
                )

        limit = self.events_limit_per_page
        offset = 0

        events = []

        current_page = 1
        page_limit = self.page_limit

        while True:
            if current_page >= page_limit:
                logger.error(
                    "[CONVERSATIONS REPORT SERVICE] Report %s has more than %s pages. Finishing datalake events retrieval"
                    % (
                        report.uuid,
                        page_limit,
                    ),
                )
                raise ValueError("Report has more than %s pages" % page_limit)

            report.refresh_from_db(fields=["status"])

            if report.status != ReportStatus.IN_PROGRESS:
                logger.info(
                    "[CONVERSATIONS REPORT SERVICE] Report %s is not in progress. Finishing datalake events retrieval",
                    report.uuid,
                )
                raise ValueError("Report %s is not in progress" % report.uuid)

            logger.info(
                "[CONVERSATIONS REPORT SERVICE] Retrieving datalake events for page %s for report %s",
                current_page,
                report.uuid,
            )

            paginated_events = self.datalake_events_client.get_events(
                **kwargs,
                limit=limit,
                offset=offset,
            )

            if len(paginated_events) == 0 or paginated_events == [{}]:
                print("paginated_events", paginated_events)
                break

            events.extend(paginated_events)
            offset += limit
            current_page += 1

        self.cache_client.set(
            cache_key, json.dumps(events), ex=settings.REPORT_GENERATION_TIMEOUT
        )
        self._add_cache_key(report.uuid, cache_key)

        return events

    def _format_date(self, date_str: str, report: Report) -> str:
        """
        Format the date.
        """

        formats = ["%Y-%m-%dT%H:%M:%S.%fZ", "%Y-%m-%dT%H:%M:%S"]

        datetime_date = None

        for _format in formats:
            try:
                datetime_date = datetime.strptime(date_str, _format)
                break
            except Exception as e:
                logger.error(
                    "[CONVERSATIONS REPORT SERVICE] Failed to format date %s for report %s. Error: %s"
                    % (
                        date_str,
                        report.uuid,
                        e,
                    ),
                )
                capture_exception(e)
                continue

        if not datetime_date:
            try:
                datetime_date = datetime.fromisoformat(date_str)
            except Exception as e:
                logger.error(
                    "[CONVERSATIONS REPORT SERVICE] Failed to format date %s for report %s. Error: %s"
                    % (
                        date_str,
                        report.uuid,
                        e,
                    ),
                )
                capture_exception(e)
                raise e

        tz_name = report.project.timezone

        if tz_name:
            tz = pytz.timezone(tz_name)
            datetime_date = datetime_date.astimezone(tz)

        return datetime_date.strftime("%d/%m/%Y %H:%M:%S")

    def get_resolutions_worksheet(
        self,
        report: Report,
        start_date: datetime,
        end_date: datetime,
    ) -> ConversationsReportWorksheet:
        """
        Get the resolutions worksheet.
        """
        events = self.get_datalake_events(
            report=report,
            project=report.project.uuid,
            date_start=start_date,
            date_end=end_date,
            event_name="weni_nexus_data",
            key="conversation_classification",
        )

        with override(report.requested_by.language):
            worksheet_name = gettext("Resolutions")

            resolutions_label = gettext("Resolution")
            date_label = gettext("Date")

            resolved_label = gettext("Optimized Resolutions")
            unresolved_label = gettext("Other conclusions")

        if len(events) == 0:
            return ConversationsReportWorksheet(
                name=worksheet_name,
                data=[],
            )

        data = []

        for event in events:
            data.append(
                {
                    "URN": event.get("contact_urn", ""),
                    resolutions_label: (
                        resolved_label
                        if event.get("value") == "resolved"
                        else unresolved_label
                    ),
                    date_label: (
                        self._format_date(event.get("date", ""), report)
                        if event.get("date")
                        else ""
                    ),
                }
            )

        setattr(self, "_conversation_classification_events_cache", events)

        return ConversationsReportWorksheet(
            name=worksheet_name,
            data=data,
        )

    def get_transferred_to_human_worksheet(
        self,
        report: Report,
        start_date: datetime,
        end_date: datetime,
    ) -> ConversationsReportWorksheet:
        """
        Get the transferred to human worksheet.
        """
        if hasattr(self, "_conversation_classification_events_cache"):
            events = getattr(self, "_conversation_classification_events_cache")
        else:
            events = self.get_datalake_events(
                report=report,
                project=report.project.uuid,
                date_start=start_date,
                date_end=end_date,
                event_name="weni_nexus_data",
                key="conversation_classification",
            )

        with override(report.requested_by.language):
            worksheet_name = gettext("Transferred to Human")

            transferred_to_human_label = gettext("Transferred to Human")
            yes_label = gettext("Yes")
            no_label = gettext("No")
            date_label = gettext("Conversation date")

        if len(events) == 0:
            return ConversationsReportWorksheet(
                name=worksheet_name,
                data=[],
            )

        data = []

        for event in events:
            metadata = json.loads(event.get("metadata"))
            data.append(
                {
                    "URN": event.get("contact_urn", ""),
                    transferred_to_human_label: (
                        yes_label if metadata.get("human_support", False) else no_label
                    ),
                    date_label: (
                        self._format_date(event.get("date", ""))
                        if event.get("date")
                        else ""
                    ),
                }
            )

        return ConversationsReportWorksheet(
            name=worksheet_name,
            data=data,
        )

    def get_topics_distribution_worksheet(
        self,
        report: Report,
        start_date: datetime,
        end_date: datetime,
        conversation_type: ConversationType,
    ) -> ConversationsReportWorksheet:
        """
        Get the topics distribution worksheet.
        """
        # Mock for the staging environment
        mock_urns = ["55988776655", "55988776656", "55988776657"]

        return ConversationsReportWorksheet(
            name=(
                gettext("Topics Distribution AI")
                if conversation_type == ConversationType.AI
                else gettext("Topics Distribution Human")
            ),
            data=[
                {
                    "URN": mock_urn,
                    gettext("Topic"): "Test Topic",
                    gettext("Subtopic"): "Test Subtopic",
                    gettext("Date"): self._format_date(
                        "2025-01-01T00:00:00.000000Z", report
                    ),
                }
                for mock_urn in mock_urns
            ],
        )

        nexus_topics_data = self.metrics_service.get_topics(report.project.uuid)

        topics_data = {}

        for topic_data in nexus_topics_data:
            topic_uuid = str(topic_data.get("uuid"))
            topics_data[topic_uuid] = {
                "name": topic_data.get("name"),
                "uuid": topic_uuid,
                "subtopics": {},
            }

            if not topic_data.get("subtopic"):
                continue

            for subtopic_data in topic_data.get("subtopic", []):
                subtopic_uuid = str(subtopic_data.get("uuid"))
                topics_data[topic_uuid]["subtopics"][subtopic_uuid] = {
                    "name": subtopic_data.get("name"),
                    "uuid": subtopic_uuid,
                }

        human_support = (
            "true" if conversation_type == ConversationType.HUMAN else "false"
        )
        events = self.get_datalake_events(
            report=report,
            project=report.project.uuid,
            date_start=start_date,
            date_end=end_date,
            event_name="weni_nexus_data",
            key="topics",
            metadata_key="human_support",
            metadata_value=human_support,
        )

        with override(report.requested_by.language or "en"):
            worksheet_name = (
                gettext("Topics Distribution AI")
                if conversation_type == ConversationType.AI
                else gettext("Topics Distribution Human")
            )
            date_label = gettext("Date")
            topic_label = gettext("Topic")
            subtopic_label = gettext("Subtopic")
            unclassified_label = gettext("Unclassified")

        results_data = []

        for event in events:
            try:
                metadata = json.loads(event.get("metadata", "{}"))
            except Exception as e:
                logger.error(
                    "Error parsing metadata for event %s: %s", event.get("id"), e
                )
                capture_exception(e)
                continue

            topic_name = event.get("value")
            subtopic_name = metadata.get("subtopic")

            topic_uuid = (
                str(metadata.get("topic_uuid")) if metadata.get("topic_uuid") else None
            )
            subtopic_uuid = (
                str(metadata.get("subtopic_uuid"))
                if metadata.get("subtopic_uuid")
                else None
            )

            if not topic_uuid or topic_uuid not in topics_data:
                topic_name = unclassified_label

            if (
                topic_uuid
                and topic_uuid in topics_data
                and not subtopic_uuid
                and subtopic_uuid not in topics_data[topic_uuid]["subtopics"]
            ) or (not topic_uuid or topic_uuid not in topics_data):
                subtopic_name = unclassified_label

            results_data.append(
                {
                    "URN": event.get("contact_urn"),
                    topic_label: topic_name,
                    subtopic_label: subtopic_name,
                    date_label: (
                        self._format_date(event.get("date"), report)
                        if event.get("date")
                        else ""
                    ),
                }
            )

        return ConversationsReportWorksheet(
            name=worksheet_name,
            data=results_data,
        )

    def get_csat_ai_worksheet(
        self, report: Report, start_date: datetime, end_date: datetime
    ) -> ConversationsReportWorksheet:
        """
        Get the csat ai worksheet.
        """
        agent_uuid = report.source_config.get("csat_ai_agent_uuid", None)

        if not agent_uuid:
            raise ValueError("Agent UUID is required in the report source config")

        events = self.get_datalake_events(
            report,
            project=str(report.project.uuid),
            date_start=start_date,
            date_end=end_date,
            metadata_key="agent_uuid",
            metadata_value=agent_uuid,
            key="weni_csat",
            event_name="weni_nexus_data",
        )

        with override(report.requested_by.language or "en"):
            worksheet_name = gettext("CSAT AI")
            date_label = gettext("Date")
            score_label = gettext("Score")

        data = []

        scores = {"1", "2", "3", "4", "5"}

        for event in events:
            if event.get("value") not in scores:
                continue

            data.append(
                {
                    "URN": event.get("contact_urn"),
                    date_label: self._format_date(event.get("date"), report),
                    score_label: event.get("value"),
                }
            )

        return ConversationsReportWorksheet(
            name=worksheet_name,
            data=data,
        )

    def get_nps_ai_worksheet(
        self, report: Report, start_date: datetime, end_date: datetime
    ) -> ConversationsReportWorksheet:
        """
        Get nps ai worksheet
        """

        agent_uuid = report.source_config.get("nps_ai_agent_uuid", None)

        if not agent_uuid:
            raise ValueError("Agent UUID is required in the report source config")

        events = self.get_datalake_events(
            report,
            project=str(report.project.uuid),
            date_start=start_date,
            date_end=end_date,
            metadata_key="agent_uuid",
            metadata_value=agent_uuid,
            key="weni_nps",
            event_name="weni_nexus_data",
        )

        with override(report.requested_by.language or "en"):
            worksheet_name = gettext("NPS AI")
            date_label = gettext("Date")
            score_label = gettext("Score")

        data = []
        scores = {str(n): 0 for n in range(0, 11)}

        for event in events:
            if event.get("value") not in scores:
                continue

            data.append(
                {
                    "URN": event.get("contact_urn"),
                    date_label: (
                        self._format_date(event.get("date"), report)
                        if event.get("date")
                        else ""
                    ),
                    score_label: event.get("value"),
                }
            )

        return ConversationsReportWorksheet(name=worksheet_name, data=data)

    def get_flowsrun_results_by_contacts(
        self,
        report: Report,
        flow_uuid: str,
        start_date: str,
        end_date: str,
        op_field: str,
    ) -> list[dict]:
        """
        Get flowsrun results by contacts.
        """
        cache_key = f"flowsrun_results_by_contacts:{report.uuid}:{flow_uuid}:{start_date}:{end_date}:{op_field}"

        if cached_results := self.cache_client.get(cache_key):
            try:
                cached_results = json.loads(cached_results)
                self._add_cache_key(report.uuid, cache_key)
            except Exception as e:
                logger.error(
                    "[CONVERSATIONS REPORT SERVICE] Failed to deserialize cached results for report %s. Error: %s",
                    report.uuid,
                    e,
                )

        data = []

        current_page = 1
        page_size = self.elastic_page_size
        page_limit = self.elastic_page_limit

        while True:
            if current_page >= page_limit:
                logger.error(
                    "[CONVERSATIONS REPORT SERVICE] Report %s has more than %s pages. Finishing flowsrun results by contacts retrieval",
                    report.uuid,
                    page_limit,
                )
                raise ValueError("Report has more than %s pages" % page_limit)

            report.refresh_from_db(fields=["status"])

            if report.status != ReportStatus.IN_PROGRESS:
                logger.info(
                    "[CONVERSATIONS REPORT SERVICE] Report %s is not in progress. Finishing flowsrun results by contacts retrieval",
                    report.uuid,
                )
                raise ValueError("Report %s is not in progress" % report.uuid)

            logger.info(
                "[CONVERSATIONS REPORT SERVICE] Retrieving flowsrun results by contacts for page %s for report %s",
                current_page,
                report.uuid,
            )

            paginated_results = (
                self.elasticsearch_service.get_flowsrun_results_by_contacts(
                    project_uuid=report.project.uuid,
                    flow_uuid=flow_uuid,
                    start_date=start_date,
                    end_date=end_date,
                    op_field=op_field,
                    page_size=page_size,
                    page_number=current_page,
                )
            )

            contacts = paginated_results.get("contacts", [])

            if len(contacts) == 0 or contacts == [{}]:
                break

            data.extend(paginated_results["contacts"])
            current_page += 1

        self.cache_client.set(
            cache_key, json.dumps(data), ex=settings.REPORT_GENERATION_TIMEOUT
        )
        self._add_cache_key(report.uuid, cache_key)

        return data

    def get_csat_human_worksheet(
        self, report: Report, start_date: str, end_date: str
    ) -> ConversationsReportWorksheet:
        """
        Get csat human worksheet.
        """
        # Mock for the staging environment
        mock_urns = ["55988776655", "55988776656", "55988776657"]

        data = []

        for mock_urn in mock_urns:
            data.append(
                {
                    "URN": mock_urn,
                    "Date": self._format_date("2025-01-01T00:00:00.000000Z"),
                    "Score": "5",
                }
            )

        return ConversationsReportWorksheet(
            name="CSAT Human",
            data=data,
        )

        flow_uuid = report.source_config.get("csat_human_flow_uuid", None)
        op_field = report.source_config.get("csat_human_op_field", None)

        missing_fields = []

        if not flow_uuid:
            missing_fields.append("flow_uuid")

        if not op_field:
            missing_fields.append("op_field")

        if missing_fields:
            logger.error(
                "[CONVERSATIONS REPORT SERVICE] Missing fields for report %s: %s",
                report.uuid,
                ", ".join(missing_fields),
            )
            raise ValueError(
                "Missing fields for report %s: %s"
                % (report.uuid, ", ".join(missing_fields))
            )

        docs = self.get_flowsrun_results_by_contacts(
            report=report,
            flow_uuid=flow_uuid,
            start_date=start_date,
            end_date=end_date,
            op_field=op_field,
        )

        with override(report.requested_by.language or "en"):
            worksheet_name = gettext("CSAT Human")
            date_label = gettext("Date")
            score_label = gettext("Score")

        data = []

        for doc in docs:
            if doc["op_field_value"] is None:
                continue

            data.append(
                {
                    "URN": doc["urn"],
                    date_label: self._format_date(doc["modified_on"]),
                    score_label: doc["op_field_value"],
                }
            )

        return ConversationsReportWorksheet(
            name=worksheet_name,
            data=data,
        )

    def get_nps_human_worksheet(
        self, report: Report, start_date: str, end_date: str
    ) -> ConversationsReportWorksheet:
        """
        Get nps human worksheet.
        """
        # Mock for the staging environment
        mock_urns = ["55988776655", "55988776656", "55988776657"]

        data = []

        for mock_urn in mock_urns:
            data.append(
                {
                    "URN": mock_urn,
                    "Date": self._format_date("2025-01-01T00:00:00.000000Z"),
                    "Score": "10",
                }
            )

        return ConversationsReportWorksheet(
            name="NPS Human",
            data=data,
        )
        flow_uuid = report.source_config.get("nps_human_flow_uuid", None)
        op_field = report.source_config.get("nps_human_op_field", None)

        missing_fields = []

        if not flow_uuid:
            missing_fields.append("flow_uuid")

        if not op_field:
            missing_fields.append("op_field")

        if missing_fields:
            logger.error(
                "[CONVERSATIONS REPORT SERVICE] Missing fields for report %s: %s",
                report.uuid,
                ", ".join(missing_fields),
            )
            raise ValueError(
                "Missing fields for report %s: %s"
                % (report.uuid, ", ".join(missing_fields))
            )

        docs = self.get_flowsrun_results_by_contacts(
            report=report,
            flow_uuid=flow_uuid,
            start_date=start_date,
            end_date=end_date,
            op_field=op_field,
        )

        with override(report.requested_by.language or "en"):
            worksheet_name = gettext("NPS Human")
            date_label = gettext("Date")
            score_label = gettext("Score")

        data = []

        for doc in docs:
            if doc["op_field_value"] is None:
                continue

            data.append(
                {
                    "URN": doc["urn"],
                    date_label: self._format_date(doc["modified_on"]),
                    score_label: doc["op_field_value"],
                }
            )

        return ConversationsReportWorksheet(
            name=worksheet_name,
            data=data,
        )

    def get_custom_widget_worksheet(
        self,
        report: Report,
        widget: Widget,
        start_date: datetime,
        end_date: datetime,
    ) -> ConversationsReportWorksheet:
        """
        Get custom widgets results.
        """
        datalake_config = widget.config.get("datalake_config", {})
        key = datalake_config.get("key", "")
        agent_uuid = datalake_config.get("agent_uuid", "")

        if not key or not agent_uuid:
            raise ValueError("Key or agent_uuid is missing in the widget config")

        events = self.get_datalake_events(
            report,
            key=key,
            event_name="weni_nexus_data",
            project=report.project.uuid,
            date_start=start_date,
            date_end=end_date,
            metadata_key="agent_uuid",
            metadata_value=agent_uuid,
        )

        worksheet_name = widget.name

        with override(report.requested_by.language or "en"):
            date_label = gettext("Date")
            value_label = gettext("Value")

        data = []

        for event in events:
            data.append(
                {
                    "URN": event.get("contact_urn"),
                    date_label: self._format_date(event.get("date"), report),
                    value_label: event.get("value"),
                }
            )

        return ConversationsReportWorksheet(
            name=worksheet_name,
            data=data,
        )<|MERGE_RESOLUTION|>--- conflicted
+++ resolved
@@ -177,6 +177,14 @@
         """
         raise NotImplementedError("Subclasses must implement this method")
 
+    def get_nps_ai_worksheet(
+        self, report: Report, start_date: datetime, end_date: datetime
+    ) -> ConversationsReportWorksheet:
+        """
+        Get nps ai worksheet.
+        """
+        raise NotImplementedError("Subclasses must implement this method")
+
     @abstractmethod
     def get_flowsrun_results_by_contacts(
         self,
@@ -192,7 +200,6 @@
         raise NotImplementedError("Subclasses must implement this method")
 
     @abstractmethod
-<<<<<<< HEAD
     def get_csat_human_worksheet(
         self, report: Report, start_date: str, end_date: str
     ) -> ConversationsReportWorksheet:
@@ -207,13 +214,6 @@
     ) -> ConversationsReportWorksheet:
         """
         Get nps human worksheet.
-=======
-    def get_nps_ai_worksheet(
-        self, report: Report, start_date: datetime, end_date: datetime
-    ) -> ConversationsReportWorksheet:
-        """
-        Get nps ai worksheet.
->>>>>>> 28584ee6
         """
         raise NotImplementedError("Subclasses must implement this method")
 
