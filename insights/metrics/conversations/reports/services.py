import io
import csv
import xlsxwriter
import logging
from abc import ABC, abstractmethod
from datetime import datetime
import pytz

from django.core.mail import EmailMessage
from django.conf import settings
from django.utils.translation import gettext_lazy as _
from django.utils.translation import gettext, override
from django.utils import translation, timezone
from sentry_sdk import capture_exception

from insights.metrics.conversations.reports.dataclass import (
    ConversationsReportFile,
    ConversationsReportWorksheet,
)
from insights.metrics.conversations.services import ConversationsMetricsService
from insights.reports.models import Report
from insights.reports.choices import ReportStatus, ReportFormat, ReportSource
from insights.users.models import User
from insights.projects.models import Project
from insights.sources.dl_events.clients import BaseDataLakeEventsClient
from insights.metrics.conversations.integrations.elasticsearch.services import (
    ConversationsElasticsearchService,
)


logger = logging.getLogger(__name__)


def serialize_filters_for_json(filters: dict) -> dict:
    """
    Serialize datetime objects in filters dictionary to JSON-compatible format.
    This ensures that filters containing datetime objects can be stored in JSONField.
    """
    if not filters:
        return filters

    serialized_filters = {}
    for key, value in filters.items():
        if isinstance(value, datetime):
            # Convert datetime to ISO format string
            serialized_filters[key] = value.isoformat()
        elif isinstance(value, dict):
            # Recursively handle nested dictionaries
            serialized_filters[key] = serialize_filters_for_json(value)
        elif isinstance(value, list):
            # Handle lists that might contain datetime objects
            serialized_list = []
            for item in value:
                if isinstance(item, datetime):
                    serialized_list.append(item.isoformat())
                elif isinstance(item, dict):
                    serialized_list.append(serialize_filters_for_json(item))
                else:
                    serialized_list.append(item)
            serialized_filters[key] = serialized_list
        else:
            serialized_filters[key] = value

    return serialized_filters


class BaseConversationsReportService(ABC):
    """
    Base class for conversations report services.
    """

    @abstractmethod
    def process_csv(
        self, report: Report, worksheets: list[ConversationsReportWorksheet]
    ) -> list[ConversationsReportFile]:
        """
        Process the csv for the conversations report.
        """
        raise NotImplementedError("Subclasses must implement this method")

    @abstractmethod
    def process_xlsx(
        self, report: Report, worksheets: list[ConversationsReportWorksheet]
    ) -> list[ConversationsReportFile]:
        """
        Process the xlsx for the conversations report.
        """
        raise NotImplementedError("Subclasses must implement this method")

    @abstractmethod
    def send_email(self, report: Report, file_content: str) -> None:
        """
        Send the email for the conversations report.
        """
        raise NotImplementedError("Subclasses must implement this method")

    @abstractmethod
    def request_generation(
        self,
        project: Project,
        source_config: dict,
        filters: dict,
        report_format: ReportFormat,
        requested_by: User,
    ) -> None:
        """
        Request the generation of a conversations report.
        """
        raise NotImplementedError("Subclasses must implement this method")

    @abstractmethod
    def generate(self, report: Report) -> None:
        """
        Start the generation of a conversations report.
        """
        raise NotImplementedError("Subclasses must implement this method")

    @abstractmethod
    def get_current_report_for_project(self, project: Project) -> bool:
        """
        Check if the project can receive new reports generation.
        """
        raise NotImplementedError("Subclasses must implement this method")

    @abstractmethod
    def get_next_report_to_generate(self) -> Report | None:
        """
        Get the next report to generate.
        """
        raise NotImplementedError("Subclasses must implement this method")

    @abstractmethod
    def get_datalake_events(self, report: Report, **kwargs) -> list[dict]:
        """
        Get datalake events.
        """
        raise NotImplementedError("Subclasses must implement this method")

    @abstractmethod
<<<<<<< HEAD
    def get_csat_ai_worksheet(
        self, report: Report, start_date: datetime, end_date: datetime
    ) -> ConversationsReportWorksheet:
        """
        Get the csat ai worksheet.
=======
    def get_flowsrun_results_by_contacts(
        self,
        report: Report,
        flow_uuid: str,
        start_date: str,
        end_date: str,
        op_field: str,
    ) -> list[dict]:
        """
        Get flowsrun results by contacts.
>>>>>>> e14dab8c
        """
        raise NotImplementedError("Subclasses must implement this method")


class ConversationsReportService(BaseConversationsReportService):
    """
    Service to generate conversations reports.
    """

    def __init__(
        self,
        datalake_events_client: BaseDataLakeEventsClient,
        metrics_service: ConversationsMetricsService,
        elasticsearch_service: ConversationsElasticsearchService,
        events_limit_per_page: int = 5000,
        page_limit: int = 100,
        elastic_page_size: int = 1000,
        elastic_page_limit: int = 100,
    ):
        self.source = ReportSource.CONVERSATIONS_DASHBOARD
        self.datalake_events_client = datalake_events_client
        self.metrics_service = metrics_service
        self.events_limit_per_page = events_limit_per_page
        self.page_limit = page_limit
        self.elasticsearch_service = elasticsearch_service
        self.elastic_page_size = elastic_page_size
        self.elastic_page_limit = elastic_page_limit

    def process_csv(
        self, report: Report, worksheets: list[ConversationsReportWorksheet]
    ) -> list[ConversationsReportFile]:
        """
        Process the csv for the conversations report.
        """
        files: list[ConversationsReportFile] = []

        for worksheet in worksheets:
            with io.StringIO() as csv_buffer:
                fieldnames = list(worksheet.data[0].keys()) if worksheet.data else []
                writer = csv.DictWriter(csv_buffer, fieldnames=fieldnames)
                writer.writeheader()
                writer.writerows(worksheet.data)
                file_content = csv_buffer.getvalue()

            files.append(
                ConversationsReportFile(
                    name=f"{worksheet.name}.csv", content=file_content
                )
            )

        return files

    def _ensure_unique_worksheet_name(self, name: str, used_names: set[str]) -> str:
        """
        Ensure worksheet name is unique by appending a number if needed.

        Args:
            name: The original worksheet name
            used_names: Set of already used worksheet names

        Returns:
            A unique worksheet name
        """
        if name not in used_names:
            used_names.add(name)
            return name

        counter = 1
        while f"{name} ({counter})" in used_names:
            counter += 1

            if counter > 20:
                raise ValueError("Too many unique names found")

        unique_name = f"{name} ({counter})"
        used_names.add(unique_name)
        return unique_name

    def process_xlsx(
        self, report: Report, worksheets: list[ConversationsReportWorksheet]
    ) -> list[ConversationsReportFile]:
        """
        Process the xlsx for the conversations report.
        """
        output = io.BytesIO()
        workbook = xlsxwriter.Workbook(output, {"in_memory": True})

        with override(report.requested_by.language):
            file_name = gettext("Conversations dashboard report")

        used_worksheet_names = set()
        for worksheet in worksheets:
            worksheet_name = self._ensure_unique_worksheet_name(
                worksheet.name, used_worksheet_names
            )
            worksheet_data = worksheet.data

            xlsx_worksheet = workbook.add_worksheet(worksheet_name)
            xlsx_worksheet.write_row(0, 0, worksheet_data[0].keys())

            for row_num, row_data in enumerate(worksheet_data, start=1):
                xlsx_worksheet.write_row(row_num, 0, row_data.values())

        workbook.close()
        output.seek(0)

        return [
            ConversationsReportFile(name=f"{file_name}.xlsx", content=output.getvalue())
        ]

    def send_email(self, report: Report, files: list[ConversationsReportFile]) -> None:
        """
        Send the email for the conversations report.
        """
        # TODO: Send multiple files if report type is CSV
        with translation.override(report.requested_by.language):
            subject = _("Conversations dashboard report")
            body = _("Please find the conversations report attached.")

            email = EmailMessage(
                subject=subject,
                body=body,
                from_email=settings.DEFAULT_FROM_EMAIL,
                to=[report.requested_by.email],
            )

            for file in files:
                email.attach(
                    file.name,
                    file.content,
                    (
                        "application/csv"
                        if report.format == ReportFormat.CSV
                        else "application/vnd.openxmlformats-officedocument.spreadsheetml.sheet"
                    ),
                )

            email.send(fail_silently=False)

    def request_generation(
        self,
        project: Project,
        source_config: dict,
        filters: dict,
        report_format: ReportFormat,
        requested_by: User,
    ) -> None:
        """
        Request the generation of a conversations report.
        """
        logger.info(
            "[CONVERSATIONS REPORT SERVICE] Requesting generation of conversations report for project %s",
            project.uuid,
        )

        if not source_config:
            logger.error(
                "[CONVERSATIONS REPORT SERVICE] source_config is empty for project %s",
                project.uuid,
            )
            raise ValueError(
                "source_config cannot be empty when requesting generation of conversations report"
            )

        if not filters:
            logger.error(
                "[CONVERSATIONS REPORT SERVICE] filters is empty for project %s",
                project.uuid,
            )
            raise ValueError(
                "filters cannot be empty when requesting generation of conversations report"
            )

        sections = source_config.get("sections", [])
        custom_widgets = source_config.get("custom_widgets", [])

        if len(sections) == 0 and len(custom_widgets) == 0:
            logger.error(
                "[CONVERSATIONS REPORT SERVICE] sections or custom_widgets is empty for project %s",
                project.uuid,
            )
            raise ValueError(
                "sections or custom_widgets cannot be empty when requesting generation of conversations report"
            )

        # Serialize datetime objects in filters to make them JSON-compatible
        serialized_filters = serialize_filters_for_json(filters)

        report = Report.objects.create(
            project=project,
            source=self.source,
            source_config=source_config,
            filters=serialized_filters,
            format=report_format,
            requested_by=requested_by,
            status=ReportStatus.PENDING,
        )

        logger.info(
            "[CONVERSATIONS REPORT SERVICE] Conversations report created %s",
            report.uuid,
        )

        return report

    def generate(self, report: Report) -> None:
        """
        Start the generation of a conversations report.
        """
        logger.info(
            "[CONVERSATIONS REPORT SERVICE] Starting generation of conversations report %s",
            report.uuid,
        )
        report.status = ReportStatus.IN_PROGRESS
        report.started_at = timezone.now()
        report.save(update_fields=["status", "started_at"])

        try:
            filters = report.filters or {}

            start_date = filters.get("start")
            end_date = filters.get("end")

            if not start_date or not end_date:
                logger.error(
                    "[CONVERSATIONS REPORT SERVICE] Start date or end date is missing for report %s",
                    report.uuid,
                )
                raise ValueError(
                    "Start date or end date is missing for report %s" % report.uuid
                )

            start_date = datetime.fromisoformat(start_date)
            end_date = datetime.fromisoformat(end_date)

            logger.info(
                "[CONVERSATIONS REPORT SERVICE] Start date: %s, End date: %s",
                start_date,
                end_date,
            )

            source_config = report.source_config or {}

            sections = source_config.get("sections", [])

            worksheets = []

            if "CSAT_AI" in sections:
                worksheet = self.get_csat_ai_worksheet(report, start_date, end_date)
                worksheets.append(worksheet)

            files: list[ConversationsReportFile] = []

            if report.format == ReportFormat.CSV:
                files.extend(self.process_csv(report, worksheets))
            elif report.format == ReportFormat.XLSX:
                files.extend(self.process_xlsx(report, worksheets))

        except Exception as e:
            logger.error(
                "[CONVERSATIONS REPORT SERVICE] Failed to generate report %s. Error: %s",
                report.uuid,
                e,
            )
            report.status = ReportStatus.FAILED
            report.completed_at = timezone.now()
            errors = report.errors or {}
            errors["generate"] = str(e)
            errors["event_id"] = capture_exception(e)
            report.errors = errors
            report.save(update_fields=["status", "completed_at", "errors"])
            raise e

        logger.info(
            "[CONVERSATIONS REPORT SERVICE] Sending email for conversations report %s to %s",
            report.uuid,
            report.requested_by.email,
        )

        try:
            self.send_email(report, files)
        except Exception as e:
            event_id = capture_exception(e)
            logger.error(
                "[CONVERSATIONS REPORT SERVICE] Failed to send email for conversations report %s. Event_id: %s",
                report.uuid,
                event_id,
            )
            report.status = ReportStatus.FAILED
            report.completed_at = timezone.now()
            errors = report.errors or {}
            errors["send_email"] = str(e)
            errors["event_id"] = event_id
            report.errors = errors
            report.save(update_fields=["status", "completed_at", "errors"])
            raise e

        logger.info(
            "[CONVERSATIONS REPORT SERVICE] Email for conversations report %s sent to %s",
            report.uuid,
            report.requested_by.email,
        )

        report.status = ReportStatus.READY
        report.completed_at = timezone.now()
        report.save(update_fields=["status", "completed_at"])

        logger.info(
            "[CONVERSATIONS REPORT SERVICE] Conversations report completed %s",
            report.uuid,
        )

    def get_current_report_for_project(self, project: Project) -> Report | None:
        """
        Check if the project can receive new reports generation.
        """
        return (
            Report.objects.filter(
                project=project,
                source=self.source,
                status__in=[ReportStatus.PENDING, ReportStatus.IN_PROGRESS],
            )
            .order_by("created_on")
            .first()
        )

    def get_next_report_to_generate(self) -> Report | None:
        """
        Get the next report to generate.
        """
        return (
            Report.objects.filter(
                source=self.source,
                status=ReportStatus.PENDING,
            )
            .order_by("created_on")
            .first()
        )

    def get_datalake_events(self, report: Report, **kwargs) -> list[dict]:
        """
        Get datalake events.
        """
        limit = self.events_limit_per_page
        offset = 0

        events = []

        current_page = 1
        page_limit = self.page_limit

        while True:
            if current_page >= page_limit:
                logger.error(
                    "[CONVERSATIONS REPORT SERVICE] Report %s has more than %s pages. Finishing datalake events retrieval"
                    % (
                        report.uuid,
                        page_limit,
                    ),
                )
                raise ValueError("Report has more than %s pages" % page_limit)

            report.refresh_from_db(fields=["status"])

            if report.status != ReportStatus.IN_PROGRESS:
                logger.info(
                    "[CONVERSATIONS REPORT SERVICE] Report %s is not in progress. Finishing datalake events retrieval",
                    report.uuid,
                )
                raise ValueError("Report %s is not in progress" % report.uuid)

            logger.info(
                "[CONVERSATIONS REPORT SERVICE] Retrieving datalake events for page %s for report %s",
                current_page,
                report.uuid,
            )

            paginated_events = self.datalake_events_client.get_events(
                **kwargs,
                limit=limit,
                offset=offset,
            )

            if len(paginated_events) == 0 or paginated_events == [{}]:
                break

            events.extend(paginated_events)
            offset += limit
            current_page += 1

        return events

    def _format_date(self, date_str: str, report: Report) -> str:
        """
        Format the date.
        """
<<<<<<< HEAD
        return datetime.strptime(date, "%Y-%m-%dT%H:%M:%S.%fZ").strftime(
            "%d/%m/%Y %H:%M:%S"
        )

    def get_csat_ai_worksheet(
        self, report: Report, start_date: datetime, end_date: datetime
    ) -> ConversationsReportWorksheet:
        """
        Get the csat ai worksheet.
        """
        agent_uuid = report.source_config.get("csat_ai_agent_uuid", None)

        if not agent_uuid:
            raise ValueError("Agent UUID is required in the report source config")

        events = self.get_datalake_events(
            report,
            project=str(report.project.uuid),
            date_start=start_date,
            date_end=end_date,
            metadata_key="agent_uuid",
            metadata_value=agent_uuid,
            key="weni_csat",
            event_name="weni_nexus_data",
        )

        with override(report.requested_by.language or "en"):
            worksheet_name = gettext("CSAT AI")
            date_label = gettext("Date")
            score_label = gettext("Score")

        data = []

        scores = {"1", "2", "3", "4", "5"}

        for event in events:
            if event.get("value") not in scores:
                continue

            data.append(
                {
                    "URN": event.get("contact_urn"),
                    date_label: self._format_date(event.get("date")),
                    score_label: event.get("value"),
                }
            )

        return ConversationsReportWorksheet(
            name=worksheet_name,
            data=data,
        )
=======

        formats = ["%Y-%m-%dT%H:%M:%S.%fZ", "%Y-%m-%dT%H:%M:%S"]

        datetime_date = None

        for _format in formats:
            try:
                datetime_date = datetime.strptime(date_str, _format)
                break
            except Exception as e:
                logger.error(
                    "[CONVERSATIONS REPORT SERVICE] Failed to format date %s for report %s. Error: %s"
                    % (
                        date_str,
                        report.uuid,
                        e,
                    ),
                )
                capture_exception(e)
                continue

        if not datetime_date:
            try:
                datetime_date = datetime.fromisoformat(date_str)
            except Exception as e:
                logger.error(
                    "[CONVERSATIONS REPORT SERVICE] Failed to format date %s for report %s. Error: %s"
                    % (
                        date_str,
                        report.uuid,
                        e,
                    ),
                )
                capture_exception(e)
                raise e

        tz_name = report.project.timezone

        if tz_name:
            tz = pytz.timezone(tz_name)
            datetime_date = datetime_date.astimezone(tz)

        return datetime_date.strftime("%d/%m/%Y %H:%M:%S")

    def get_flowsrun_results_by_contacts(
        self,
        report: Report,
        flow_uuid: str,
        start_date: str,
        end_date: str,
        op_field: str,
    ) -> list[dict]:
        """
        Get flowsrun results by contacts.
        """
        data = []

        current_page = 1
        page_size = self.elastic_page_size
        page_limit = self.elastic_page_limit

        while True:
            if current_page >= page_limit:
                logger.error(
                    "[CONVERSATIONS REPORT SERVICE] Report %s has more than %s pages. Finishing flowsrun results by contacts retrieval",
                    report.uuid,
                    page_limit,
                )
                raise ValueError("Report has more than %s pages" % page_limit)

            report.refresh_from_db(fields=["status"])

            if report.status != ReportStatus.IN_PROGRESS:
                logger.info(
                    "[CONVERSATIONS REPORT SERVICE] Report %s is not in progress. Finishing flowsrun results by contacts retrieval",
                    report.uuid,
                )
                raise ValueError("Report %s is not in progress" % report.uuid)

            logger.info(
                "[CONVERSATIONS REPORT SERVICE] Retrieving flowsrun results by contacts for page %s for report %s",
                current_page,
                report.uuid,
            )

            paginated_results = (
                self.elasticsearch_service.get_flowsrun_results_by_contacts(
                    project_uuid=report.project.uuid,
                    flow_uuid=flow_uuid,
                    start_date=start_date,
                    end_date=end_date,
                    op_field=op_field,
                    page_size=page_size,
                    page_number=current_page,
                )
            )

            contacts = paginated_results.get("contacts", [])

            if len(contacts) == 0 or contacts == [{}]:
                break

            data.extend(paginated_results["contacts"])
            current_page += 1

        return data
>>>>>>> e14dab8c
<|MERGE_RESOLUTION|>--- conflicted
+++ resolved
@@ -137,13 +137,15 @@
         raise NotImplementedError("Subclasses must implement this method")
 
     @abstractmethod
-<<<<<<< HEAD
     def get_csat_ai_worksheet(
         self, report: Report, start_date: datetime, end_date: datetime
     ) -> ConversationsReportWorksheet:
         """
         Get the csat ai worksheet.
-=======
+        """
+        raise NotImplementedError("Subclasses must implement this method")
+
+    @abstractmethod
     def get_flowsrun_results_by_contacts(
         self,
         report: Report,
@@ -154,7 +156,6 @@
     ) -> list[dict]:
         """
         Get flowsrun results by contacts.
->>>>>>> e14dab8c
         """
         raise NotImplementedError("Subclasses must implement this method")
 
@@ -551,59 +552,6 @@
         """
         Format the date.
         """
-<<<<<<< HEAD
-        return datetime.strptime(date, "%Y-%m-%dT%H:%M:%S.%fZ").strftime(
-            "%d/%m/%Y %H:%M:%S"
-        )
-
-    def get_csat_ai_worksheet(
-        self, report: Report, start_date: datetime, end_date: datetime
-    ) -> ConversationsReportWorksheet:
-        """
-        Get the csat ai worksheet.
-        """
-        agent_uuid = report.source_config.get("csat_ai_agent_uuid", None)
-
-        if not agent_uuid:
-            raise ValueError("Agent UUID is required in the report source config")
-
-        events = self.get_datalake_events(
-            report,
-            project=str(report.project.uuid),
-            date_start=start_date,
-            date_end=end_date,
-            metadata_key="agent_uuid",
-            metadata_value=agent_uuid,
-            key="weni_csat",
-            event_name="weni_nexus_data",
-        )
-
-        with override(report.requested_by.language or "en"):
-            worksheet_name = gettext("CSAT AI")
-            date_label = gettext("Date")
-            score_label = gettext("Score")
-
-        data = []
-
-        scores = {"1", "2", "3", "4", "5"}
-
-        for event in events:
-            if event.get("value") not in scores:
-                continue
-
-            data.append(
-                {
-                    "URN": event.get("contact_urn"),
-                    date_label: self._format_date(event.get("date")),
-                    score_label: event.get("value"),
-                }
-            )
-
-        return ConversationsReportWorksheet(
-            name=worksheet_name,
-            data=data,
-        )
-=======
 
         formats = ["%Y-%m-%dT%H:%M:%S.%fZ", "%Y-%m-%dT%H:%M:%S"]
 
@@ -710,4 +658,51 @@
             current_page += 1
 
         return data
->>>>>>> e14dab8c
+
+    def get_csat_ai_worksheet(
+        self, report: Report, start_date: datetime, end_date: datetime
+    ) -> ConversationsReportWorksheet:
+        """
+        Get the csat ai worksheet.
+        """
+        agent_uuid = report.source_config.get("csat_ai_agent_uuid", None)
+
+        if not agent_uuid:
+            raise ValueError("Agent UUID is required in the report source config")
+
+        events = self.get_datalake_events(
+            report,
+            project=str(report.project.uuid),
+            date_start=start_date,
+            date_end=end_date,
+            metadata_key="agent_uuid",
+            metadata_value=agent_uuid,
+            key="weni_csat",
+            event_name="weni_nexus_data",
+        )
+
+        with override(report.requested_by.language or "en"):
+            worksheet_name = gettext("CSAT AI")
+            date_label = gettext("Date")
+            score_label = gettext("Score")
+
+        data = []
+
+        scores = {"1", "2", "3", "4", "5"}
+
+        for event in events:
+            if event.get("value") not in scores:
+                continue
+
+            data.append(
+                {
+                    "URN": event.get("contact_urn"),
+                    date_label: self._format_date(event.get("date"), report),
+                    score_label: event.get("value"),
+                }
+            )
+
+        return ConversationsReportWorksheet(
+            name=worksheet_name,
+            data=data,
+        )