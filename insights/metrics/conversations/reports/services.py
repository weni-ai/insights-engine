from datetime import datetime
import io
import csv
import xlsxwriter
import logging
from abc import ABC, abstractmethod
from datetime import datetime

from django.core.mail import EmailMessage
from django.conf import settings
from django.utils.translation import gettext_lazy as _
from django.utils.translation import gettext, override
from django.utils import translation, timezone
from sentry_sdk import capture_exception

from insights.metrics.conversations.reports.dataclass import (
    ConversationsReportFile,
    ConversationsReportWorksheet,
)
from insights.reports.models import Report
from insights.reports.choices import ReportStatus, ReportFormat, ReportSource
from insights.users.models import User
from insights.projects.models import Project
from insights.sources.dl_events.clients import BaseDataLakeEventsClient


logger = logging.getLogger(__name__)


def serialize_filters_for_json(filters: dict) -> dict:
    """
    Serialize datetime objects in filters dictionary to JSON-compatible format.
    This ensures that filters containing datetime objects can be stored in JSONField.
    """
    if not filters:
        return filters

    serialized_filters = {}
    for key, value in filters.items():
        if isinstance(value, datetime):
            # Convert datetime to ISO format string
            serialized_filters[key] = value.isoformat()
        elif isinstance(value, dict):
            # Recursively handle nested dictionaries
            serialized_filters[key] = serialize_filters_for_json(value)
        elif isinstance(value, list):
            # Handle lists that might contain datetime objects
            serialized_list = []
            for item in value:
                if isinstance(item, datetime):
                    serialized_list.append(item.isoformat())
                elif isinstance(item, dict):
                    serialized_list.append(serialize_filters_for_json(item))
                else:
                    serialized_list.append(item)
            serialized_filters[key] = serialized_list
        else:
            serialized_filters[key] = value

    return serialized_filters


class BaseConversationsReportService(ABC):
    """
    Base class for conversations report services.
    """

    @abstractmethod
    def process_csv(
        self, report: Report, worksheets: list[ConversationsReportWorksheet]
    ) -> list[ConversationsReportFile]:
        """
        Process the csv for the conversations report.
        """
        raise NotImplementedError("Subclasses must implement this method")

    @abstractmethod
    def process_xlsx(
        self, report: Report, worksheets: list[ConversationsReportWorksheet]
    ) -> list[ConversationsReportFile]:
        """
        Process the xlsx for the conversations report.
        """
        raise NotImplementedError("Subclasses must implement this method")

    @abstractmethod
    def send_email(self, report: Report, file_content: str) -> None:
        """
        Send the email for the conversations report.
        """
        raise NotImplementedError("Subclasses must implement this method")

    @abstractmethod
    def request_generation(
        self,
        project: Project,
        source_config: dict,
        filters: dict,
        report_format: ReportFormat,
        requested_by: User,
    ) -> None:
        """
        Request the generation of a conversations report.
        """
        raise NotImplementedError("Subclasses must implement this method")

    @abstractmethod
    def generate(self, report: Report) -> None:
        """
        Start the generation of a conversations report.
        """
        raise NotImplementedError("Subclasses must implement this method")

    @abstractmethod
    def get_current_report_for_project(self, project: Project) -> bool:
        """
        Check if the project can receive new reports generation.
        """
        raise NotImplementedError("Subclasses must implement this method")

    @abstractmethod
    def get_next_report_to_generate(self) -> Report | None:
        """
        Get the next report to generate.
        """
        raise NotImplementedError("Subclasses must implement this method")

    @abstractmethod
    def get_datalake_events(self, report: Report, **kwargs) -> list[dict]:
        """
        Get datalake events.
        """
        raise NotImplementedError("Subclasses must implement this method")

    @abstractmethod
    def get_resolutions_worksheet(
        self,
        report: Report,
        start_date: datetime,
        end_date: datetime,
    ) -> ConversationsReportWorksheet:
        """
        Get the resolutions worksheet.
        """
        raise NotImplementedError("Subclasses must implement this method")


class ConversationsReportService(BaseConversationsReportService):
    """
    Service to generate conversations reports.
    """

    def __init__(
        self,
        datalake_events_client: BaseDataLakeEventsClient,
        events_limit_per_page: int = 5000,
        page_limit: int = 200,
    ):
        self.source = ReportSource.CONVERSATIONS_DASHBOARD
        self.datalake_events_client = datalake_events_client
        self.events_limit_per_page = events_limit_per_page
        self.page_limit = page_limit

    def process_csv(
        self, report: Report, worksheets: list[ConversationsReportWorksheet]
    ) -> list[ConversationsReportFile]:
        """
        Process the csv for the conversations report.
        """
        files: list[ConversationsReportFile] = []

        for worksheet in worksheets:
            with io.StringIO() as csv_buffer:
                writer = csv.DictWriter(csv_buffer, fieldnames=worksheet.data.keys())
                writer.writeheader()
                writer.writerows(worksheet.data)
                file_content = csv_buffer.getvalue()

            files.append(
                ConversationsReportFile(name=worksheet.name, content=file_content)
            )

        return files

    def process_xlsx(
        self, report: Report, worksheets: list[ConversationsReportWorksheet]
    ) -> list[str]:
        """
        Process the xlsx for the conversations report.
        """
        output = io.BytesIO()
        workbook = xlsxwriter.Workbook(output, {"in_memory": True})

        for worksheet in worksheets:
            worksheet_name = worksheet.name
            worksheet_data = worksheet.data
            worksheet = workbook.add_worksheet(worksheet_name)
            worksheet.write_row(0, 0, worksheet_data[0].keys())
            worksheet.write_rows(1, 0, worksheet_data)

        workbook.close()
        output.seek(0)

        return [ConversationsReportFile(name=worksheet.name, content=output.getvalue())]

    def send_email(self, report: Report, files: list[ConversationsReportFile]) -> None:
        """
        Send the email for the conversations report.
        """
        # TODO: Send multiple files if report type is CSV
        with translation.override(report.requested_by.language):
            subject = _("Conversations dashboard report")
            body = _("Please find the conversations report attached.")

            email = EmailMessage(
                subject=subject,
                body=body,
                from_email=settings.DEFAULT_FROM_EMAIL,
                to=[report.requested_by.email],
            )

            for file in files:
                email.attach(
                    file.name,
                    file.content,
                    (
                        "application/csv"
                        if report.format == ReportFormat.CSV
                        else "application/vnd.openxmlformats-officedocument.spreadsheetml.sheet"
                    ),
                )

            email.send(fail_silently=False)

    def request_generation(
        self,
        project: Project,
        source_config: dict,
        filters: dict,
        report_format: ReportFormat,
        requested_by: User,
    ) -> None:
        """
        Request the generation of a conversations report.
        """
        logger.info(
            "[CONVERSATIONS REPORT SERVICE] Requesting generation of conversations report for project %s",
            project.uuid,
        )

        if not source_config:
            logger.error(
                "[CONVERSATIONS REPORT SERVICE] source_config is empty for project %s",
                project.uuid,
            )
            raise ValueError(
                "source_config cannot be empty when requesting generation of conversations report"
            )

        if not filters:
            logger.error(
                "[CONVERSATIONS REPORT SERVICE] filters is empty for project %s",
                project.uuid,
            )
            raise ValueError(
                "filters cannot be empty when requesting generation of conversations report"
            )

        sections = source_config.get("sections", [])
        custom_widgets = source_config.get("custom_widgets", [])

        if len(sections) == 0 and len(custom_widgets) == 0:
            logger.error(
                "[CONVERSATIONS REPORT SERVICE] sections or custom_widgets is empty for project %s",
                project.uuid,
            )
            raise ValueError(
                "sections or custom_widgets cannot be empty when requesting generation of conversations report"
            )

        # Serialize datetime objects in filters to make them JSON-compatible
        serialized_filters = serialize_filters_for_json(filters)

        report = Report.objects.create(
            project=project,
            source=self.source,
            source_config=source_config,
            filters=serialized_filters,
            format=report_format,
            requested_by=requested_by,
            status=ReportStatus.PENDING,
        )

        logger.info(
            "[CONVERSATIONS REPORT SERVICE] Conversations report created %s",
            report.uuid,
        )

        return report

    def generate(self, report: Report) -> None:
        """
        Start the generation of a conversations report.
        """
        logger.info(
            "[CONVERSATIONS REPORT SERVICE] Starting generation of conversations report %s",
            report.uuid,
        )
        report.status = ReportStatus.IN_PROGRESS
        report.started_at = timezone.now()
        report.save(update_fields=["status", "started_at"])

        try:
            filters = report.filters or {}

            start_date = filters.get("start")
            end_date = filters.get("end")

            if not start_date or not end_date:
                logger.error(
                    "[CONVERSATIONS REPORT SERVICE] Start date or end date is missing for report %s",
                    report.uuid,
                )
                raise ValueError(
                    "Start date or end date is missing for report %s" % report.uuid
                )

            start_date = datetime.fromisoformat(start_date)
            end_date = datetime.fromisoformat(end_date)

            logger.info(
                "[CONVERSATIONS REPORT SERVICE] Start date: %s, End date: %s",
                start_date,
                end_date,
            )

            sections = report.source_config.get("sections", [])

            worksheets = []

            if "RESOLUTIONS" in sections:
                resolutions_worksheet = self.get_resolutions_worksheet(
                    report,
                    report.filters.get("start"),
                    report.filters.get("end"),
                )
                worksheets.append(resolutions_worksheet)

            files: list[ConversationsReportFile] = []

            for worksheet in worksheets:
                if report.format == ReportFormat.CSV:
                    files.append(self.process_csv(report, [worksheet]))
                elif report.format == ReportFormat.XLSX:
                    files.append(self.process_xlsx(report, [worksheet]))

        except Exception as e:
            logger.error(
                "[CONVERSATIONS REPORT SERVICE] Failed to generate report %s. Error: %s",
                report.uuid,
                e,
            )
            report.status = ReportStatus.FAILED
            report.completed_at = timezone.now()
            errors = report.errors or {}
            errors["generate"] = str(e)
            errors["event_id"] = capture_exception(e)
            report.errors = errors
            report.save(update_fields=["status", "completed_at", "errors"])
            raise e

<<<<<<< HEAD
        # source_config = report.source_config or {}

        # sections = source_config.get("sections", [])

        # custom_widgets = source_config.get("custom_widgets", [])

        report.status = ReportStatus.IN_PROGRESS
        report.started_at = timezone.now()
        report.save(update_fields=["status", "started_at"])

        sections = report.source_config.get("sections", [])

        worksheets = []

        if "RESOLUTIONS" in sections:
            resolutions_worksheet = self.get_resolutions_worksheet(
                report,
                report.filters.get("start"),
                report.filters.get("end"),
            )
            worksheets.append(resolutions_worksheet)

        files: list[ConversationsReportFile] = []

        for worksheet in worksheets:
            if report.format == ReportFormat.CSV:
                files.append(self.process_csv(report, [worksheet]))
            elif report.format == ReportFormat.XLSX:
                files.append(self.process_xlsx(report, [worksheet]))

=======
>>>>>>> 20564da3
        logger.info(
            "[CONVERSATIONS REPORT SERVICE] Sending email for conversations report %s to %s",
            report.uuid,
            report.requested_by.email,
        )

        try:
            self.send_email(report, files)
        except Exception as e:
            event_id = capture_exception(e)
            logger.error(
                "[CONVERSATIONS REPORT SERVICE] Failed to send email for conversations report %s. Event_id: %s",
                report.uuid,
                event_id,
            )
            report.status = ReportStatus.FAILED
            report.completed_at = timezone.now()
            errors = report.errors or {}
            errors["send_email"] = str(e)
            errors["event_id"] = event_id
            report.errors = errors
            report.save(update_fields=["status", "completed_at", "errors"])
            raise e

        logger.info(
            "[CONVERSATIONS REPORT SERVICE] Email for conversations report %s sent to %s",
            report.uuid,
            report.requested_by.email,
        )

        report.status = ReportStatus.READY
        report.completed_at = timezone.now()
        report.save(update_fields=["status", "completed_at"])

        logger.info(
            "[CONVERSATIONS REPORT SERVICE] Conversations report completed %s",
            report.uuid,
        )

    def get_current_report_for_project(self, project: Project) -> Report | None:
        """
        Check if the project can receive new reports generation.
        """
        return (
            Report.objects.filter(
                project=project,
                source=self.source,
                status__in=[ReportStatus.PENDING, ReportStatus.IN_PROGRESS],
            )
            .order_by("created_on")
            .first()
        )

    def get_next_report_to_generate(self) -> Report | None:
        """
        Get the next report to generate.
        """
        return (
            Report.objects.filter(
                source=self.source,
                status=ReportStatus.PENDING,
            )
            .order_by("created_on")
            .first()
        )

    def get_datalake_events(self, report: Report, **kwargs) -> list[dict]:
        """
        Get datalake events.
        """
        limit = self.events_limit_per_page
        offset = 0

        events = []

        current_page = 1
        page_limit = self.page_limit

        while True:
            if current_page >= page_limit:
                logger.error(
                    "[CONVERSATIONS REPORT SERVICE] Report %s has more than %s pages. Finishing datalake events retrieval"
                    % (
                        report.uuid,
                        page_limit,
                    ),
                )
                raise ValueError("Report has more than %s pages" % page_limit)

            report.refresh_from_db(fields=["status"])

            if report.status != ReportStatus.IN_PROGRESS:
                logger.info(
                    "[CONVERSATIONS REPORT SERVICE] Report %s is not in progress. Finishing datalake events retrieval",
                    report.uuid,
                )
                raise ValueError("Report %s is not in progress" % report.uuid)

            logger.info(
                "[CONVERSATIONS REPORT SERVICE] Retrieving datalake events for page %s for report %s",
                current_page,
                report.uuid,
            )

            paginated_events = self.datalake_events_client.get_events(
                **kwargs,
                limit=limit,
                offset=offset,
            )

            if len(paginated_events) == 0 or paginated_events == [{}]:
                print("paginated_events", paginated_events)
                break

            events.extend(paginated_events)
            offset += limit
            current_page += 1

        return events

    def _format_date(self, date: str) -> str:
        """
        Format the date.
        """
        return datetime.strptime(date, "%Y-%m-%dT%H:%M:%S.%fZ").strftime(
            "%d/%m/%Y %H:%M:%S"
        )

    def get_resolutions_worksheet(
        self,
        report: Report,
        start_date: datetime,
        end_date: datetime,
    ) -> ConversationsReportWorksheet:
        """
        Get the resolutions worksheet.
        """
        events = self.get_datalake_events(
            report=report,
            project=report.project.uuid,
            date_start=start_date,
            date_end=end_date,
            event_name="weni_nexus_data",
            key="conversation_classification",
        )

        with override(report.requested_by.language):
            worksheet_name = gettext("Resolutions")

            resolutions_label = gettext("Resolution")
            date_label = gettext("Date")

            resolved_label = gettext("Optimized Resolutions")
            unresolved_label = gettext("Other conclusions")

        if len(events) == 0:
            return ConversationsReportWorksheet(
                name=worksheet_name,
                data=[],
            )

        data = []

        for event in events:
            data.append(
                {
                    "URN": event.get("contact_urn", ""),
                    resolutions_label: (
                        resolved_label
                        if event.get("value") == "resolved"
                        else unresolved_label
                    ),
                    date_label: (
                        self._format_date(event.get("date", ""))
                        if event.get("date")
                        else ""
                    ),
                }
            )

        return ConversationsReportWorksheet(
            name=worksheet_name,
            data=data,
        )<|MERGE_RESOLUTION|>--- conflicted
+++ resolved
@@ -369,39 +369,6 @@
             report.save(update_fields=["status", "completed_at", "errors"])
             raise e
 
-<<<<<<< HEAD
-        # source_config = report.source_config or {}
-
-        # sections = source_config.get("sections", [])
-
-        # custom_widgets = source_config.get("custom_widgets", [])
-
-        report.status = ReportStatus.IN_PROGRESS
-        report.started_at = timezone.now()
-        report.save(update_fields=["status", "started_at"])
-
-        sections = report.source_config.get("sections", [])
-
-        worksheets = []
-
-        if "RESOLUTIONS" in sections:
-            resolutions_worksheet = self.get_resolutions_worksheet(
-                report,
-                report.filters.get("start"),
-                report.filters.get("end"),
-            )
-            worksheets.append(resolutions_worksheet)
-
-        files: list[ConversationsReportFile] = []
-
-        for worksheet in worksheets:
-            if report.format == ReportFormat.CSV:
-                files.append(self.process_csv(report, [worksheet]))
-            elif report.format == ReportFormat.XLSX:
-                files.append(self.process_xlsx(report, [worksheet]))
-
-=======
->>>>>>> 20564da3
         logger.info(
             "[CONVERSATIONS REPORT SERVICE] Sending email for conversations report %s to %s",
             report.uuid,
