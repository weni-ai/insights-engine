--- conflicted
+++ resolved
@@ -135,25 +135,27 @@
         raise NotImplementedError("Subclasses must implement this method")
 
     @abstractmethod
-<<<<<<< HEAD
     def get_resolutions_worksheet(
-=======
-    def get_topics_distribution_worksheet(
->>>>>>> 43a6bd9b
         self,
         report: Report,
         start_date: datetime,
         end_date: datetime,
-<<<<<<< HEAD
     ) -> ConversationsReportWorksheet:
         """
         Get the resolutions worksheet.
-=======
+        """
+        raise NotImplementedError("Subclasses must implement this method")
+
+    @abstractmethod
+    def get_topics_distribution_worksheet(
+        self,
+        report: Report,
+        start_date: datetime,
+        end_date: datetime,
         conversation_type: ConversationType,
     ) -> ConversationsReportWorksheet:
         """
         Get the topics distribution worksheet.
->>>>>>> 43a6bd9b
         """
         raise NotImplementedError("Subclasses must implement this method")
 
@@ -361,7 +363,6 @@
             )
 
             sections = report.source_config.get("sections", [])
-<<<<<<< HEAD
 
             worksheets = []
 
@@ -380,11 +381,6 @@
                     report.filters.get("end"),
                 )
                 worksheets.append(transferred_worksheet)
-
-            files: list[ConversationsReportFile] = []
-=======
-
-            worksheets = []
 
             if "TOPICS_AI" in sections:
                 topics_ai_worksheet = self.get_topics_distribution_worksheet(
@@ -404,8 +400,7 @@
                 )
                 worksheets.append(topics_human_worksheet)
 
-            files = []
->>>>>>> 43a6bd9b
+            files: list[ConversationsReportFile] = []
 
             if report.format == ReportFormat.CSV:
                 files.extend(self.process_csv(report, worksheets))
@@ -555,60 +550,21 @@
             "%d/%m/%Y %H:%M:%S"
         )
 
-<<<<<<< HEAD
     def get_resolutions_worksheet(
-=======
-    def get_topics_distribution_worksheet(
->>>>>>> 43a6bd9b
         self,
         report: Report,
         start_date: datetime,
         end_date: datetime,
-<<<<<<< HEAD
     ) -> ConversationsReportWorksheet:
         """
         Get the resolutions worksheet.
         """
-=======
-        conversation_type: ConversationType,
-    ) -> ConversationsReportWorksheet:
-        """
-        Get the topics distribution worksheet.
-        """
-        nexus_topics_data = self.metrics_service.get_topics(report.project.uuid)
-
-        topics_data = {}
-
-        for topic_data in nexus_topics_data:
-            topic_uuid = str(topic_data.get("uuid"))
-            topics_data[topic_uuid] = {
-                "name": topic_data.get("name"),
-                "uuid": topic_uuid,
-                "subtopics": {},
-            }
-
-            if not topic_data.get("subtopic"):
-                continue
-
-            for subtopic_data in topic_data.get("subtopic", []):
-                subtopic_uuid = str(subtopic_data.get("uuid"))
-                topics_data[topic_uuid]["subtopics"][subtopic_uuid] = {
-                    "name": subtopic_data.get("name"),
-                    "uuid": subtopic_uuid,
-                }
-
-        human_support = (
-            "true" if conversation_type == ConversationType.HUMAN else "false"
-        )
-
->>>>>>> 43a6bd9b
         events = self.get_datalake_events(
             report=report,
             project=report.project.uuid,
             date_start=start_date,
             date_end=end_date,
             event_name="weni_nexus_data",
-<<<<<<< HEAD
             key="conversation_classification",
         )
 
@@ -700,7 +656,58 @@
                     ),
                     date_label: (
                         self._format_date(event.get("date", ""))
-=======
+                        if event.get("date")
+                        else ""
+                    ),
+                }
+            )
+
+        return ConversationsReportWorksheet(
+            name=worksheet_name,
+            data=data,
+        )
+
+    def get_topics_distribution_worksheet(
+        self,
+        report: Report,
+        start_date: datetime,
+        end_date: datetime,
+        conversation_type: ConversationType,
+    ) -> ConversationsReportWorksheet:
+        """
+        Get the topics distribution worksheet.
+        """
+        nexus_topics_data = self.metrics_service.get_topics(report.project.uuid)
+
+        topics_data = {}
+
+        for topic_data in nexus_topics_data:
+            topic_uuid = str(topic_data.get("uuid"))
+            topics_data[topic_uuid] = {
+                "name": topic_data.get("name"),
+                "uuid": topic_uuid,
+                "subtopics": {},
+            }
+
+            if not topic_data.get("subtopic"):
+                continue
+
+            for subtopic_data in topic_data.get("subtopic", []):
+                subtopic_uuid = str(subtopic_data.get("uuid"))
+                topics_data[topic_uuid]["subtopics"][subtopic_uuid] = {
+                    "name": subtopic_data.get("name"),
+                    "uuid": subtopic_uuid,
+                }
+
+        human_support = (
+            "true" if conversation_type == ConversationType.HUMAN else "false"
+        )
+        events = self.get_datalake_events(
+            report=report,
+            project=report.project.uuid,
+            date_start=start_date,
+            date_end=end_date,
+            event_name="weni_nexus_data",
             key="topics",
             metadata_key="human_support",
             metadata_value=human_support,
@@ -755,7 +762,6 @@
                     subtopic_label: subtopic_name,
                     date_label: (
                         self._format_date(event.get("date"))
->>>>>>> 43a6bd9b
                         if event.get("date")
                         else ""
                     ),
@@ -764,9 +770,4 @@
 
         return ConversationsReportWorksheet(
             name=worksheet_name,
-<<<<<<< HEAD
-            data=data,
-=======
-            data=results_data,
->>>>>>> 43a6bd9b
         )