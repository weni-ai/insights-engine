import io
import csv
import xlsxwriter
import logging
from abc import ABC, abstractmethod
from datetime import datetime

from django.core.mail import EmailMessage
from django.conf import settings
from django.utils.translation import gettext_lazy as _
from django.utils.translation import gettext, override
from django.utils import translation, timezone
from sentry_sdk import capture_exception

from insights.metrics.conversations.reports.dataclass import (
    ConversationsReportFile,
    ConversationsReportWorksheet,
)
from insights.metrics.conversations.services import ConversationsMetricsService
from insights.reports.models import Report
from insights.reports.choices import ReportStatus, ReportFormat, ReportSource
from insights.users.models import User
from insights.projects.models import Project
from insights.sources.dl_events.clients import BaseDataLakeEventsClient
from insights.metrics.conversations.integrations.elasticsearch.services import (
    ConversationsElasticsearchService,
)


logger = logging.getLogger(__name__)


def serialize_filters_for_json(filters: dict) -> dict:
    """
    Serialize datetime objects in filters dictionary to JSON-compatible format.
    This ensures that filters containing datetime objects can be stored in JSONField.
    """
    if not filters:
        return filters

    serialized_filters = {}
    for key, value in filters.items():
        if isinstance(value, datetime):
            # Convert datetime to ISO format string
            serialized_filters[key] = value.isoformat()
        elif isinstance(value, dict):
            # Recursively handle nested dictionaries
            serialized_filters[key] = serialize_filters_for_json(value)
        elif isinstance(value, list):
            # Handle lists that might contain datetime objects
            serialized_list = []
            for item in value:
                if isinstance(item, datetime):
                    serialized_list.append(item.isoformat())
                elif isinstance(item, dict):
                    serialized_list.append(serialize_filters_for_json(item))
                else:
                    serialized_list.append(item)
            serialized_filters[key] = serialized_list
        else:
            serialized_filters[key] = value

    return serialized_filters


class BaseConversationsReportService(ABC):
    """
    Base class for conversations report services.
    """

    @abstractmethod
    def process_csv(
        self, report: Report, worksheets: list[ConversationsReportWorksheet]
    ) -> list[ConversationsReportFile]:
        """
        Process the csv for the conversations report.
        """
        raise NotImplementedError("Subclasses must implement this method")

    @abstractmethod
    def process_xlsx(
        self, report: Report, worksheets: list[ConversationsReportWorksheet]
    ) -> list[ConversationsReportFile]:
        """
        Process the xlsx for the conversations report.
        """
        raise NotImplementedError("Subclasses must implement this method")

    @abstractmethod
    def send_email(self, report: Report, file_content: str) -> None:
        """
        Send the email for the conversations report.
        """
        raise NotImplementedError("Subclasses must implement this method")

    @abstractmethod
    def request_generation(
        self,
        project: Project,
        source_config: dict,
        filters: dict,
        report_format: ReportFormat,
        requested_by: User,
    ) -> None:
        """
        Request the generation of a conversations report.
        """
        raise NotImplementedError("Subclasses must implement this method")

    @abstractmethod
    def generate(self, report: Report) -> None:
        """
        Start the generation of a conversations report.
        """
        raise NotImplementedError("Subclasses must implement this method")

    @abstractmethod
    def get_current_report_for_project(self, project: Project) -> bool:
        """
        Check if the project can receive new reports generation.
        """
        raise NotImplementedError("Subclasses must implement this method")

    @abstractmethod
    def get_next_report_to_generate(self) -> Report | None:
        """
        Get the next report to generate.
        """
        raise NotImplementedError("Subclasses must implement this method")

    @abstractmethod
    def get_datalake_events(self, report: Report, **kwargs) -> list[dict]:
        """
        Get datalake events.
        """
        raise NotImplementedError("Subclasses must implement this method")

    @abstractmethod
<<<<<<< HEAD
    def get_csat_human_worksheet(
        self, report: Report, start_date: str, end_date: str
    ) -> ConversationsReportWorksheet:
        """
        Get csat human worksheet.
=======
    def get_flowsrun_results_by_contacts(
        self,
        report: Report,
        flow_uuid: str,
        start_date: str,
        end_date: str,
        op_field: str,
    ) -> list[dict]:
        """
        Get flowsrun results by contacts.
>>>>>>> edb4e57e
        """
        raise NotImplementedError("Subclasses must implement this method")


class ConversationsReportService(BaseConversationsReportService):
    """
    Service to generate conversations reports.
    """

    def __init__(
        self,
        datalake_events_client: BaseDataLakeEventsClient,
        metrics_service: ConversationsMetricsService,
        elasticsearch_service: ConversationsElasticsearchService,
        events_limit_per_page: int = 5000,
        page_limit: int = 100,
        elastic_page_size: int = 1000,
        elastic_page_limit: int = 100,
    ):
        self.source = ReportSource.CONVERSATIONS_DASHBOARD
        self.datalake_events_client = datalake_events_client
        self.metrics_service = metrics_service
        self.events_limit_per_page = events_limit_per_page
        self.page_limit = page_limit
        self.elasticsearch_service = elasticsearch_service

    def process_csv(
        self, report: Report, worksheets: list[ConversationsReportWorksheet]
    ) -> list[ConversationsReportFile]:
        """
        Process the csv for the conversations report.
        """
        files: list[ConversationsReportFile] = []

        for worksheet in worksheets:
            with io.StringIO() as csv_buffer:
                fieldnames = list(worksheet.data[0].keys()) if worksheet.data else []
                writer = csv.DictWriter(csv_buffer, fieldnames=fieldnames)
                writer.writeheader()
                writer.writerows(worksheet.data)
                file_content = csv_buffer.getvalue()

            files.append(
                ConversationsReportFile(
                    name=f"{worksheet.name}.csv", content=file_content
                )
            )

        return files

    def process_xlsx(
        self, report: Report, worksheets: list[ConversationsReportWorksheet]
    ) -> list[ConversationsReportFile]:
        """
        Process the xlsx for the conversations report.
        """
        output = io.BytesIO()
        workbook = xlsxwriter.Workbook(output, {"in_memory": True})

        with override(report.requested_by.language):
            file_name = gettext("Conversations dashboard report")

        for worksheet in worksheets:
            worksheet_name = worksheet.name
            worksheet_data = worksheet.data

            xlsx_worksheet = workbook.add_worksheet(worksheet_name)
            xlsx_worksheet.write_row(0, 0, worksheet_data[0].keys())

            for row_num, row_data in enumerate(worksheet_data, start=1):
                xlsx_worksheet.write_row(row_num, 0, row_data.values())

        workbook.close()
        output.seek(0)

        return [
            ConversationsReportFile(name=f"{file_name}.xlsx", content=output.getvalue())
        ]

    def send_email(self, report: Report, files: list[ConversationsReportFile]) -> None:
        """
        Send the email for the conversations report.
        """
        # TODO: Send multiple files if report type is CSV
        with translation.override(report.requested_by.language):
            subject = _("Conversations dashboard report")
            body = _("Please find the conversations report attached.")

            email = EmailMessage(
                subject=subject,
                body=body,
                from_email=settings.DEFAULT_FROM_EMAIL,
                to=[report.requested_by.email],
            )

            for file in files:
                email.attach(
                    file.name,
                    file.content,
                    (
                        "application/csv"
                        if report.format == ReportFormat.CSV
                        else "application/vnd.openxmlformats-officedocument.spreadsheetml.sheet"
                    ),
                )

            email.send(fail_silently=False)

    def request_generation(
        self,
        project: Project,
        source_config: dict,
        filters: dict,
        report_format: ReportFormat,
        requested_by: User,
    ) -> None:
        """
        Request the generation of a conversations report.
        """
        logger.info(
            "[CONVERSATIONS REPORT SERVICE] Requesting generation of conversations report for project %s",
            project.uuid,
        )

        if not source_config:
            logger.error(
                "[CONVERSATIONS REPORT SERVICE] source_config is empty for project %s",
                project.uuid,
            )
            raise ValueError(
                "source_config cannot be empty when requesting generation of conversations report"
            )

        if not filters:
            logger.error(
                "[CONVERSATIONS REPORT SERVICE] filters is empty for project %s",
                project.uuid,
            )
            raise ValueError(
                "filters cannot be empty when requesting generation of conversations report"
            )

        sections = source_config.get("sections", [])
        custom_widgets = source_config.get("custom_widgets", [])

        if len(sections) == 0 and len(custom_widgets) == 0:
            logger.error(
                "[CONVERSATIONS REPORT SERVICE] sections or custom_widgets is empty for project %s",
                project.uuid,
            )
            raise ValueError(
                "sections or custom_widgets cannot be empty when requesting generation of conversations report"
            )

        # Serialize datetime objects in filters to make them JSON-compatible
        serialized_filters = serialize_filters_for_json(filters)

        report = Report.objects.create(
            project=project,
            source=self.source,
            source_config=source_config,
            filters=serialized_filters,
            format=report_format,
            requested_by=requested_by,
            status=ReportStatus.PENDING,
        )

        logger.info(
            "[CONVERSATIONS REPORT SERVICE] Conversations report created %s",
            report.uuid,
        )

        return report

    def generate(self, report: Report) -> None:
        """
        Start the generation of a conversations report.
        """
        logger.info(
            "[CONVERSATIONS REPORT SERVICE] Starting generation of conversations report %s",
            report.uuid,
        )
        report.status = ReportStatus.IN_PROGRESS
        report.started_at = timezone.now()
        report.save(update_fields=["status", "started_at"])

        try:
            filters = report.filters or {}

            start_date = filters.get("start")
            end_date = filters.get("end")

            if not start_date or not end_date:
                logger.error(
                    "[CONVERSATIONS REPORT SERVICE] Start date or end date is missing for report %s",
                    report.uuid,
                )
                raise ValueError(
                    "Start date or end date is missing for report %s" % report.uuid
                )

            start_date = datetime.fromisoformat(start_date)
            end_date = datetime.fromisoformat(end_date)

            logger.info(
                "[CONVERSATIONS REPORT SERVICE] Start date: %s, End date: %s",
                start_date,
                end_date,
            )

            # source_config = report.source_config or {}

            # sections = source_config.get("sections", [])

            # custom_widgets = source_config.get("custom_widgets", [])

            # TODO: Implement the specific generation logic

            if report.format == ReportFormat.CSV:
                self.process_csv(report)
            elif report.format == ReportFormat.XLSX:
                self.process_xlsx(report)

        except Exception as e:
            logger.error(
                "[CONVERSATIONS REPORT SERVICE] Failed to generate report %s. Error: %s",
                report.uuid,
                e,
            )
            report.status = ReportStatus.FAILED
            report.completed_at = timezone.now()
            errors = report.errors or {}
            errors["generate"] = str(e)
            errors["event_id"] = capture_exception(e)
            report.errors = errors
            report.save(update_fields=["status", "completed_at", "errors"])
            raise e

        logger.info(
            "[CONVERSATIONS REPORT SERVICE] Sending email for conversations report %s to %s",
            report.uuid,
            report.requested_by.email,
        )

        try:
            self.send_email(
                report, [ConversationsReportFile(name="TODO", content="TODO")]
            )
        except Exception as e:
            event_id = capture_exception(e)
            logger.error(
                "[CONVERSATIONS REPORT SERVICE] Failed to send email for conversations report %s. Event_id: %s",
                report.uuid,
                event_id,
            )
            report.status = ReportStatus.FAILED
            report.completed_at = timezone.now()
            errors = report.errors or {}
            errors["send_email"] = str(e)
            errors["event_id"] = event_id
            report.errors = errors
            report.save(update_fields=["status", "completed_at", "errors"])
            raise e

        logger.info(
            "[CONVERSATIONS REPORT SERVICE] Email for conversations report %s sent to %s",
            report.uuid,
            report.requested_by.email,
        )

        report.status = ReportStatus.READY
        report.completed_at = timezone.now()
        report.save(update_fields=["status", "completed_at"])

        logger.info(
            "[CONVERSATIONS REPORT SERVICE] Conversations report completed %s",
            report.uuid,
        )

    def get_current_report_for_project(self, project: Project) -> Report | None:
        """
        Check if the project can receive new reports generation.
        """
        return (
            Report.objects.filter(
                project=project,
                source=self.source,
                status__in=[ReportStatus.PENDING, ReportStatus.IN_PROGRESS],
            )
            .order_by("created_on")
            .first()
        )

    def get_next_report_to_generate(self) -> Report | None:
        """
        Get the next report to generate.
        """
        return (
            Report.objects.filter(
                source=self.source,
                status=ReportStatus.PENDING,
            )
            .order_by("created_on")
            .first()
        )

    def get_datalake_events(self, report: Report, **kwargs) -> list[dict]:
        """
        Get datalake events.
        """
        limit = self.events_limit_per_page
        offset = 0

        events = []

        current_page = 1
        page_limit = self.page_limit

        while True:
            if current_page >= page_limit:
                logger.error(
                    "[CONVERSATIONS REPORT SERVICE] Report %s has more than %s pages. Finishing datalake events retrieval"
                    % (
                        report.uuid,
                        page_limit,
                    ),
                )
                raise ValueError("Report has more than %s pages" % page_limit)

            report.refresh_from_db(fields=["status"])

            if report.status != ReportStatus.IN_PROGRESS:
                logger.info(
                    "[CONVERSATIONS REPORT SERVICE] Report %s is not in progress. Finishing datalake events retrieval",
                    report.uuid,
                )
                raise ValueError("Report %s is not in progress" % report.uuid)

            logger.info(
                "[CONVERSATIONS REPORT SERVICE] Retrieving datalake events for page %s for report %s",
                current_page,
                report.uuid,
            )

            paginated_events = self.datalake_events_client.get_events(
                **kwargs,
                limit=limit,
                offset=offset,
            )

            if len(paginated_events) == 0 or paginated_events == [{}]:
                break

            events.extend(paginated_events)
            offset += limit
            current_page += 1

        return events

    def _format_date(self, date: str) -> str:
        """
        Format the date.
        """
        return datetime.strptime(date, "%Y-%m-%dT%H:%M:%S.%fZ").strftime(
            "%d/%m/%Y %H:%M:%S"
        )

    def get_flowsrun_results_by_contacts(
        self,
        report: Report,
        flow_uuid: str,
        start_date: str,
        end_date: str,
        op_field: str,
    ) -> list[dict]:
        """
        Get flowsrun results by contacts.
        """
        data = []

        current_page = 1
        page_size = self.elastic_page_size
        page_limit = self.elastic_page_limit

        while True:
            if current_page >= page_limit:
                logger.error(
                    "[CONVERSATIONS REPORT SERVICE] Report %s has more than %s pages. Finishing flowsrun results by contacts retrieval",
                    report.uuid,
                    page_limit,
                )
                raise ValueError("Report has more than %s pages" % page_limit)

            report.refresh_from_db(fields=["status"])

            if report.status != ReportStatus.IN_PROGRESS:
                logger.info(
                    "[CONVERSATIONS REPORT SERVICE] Report %s is not in progress. Finishing flowsrun results by contacts retrieval",
                    report.uuid,
                )
                raise ValueError("Report %s is not in progress" % report.uuid)

            logger.info(
                "[CONVERSATIONS REPORT SERVICE] Retrieving flowsrun results by contacts for page %s for report %s",
                current_page,
                report.uuid,
            )

            paginated_results = (
                self.elasticsearch_service.get_flowsrun_results_by_contacts(
                    project_uuid=report.project.uuid,
                    flow_uuid=flow_uuid,
                    start_date=start_date,
                    end_date=end_date,
                    op_field=op_field,
                    page_size=page_size,
                    page_number=current_page,
                )
            )

            if len(paginated_results) == 0 or paginated_results == [{}]:
                break

            data.extend(paginated_results["contacts"])
            current_page += 1

        return data

    def get_csat_human_worksheet(
        self, report: Report, start_date: str, end_date: str
    ) -> ConversationsReportWorksheet:
        """
        Get csat human worksheet.
        """

        return ConversationsReportWorksheet(
            name="CSAT Human",
            data=[],
        )<|MERGE_RESOLUTION|>--- conflicted
+++ resolved
@@ -136,13 +136,6 @@
         raise NotImplementedError("Subclasses must implement this method")
 
     @abstractmethod
-<<<<<<< HEAD
-    def get_csat_human_worksheet(
-        self, report: Report, start_date: str, end_date: str
-    ) -> ConversationsReportWorksheet:
-        """
-        Get csat human worksheet.
-=======
     def get_flowsrun_results_by_contacts(
         self,
         report: Report,
@@ -153,7 +146,15 @@
     ) -> list[dict]:
         """
         Get flowsrun results by contacts.
->>>>>>> edb4e57e
+        """
+        raise NotImplementedError("Subclasses must implement this method")
+
+    @abstractmethod
+    def get_csat_human_worksheet(
+        self, report: Report, start_date: str, end_date: str
+    ) -> ConversationsReportWorksheet:
+        """
+        Get csat human worksheet.
         """
         raise NotImplementedError("Subclasses must implement this method")
 
@@ -364,18 +365,22 @@
                 end_date,
             )
 
-            # source_config = report.source_config or {}
-
-            # sections = source_config.get("sections", [])
-
-            # custom_widgets = source_config.get("custom_widgets", [])
-
-            # TODO: Implement the specific generation logic
+            source_config = report.source_config or {}
+
+            sections = source_config.get("sections", [])
+
+            worksheets = []
+
+            if "CSAT_HUMAN" in sections:
+                worksheet = self.get_csat_human_worksheet(report, start_date, end_date)
+                worksheets.append(worksheet)
+
+            files: list[ConversationsReportFile] = []
 
             if report.format == ReportFormat.CSV:
-                self.process_csv(report)
+                files.extend(self.process_csv(report, worksheets))
             elif report.format == ReportFormat.XLSX:
-                self.process_xlsx(report)
+                files.extend(self.process_xlsx(report, worksheets))
 
         except Exception as e:
             logger.error(
@@ -399,9 +404,7 @@
         )
 
         try:
-            self.send_email(
-                report, [ConversationsReportFile(name="TODO", content="TODO")]
-            )
+            self.send_email(report, files)
         except Exception as e:
             event_id = capture_exception(e)
             logger.error(
@@ -588,8 +591,56 @@
         """
         Get csat human worksheet.
         """
+        flow_uuid = report.source_config.get("csat_human_flow_uuid", None)
+        op_field = report.source_config.get("csat_human_op_field", None)
+
+        missing_fields = []
+
+        if not flow_uuid:
+            missing_fields.append("flow_uuid")
+
+        if not op_field:
+            missing_fields.append("op_field")
+
+        if missing_fields:
+            logger.error(
+                "[CONVERSATIONS REPORT SERVICE] Missing fields for report %s: %s",
+                report.uuid,
+                ", ".join(missing_fields),
+            )
+            raise ValueError(
+                "Missing fields for report %s: %s"
+                % (report.uuid, ", ".join(missing_fields))
+            )
+
+        docs = self.get_flowsrun_results_by_contacts(
+            report=report,
+            flow_uuid=flow_uuid,
+            start_date=start_date,
+            end_date=end_date,
+            op_field=op_field,
+        )
+
+        with override(report.requested_by.language or "en"):
+            worksheet_name = gettext("CSAT Human")
+            date_label = gettext("Date")
+            score_label = gettext("Score")
+
+        data = []
+
+        for doc in docs:
+            if doc["op_field_value"] is None:
+                continue
+
+            data.append(
+                {
+                    "URN": doc["urn"],
+                    date_label: self._format_date(doc["modified_on"]),
+                    score_label: doc["op_field_value"],
+                }
+            )
 
         return ConversationsReportWorksheet(
-            name="CSAT Human",
-            data=[],
+            name=worksheet_name,
+            data=data,
         )