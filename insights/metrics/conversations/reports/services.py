from datetime import datetime
import io
import csv
import json
from uuid import UUID
import xlsxwriter
import logging
from abc import ABC, abstractmethod
import pytz

from django.core.mail import EmailMessage
from django.conf import settings
from django.utils.translation import gettext_lazy as _
from django.utils.translation import gettext, override
from django.utils import translation, timezone
from sentry_sdk import capture_exception

from insights.metrics.conversations.reports.dataclass import (
    ConversationsReportFile,
    ConversationsReportWorksheet,
)
from insights.metrics.conversations.services import ConversationsMetricsService
from insights.reports.models import Report
from insights.reports.choices import ReportStatus, ReportFormat, ReportSource
from insights.users.models import User
from insights.projects.models import Project
from insights.sources.dl_events.clients import BaseDataLakeEventsClient
from insights.metrics.conversations.integrations.elasticsearch.services import (
    ConversationsElasticsearchService,
)
from insights.sources.cache import CacheClient


logger = logging.getLogger(__name__)


def serialize_filters_for_json(filters: dict) -> dict:
    """
    Serialize datetime objects in filters dictionary to JSON-compatible format.
    This ensures that filters containing datetime objects can be stored in JSONField.
    """
    if not filters:
        return filters

    serialized_filters = {}
    for key, value in filters.items():
        if isinstance(value, datetime):
            # Convert datetime to ISO format string
            serialized_filters[key] = value.isoformat()
        elif isinstance(value, dict):
            # Recursively handle nested dictionaries
            serialized_filters[key] = serialize_filters_for_json(value)
        elif isinstance(value, list):
            # Handle lists that might contain datetime objects
            serialized_list = []
            for item in value:
                if isinstance(item, datetime):
                    serialized_list.append(item.isoformat())
                elif isinstance(item, dict):
                    serialized_list.append(serialize_filters_for_json(item))
                else:
                    serialized_list.append(item)
            serialized_filters[key] = serialized_list
        else:
            serialized_filters[key] = value

    return serialized_filters


class BaseConversationsReportService(ABC):
    """
    Base class for conversations report services.
    """

    @abstractmethod
    def process_csv(
        self, report: Report, worksheets: list[ConversationsReportWorksheet]
    ) -> list[ConversationsReportFile]:
        """
        Process the csv for the conversations report.
        """
        raise NotImplementedError("Subclasses must implement this method")

    @abstractmethod
    def process_xlsx(
        self, report: Report, worksheets: list[ConversationsReportWorksheet]
    ) -> list[ConversationsReportFile]:
        """
        Process the xlsx for the conversations report.
        """
        raise NotImplementedError("Subclasses must implement this method")

    @abstractmethod
    def send_email(self, report: Report, file_content: str) -> None:
        """
        Send the email for the conversations report.
        """
        raise NotImplementedError("Subclasses must implement this method")

    @abstractmethod
    def request_generation(
        self,
        project: Project,
        source_config: dict,
        filters: dict,
        report_format: ReportFormat,
        requested_by: User,
    ) -> None:
        """
        Request the generation of a conversations report.
        """
        raise NotImplementedError("Subclasses must implement this method")

    @abstractmethod
    def generate(self, report: Report) -> None:
        """
        Start the generation of a conversations report.
        """
        raise NotImplementedError("Subclasses must implement this method")

    @abstractmethod
    def get_current_report_for_project(self, project: Project) -> bool:
        """
        Check if the project can receive new reports generation.
        """
        raise NotImplementedError("Subclasses must implement this method")

    @abstractmethod
    def get_next_report_to_generate(self) -> Report | None:
        """
        Get the next report to generate.
        """
        raise NotImplementedError("Subclasses must implement this method")

    @abstractmethod
    def get_datalake_events(self, report: Report, **kwargs) -> list[dict]:
        """
        Get datalake events.
        """
        raise NotImplementedError("Subclasses must implement this method")

    @abstractmethod
    def get_resolutions_worksheet(
        self,
        report: Report,
        start_date: datetime,
        end_date: datetime,
    ) -> ConversationsReportWorksheet:
        """
        Get the resolutions worksheet.
        """
        raise NotImplementedError("Subclasses must implement this method")

    def get_flowsrun_results_by_contacts(
        self,
        report: Report,
        flow_uuid: str,
        start_date: str,
        end_date: str,
        op_field: str,
    ) -> list[dict]:
        """
        Get flowsrun results by contacts.
        """
        raise NotImplementedError("Subclasses must implement this method")


class ConversationsReportService(BaseConversationsReportService):
    """
    Service to generate conversations reports.
    """

    def __init__(
        self,
        datalake_events_client: BaseDataLakeEventsClient,
        metrics_service: ConversationsMetricsService,
        elasticsearch_service: ConversationsElasticsearchService,
        cache_client: CacheClient,
        events_limit_per_page: int = 5000,
        page_limit: int = 100,
        elastic_page_size: int = 1000,
        elastic_page_limit: int = 100,
    ):
        self.source = ReportSource.CONVERSATIONS_DASHBOARD
        self.datalake_events_client = datalake_events_client
        self.metrics_service = metrics_service
        self.events_limit_per_page = events_limit_per_page
        self.page_limit = page_limit
        self.elasticsearch_service = elasticsearch_service
        self.cache_client = cache_client
        self.elastic_page_size = elastic_page_size
        self.elastic_page_limit = elastic_page_limit

        self.cache_keys = {}

    def process_csv(
        self, report: Report, worksheets: list[ConversationsReportWorksheet]
    ) -> list[ConversationsReportFile]:
        """
        Process the csv for the conversations report.
        """
        files: list[ConversationsReportFile] = []

        for worksheet in worksheets:
            with io.StringIO() as csv_buffer:
                fieldnames = list(worksheet.data[0].keys()) if worksheet.data else []
                writer = csv.DictWriter(csv_buffer, fieldnames=fieldnames)
                writer.writeheader()
                writer.writerows(worksheet.data)
                file_content = csv_buffer.getvalue()

            files.append(
                ConversationsReportFile(
                    name=f"{worksheet.name}.csv", content=file_content
                )
            )

        return files

    def _ensure_unique_worksheet_name(self, name: str, used_names: set[str]) -> str:
        """
        Ensure worksheet name is unique by appending a number if needed.

        Args:
            name: The original worksheet name
            used_names: Set of already used worksheet names

        Returns:
            A unique worksheet name
        """
        if name not in used_names:
            used_names.add(name)
            return name

        counter = 1
        while f"{name} ({counter})" in used_names:
            counter += 1

            if counter > 20:
                raise ValueError("Too many unique names found")

        unique_name = f"{name} ({counter})"
        used_names.add(unique_name)
        return unique_name

    def _add_cache_key(self, report_uuid: UUID, cache_key: str) -> None:
        """
        Add cache key to report.
        """
        report_uuid = str(report_uuid)

        if report_uuid not in self.cache_keys:
            self.cache_keys[report_uuid] = set()

        self.cache_keys[report_uuid].add(cache_key)

    def _clear_cache_keys(self, report_uuid: UUID) -> None:
        """
        Clear cache keys for report.
        """
        report_uuid = str(report_uuid)

        if report_uuid in self.cache_keys:
            for cache_key in self.cache_keys[report_uuid]:
                self.cache_client.delete(cache_key)

            del self.cache_keys[report_uuid]

    def process_xlsx(
        self, report: Report, worksheets: list[ConversationsReportWorksheet]
    ) -> list[ConversationsReportFile]:
        """
        Process the xlsx for the conversations report.
        """
        output = io.BytesIO()
        workbook = xlsxwriter.Workbook(output, {"in_memory": True})

        with override(report.requested_by.language):
            file_name = gettext("Conversations dashboard report")

        used_worksheet_names = set()
        for worksheet in worksheets:
            worksheet_name = self._ensure_unique_worksheet_name(
                worksheet.name, used_worksheet_names
            )
            worksheet_data = worksheet.data

            xlsx_worksheet = workbook.add_worksheet(worksheet_name)
            xlsx_worksheet.write_row(0, 0, worksheet_data[0].keys())

            for row_num, row_data in enumerate(worksheet_data, start=1):
                xlsx_worksheet.write_row(row_num, 0, row_data.values())

        workbook.close()
        output.seek(0)

        return [
            ConversationsReportFile(name=f"{file_name}.xlsx", content=output.getvalue())
        ]

    def send_email(self, report: Report, files: list[ConversationsReportFile]) -> None:
        """
        Send the email for the conversations report.
        """
        # TODO: Send multiple files if report type is CSV
        with translation.override(report.requested_by.language):
            subject = _("Conversations dashboard report")
            body = _("Please find the conversations report attached.")

            email = EmailMessage(
                subject=subject,
                body=body,
                from_email=settings.DEFAULT_FROM_EMAIL,
                to=[report.requested_by.email],
            )

            for file in files:
                email.attach(
                    file.name,
                    file.content,
                    (
                        "application/csv"
                        if report.format == ReportFormat.CSV
                        else "application/vnd.openxmlformats-officedocument.spreadsheetml.sheet"
                    ),
                )

            email.send(fail_silently=False)

    def request_generation(
        self,
        project: Project,
        source_config: dict,
        filters: dict,
        report_format: ReportFormat,
        requested_by: User,
    ) -> None:
        """
        Request the generation of a conversations report.
        """
        logger.info(
            "[CONVERSATIONS REPORT SERVICE] Requesting generation of conversations report for project %s",
            project.uuid,
        )

        if not source_config:
            logger.error(
                "[CONVERSATIONS REPORT SERVICE] source_config is empty for project %s",
                project.uuid,
            )
            raise ValueError(
                "source_config cannot be empty when requesting generation of conversations report"
            )

        if not filters:
            logger.error(
                "[CONVERSATIONS REPORT SERVICE] filters is empty for project %s",
                project.uuid,
            )
            raise ValueError(
                "filters cannot be empty when requesting generation of conversations report"
            )

        sections = source_config.get("sections", [])
        custom_widgets = source_config.get("custom_widgets", [])

        if len(sections) == 0 and len(custom_widgets) == 0:
            logger.error(
                "[CONVERSATIONS REPORT SERVICE] sections or custom_widgets is empty for project %s",
                project.uuid,
            )
            raise ValueError(
                "sections or custom_widgets cannot be empty when requesting generation of conversations report"
            )

        # Serialize datetime objects in filters to make them JSON-compatible
        serialized_filters = serialize_filters_for_json(filters)

        report = Report.objects.create(
            project=project,
            source=self.source,
            source_config=source_config,
            filters=serialized_filters,
            format=report_format,
            requested_by=requested_by,
            status=ReportStatus.PENDING,
        )

        logger.info(
            "[CONVERSATIONS REPORT SERVICE] Conversations report created %s",
            report.uuid,
        )

        return report

    def generate(self, report: Report) -> None:
        """
        Start the generation of a conversations report.
        """
        logger.info(
            "[CONVERSATIONS REPORT SERVICE] Starting generation of conversations report %s",
            report.uuid,
        )

        fields_to_update = []

        if report.status == ReportStatus.PENDING:
            report.status = ReportStatus.IN_PROGRESS
            fields_to_update.append("status")

        if not report.started_at:
            # If the report generation was interrupted and restarted
            # the field will be already set. Otherwise, we set it to the current time
            report.started_at = timezone.now()
            fields_to_update.append("started_at")

        if fields_to_update:
            report.save(update_fields=fields_to_update)

        try:
            filters = report.filters or {}

            start_date = filters.get("start")
            end_date = filters.get("end")

            if not start_date or not end_date:
                logger.error(
                    "[CONVERSATIONS REPORT SERVICE] Start date or end date is missing for report %s",
                    report.uuid,
                )
                raise ValueError(
                    "Start date or end date is missing for report %s" % report.uuid
                )

            start_date = datetime.fromisoformat(start_date)
            end_date = datetime.fromisoformat(end_date)

            logger.info(
                "[CONVERSATIONS REPORT SERVICE] Start date: %s, End date: %s",
                start_date,
                end_date,
            )

            sections = report.source_config.get("sections", [])

            worksheets = []

            if "RESOLUTIONS" in sections:
                resolutions_worksheet = self.get_resolutions_worksheet(
                    report,
                    report.filters.get("start"),
                    report.filters.get("end"),
                )
                worksheets.append(resolutions_worksheet)

            files: list[ConversationsReportFile] = []

            if report.format == ReportFormat.CSV:
                files.extend(self.process_csv(report, worksheets))
            elif report.format == ReportFormat.XLSX:
                files.extend(self.process_xlsx(report, worksheets))

        except Exception as e:
            logger.error(
                "[CONVERSATIONS REPORT SERVICE] Failed to generate report %s. Error: %s",
                report.uuid,
                e,
            )
            report.status = ReportStatus.FAILED
            report.completed_at = timezone.now()
            errors = report.errors or {}
            errors["generate"] = str(e)
            errors["event_id"] = capture_exception(e)
            report.errors = errors
            report.save(update_fields=["status", "completed_at", "errors"])
            self._clear_cache_keys(report.uuid)
            raise e

        report.refresh_from_db(fields=["config"])

        config = report.config or {}
        if config.get("interrupted"):
            logger.info(
                "[CONVERSATIONS REPORT SERVICE] Report %s is interrupted. Finishing generation",
                report.uuid,
            )
            return

        logger.info(
            "[CONVERSATIONS REPORT SERVICE] Sending email for conversations report %s to %s",
            report.uuid,
            report.requested_by.email,
        )

        try:
            self.send_email(report, files)
        except Exception as e:
            event_id = capture_exception(e)
            logger.error(
                "[CONVERSATIONS REPORT SERVICE] Failed to send email for conversations report %s. Event_id: %s",
                report.uuid,
                event_id,
            )
            report.status = ReportStatus.FAILED
            report.completed_at = timezone.now()
            errors = report.errors or {}
            errors["send_email"] = str(e)
            errors["event_id"] = event_id
            report.errors = errors
            report.save(update_fields=["status", "completed_at", "errors"])
            self._clear_cache_keys(report.uuid)
            raise e

        logger.info(
            "[CONVERSATIONS REPORT SERVICE] Email for conversations report %s sent to %s",
            report.uuid,
            report.requested_by.email,
        )

        report.status = ReportStatus.READY
        report.completed_at = timezone.now()
        report.save(update_fields=["status", "completed_at"])

        self._clear_cache_keys(report.uuid)

        logger.info(
            "[CONVERSATIONS REPORT SERVICE] Conversations report completed %s",
            report.uuid,
        )

    def get_current_report_for_project(self, project: Project) -> Report | None:
        """
        Check if the project can receive new reports generation.
        """
        return (
            Report.objects.filter(
                project=project,
                source=self.source,
                status__in=[ReportStatus.PENDING, ReportStatus.IN_PROGRESS],
            )
            .order_by("created_on")
            .first()
        )

    def get_next_report_to_generate(self) -> Report | None:
        """
        Get the next report to generate.
        """
        return (
            Report.objects.filter(
                source=self.source,
                status=ReportStatus.PENDING,
            )
            .order_by("created_on")
            .first()
        )

    def get_datalake_events(self, report: Report, **kwargs) -> list[dict]:
        """
        Get datalake events.
        """
        kwargs_str = json.dumps(kwargs, sort_keys=True, default=str)
        cache_key = f"datalake_events:{report.uuid}:{kwargs_str}"

        if cached_events := self.cache_client.get(cache_key):
            try:
                cached_events = json.loads(cached_events)
                self._add_cache_key(report.uuid, cache_key)
            except Exception as e:
                logger.error(
                    "[CONVERSATIONS REPORT SERVICE] Failed to deserialize cached events for report %s. Error: %s",
                    report.uuid,
                    e,
                )

        limit = self.events_limit_per_page
        offset = 0

        events = []

        current_page = 1
        page_limit = self.page_limit

        while True:
            if current_page >= page_limit:
                logger.error(
                    "[CONVERSATIONS REPORT SERVICE] Report %s has more than %s pages. Finishing datalake events retrieval"
                    % (
                        report.uuid,
                        page_limit,
                    ),
                )
                raise ValueError("Report has more than %s pages" % page_limit)

            report.refresh_from_db(fields=["status"])

            if report.status != ReportStatus.IN_PROGRESS:
                logger.info(
                    "[CONVERSATIONS REPORT SERVICE] Report %s is not in progress. Finishing datalake events retrieval",
                    report.uuid,
                )
                raise ValueError("Report %s is not in progress" % report.uuid)

            logger.info(
                "[CONVERSATIONS REPORT SERVICE] Retrieving datalake events for page %s for report %s",
                current_page,
                report.uuid,
            )

            paginated_events = self.datalake_events_client.get_events(
                **kwargs,
                limit=limit,
                offset=offset,
            )

            if len(paginated_events) == 0 or paginated_events == [{}]:
                break

            events.extend(paginated_events)
            offset += limit
            current_page += 1

        self.cache_client.set(
            cache_key, json.dumps(events), ex=settings.REPORT_GENERATION_TIMEOUT
        )
        self._add_cache_key(report.uuid, cache_key)

        return events

    def _format_date(self, date_str: str, report: Report) -> str:
        """
        Format the date.
        """
        formats = ["%Y-%m-%dT%H:%M:%S.%fZ", "%Y-%m-%dT%H:%M:%S"]

        datetime_date = None

        for _format in formats:
            try:
                datetime_date = datetime.strptime(date_str, _format)
                break
            except Exception as e:
                logger.error(
                    "[CONVERSATIONS REPORT SERVICE] Failed to format date %s for report %s. Error: %s"
                    % (
                        date_str,
                        report.uuid,
                        e,
                    ),
                )
                capture_exception(e)
                continue

        if not datetime_date:
            try:
                datetime_date = datetime.fromisoformat(date_str)
            except Exception as e:
                logger.error(
                    "[CONVERSATIONS REPORT SERVICE] Failed to format date %s for report %s. Error: %s"
                    % (
                        date_str,
                        report.uuid,
                        e,
                    ),
                )
                capture_exception(e)
                raise e

        tz_name = report.project.timezone

        if tz_name:
            tz = pytz.timezone(tz_name)
            datetime_date = datetime_date.astimezone(tz)

        return datetime_date.strftime("%d/%m/%Y %H:%M:%S")

    def get_flowsrun_results_by_contacts(
        self,
        report: Report,
        flow_uuid: str,
        start_date: str,
        end_date: str,
        op_field: str,
    ) -> list[dict]:
        """
        Get flowsrun results by contacts.
        """
        cache_key = f"flowsrun_results_by_contacts:{report.uuid}:{flow_uuid}:{start_date}:{end_date}:{op_field}"

        if cached_results := self.cache_client.get(cache_key):
            try:
                cached_results = json.loads(cached_results)
                self._add_cache_key(report.uuid, cache_key)
            except Exception as e:
                logger.error(
                    "[CONVERSATIONS REPORT SERVICE] Failed to deserialize cached results for report %s. Error: %s",
                    report.uuid,
                    e,
                )

        data = []

        current_page = 1
        page_size = self.elastic_page_size
        page_limit = self.elastic_page_limit

        while True:
            if current_page >= page_limit:
                logger.error(
                    "[CONVERSATIONS REPORT SERVICE] Report %s has more than %s pages. Finishing flowsrun results by contacts retrieval",
                    report.uuid,
                    page_limit,
                )
                raise ValueError("Report has more than %s pages" % page_limit)

            report.refresh_from_db(fields=["status"])

            if report.status != ReportStatus.IN_PROGRESS:
                logger.info(
                    "[CONVERSATIONS REPORT SERVICE] Report %s is not in progress. Finishing flowsrun results by contacts retrieval",
                    report.uuid,
                )
                raise ValueError("Report %s is not in progress" % report.uuid)

            logger.info(
                "[CONVERSATIONS REPORT SERVICE] Retrieving flowsrun results by contacts for page %s for report %s",
                current_page,
                report.uuid,
            )

            paginated_results = (
                self.elasticsearch_service.get_flowsrun_results_by_contacts(
                    project_uuid=report.project.uuid,
                    flow_uuid=flow_uuid,
                    start_date=start_date,
                    end_date=end_date,
                    op_field=op_field,
                    page_size=page_size,
                    page_number=current_page,
                )
            )

            contacts = paginated_results.get("contacts", [])

            if len(contacts) == 0 or contacts == [{}]:
                break

            data.extend(paginated_results["contacts"])
            current_page += 1

<<<<<<< HEAD
        self.cache_client.set(
            cache_key, json.dumps(data), ex=settings.REPORT_GENERATION_TIMEOUT
        )
        self._add_cache_key(report.uuid, cache_key)

        return data
=======
        return data

    def get_resolutions_worksheet(
        self,
        report: Report,
        start_date: datetime,
        end_date: datetime,
    ) -> ConversationsReportWorksheet:
        """
        Get the resolutions worksheet.
        """
        events = self.get_datalake_events(
            report=report,
            project=report.project.uuid,
            date_start=start_date,
            date_end=end_date,
            event_name="weni_nexus_data",
            key="conversation_classification",
        )

        with override(report.requested_by.language):
            worksheet_name = gettext("Resolutions")

            resolutions_label = gettext("Resolution")
            date_label = gettext("Date")

            resolved_label = gettext("Optimized Resolutions")
            unresolved_label = gettext("Other conclusions")

        if len(events) == 0:
            return ConversationsReportWorksheet(
                name=worksheet_name,
                data=[],
            )

        data = []

        for event in events:
            data.append(
                {
                    "URN": event.get("contact_urn", ""),
                    resolutions_label: (
                        resolved_label
                        if event.get("value") == "resolved"
                        else unresolved_label
                    ),
                    date_label: (
                        self._format_date(event.get("date", ""))
                        if event.get("date")
                        else ""
                    ),
                }
            )

        return ConversationsReportWorksheet(
            name=worksheet_name,
            data=data,
        )
>>>>>>> f406a6a4
<|MERGE_RESOLUTION|>--- conflicted
+++ resolved
@@ -748,14 +748,11 @@
             data.extend(paginated_results["contacts"])
             current_page += 1
 
-<<<<<<< HEAD
         self.cache_client.set(
             cache_key, json.dumps(data), ex=settings.REPORT_GENERATION_TIMEOUT
         )
         self._add_cache_key(report.uuid, cache_key)
 
-        return data
-=======
         return data
 
     def get_resolutions_worksheet(
@@ -813,5 +810,4 @@
         return ConversationsReportWorksheet(
             name=worksheet_name,
             data=data,
-        )
->>>>>>> f406a6a4
+        )