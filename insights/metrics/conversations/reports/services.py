from datetime import datetime
import io
import csv
import json
import xlsxwriter
import logging
from abc import ABC, abstractmethod

from django.core.mail import EmailMessage
from django.conf import settings
from django.utils.translation import gettext_lazy as _
from django.utils.translation import gettext, override
from django.utils import translation, timezone
from sentry_sdk import capture_exception

from insights.metrics.conversations.enums import ConversationType
from insights.metrics.conversations.reports.dataclass import (
    ConversationsReportFile,
    ConversationsReportWorksheet,
)
from insights.metrics.conversations.services import ConversationsMetricsService
from insights.reports.models import Report
from insights.reports.choices import ReportStatus, ReportFormat, ReportSource
from insights.users.models import User
from insights.projects.models import Project
from insights.sources.dl_events.clients import BaseDataLakeEventsClient


logger = logging.getLogger(__name__)


def serialize_filters_for_json(filters: dict) -> dict:
    """
    Serialize datetime objects in filters dictionary to JSON-compatible format.
    This ensures that filters containing datetime objects can be stored in JSONField.
    """
    if not filters:
        return filters

    serialized_filters = {}
    for key, value in filters.items():
        if isinstance(value, datetime):
            # Convert datetime to ISO format string
            serialized_filters[key] = value.isoformat()
        elif isinstance(value, dict):
            # Recursively handle nested dictionaries
            serialized_filters[key] = serialize_filters_for_json(value)
        elif isinstance(value, list):
            # Handle lists that might contain datetime objects
            serialized_list = []
            for item in value:
                if isinstance(item, datetime):
                    serialized_list.append(item.isoformat())
                elif isinstance(item, dict):
                    serialized_list.append(serialize_filters_for_json(item))
                else:
                    serialized_list.append(item)
            serialized_filters[key] = serialized_list
        else:
            serialized_filters[key] = value

    return serialized_filters


class BaseConversationsReportService(ABC):
    """
    Base class for conversations report services.
    """

    @abstractmethod
    def process_csv(
        self, report: Report, worksheets: list[ConversationsReportWorksheet]
    ) -> list[ConversationsReportFile]:
        """
        Process the csv for the conversations report.
        """
        raise NotImplementedError("Subclasses must implement this method")

    @abstractmethod
    def process_xlsx(
        self, report: Report, worksheets: list[ConversationsReportWorksheet]
    ) -> list[ConversationsReportFile]:
        """
        Process the xlsx for the conversations report.
        """
        raise NotImplementedError("Subclasses must implement this method")

    @abstractmethod
    def send_email(self, report: Report, file_content: str) -> None:
        """
        Send the email for the conversations report.
        """
        raise NotImplementedError("Subclasses must implement this method")

    @abstractmethod
    def request_generation(
        self,
        project: Project,
        source_config: dict,
        filters: dict,
        report_format: ReportFormat,
        requested_by: User,
    ) -> None:
        """
        Request the generation of a conversations report.
        """
        raise NotImplementedError("Subclasses must implement this method")

    @abstractmethod
    def generate(self, report: Report) -> None:
        """
        Start the generation of a conversations report.
        """
        raise NotImplementedError("Subclasses must implement this method")

    @abstractmethod
    def get_current_report_for_project(self, project: Project) -> bool:
        """
        Check if the project can receive new reports generation.
        """
        raise NotImplementedError("Subclasses must implement this method")

    @abstractmethod
    def get_next_report_to_generate(self) -> Report | None:
        """
        Get the next report to generate.
        """
        raise NotImplementedError("Subclasses must implement this method")

    @abstractmethod
    def get_datalake_events(self, report: Report, **kwargs) -> list[dict]:
        """
        Get datalake events.
        """
        raise NotImplementedError("Subclasses must implement this method")

    @abstractmethod
<<<<<<< HEAD
    def get_resolutions_worksheet(
        self,
        report: Report,
        start_date: datetime,
        end_date: datetime,
    ) -> ConversationsReportWorksheet:
        """
        Get the resolutions worksheet.
        """
        raise NotImplementedError("Subclasses must implement this method")

    @abstractmethod
    def get_topics_distribution_worksheet(
        self,
        report: Report,
        start_date: datetime,
        end_date: datetime,
        conversation_type: ConversationType,
    ) -> ConversationsReportWorksheet:
        """
        Get the topics distribution worksheet.
=======
    def get_csat_ai_worksheet(
        self, report: Report, start_date: datetime, end_date: datetime
    ) -> ConversationsReportWorksheet:
        """
        Get the csat ai worksheet.
>>>>>>> 203dd7ca
        """
        raise NotImplementedError("Subclasses must implement this method")


class ConversationsReportService(BaseConversationsReportService):
    """
    Service to generate conversations reports.
    """

    def __init__(
        self,
        datalake_events_client: BaseDataLakeEventsClient,
        metrics_service: ConversationsMetricsService,
        events_limit_per_page: int = 5000,
        page_limit: int = 200,
    ):
        self.source = ReportSource.CONVERSATIONS_DASHBOARD
        self.datalake_events_client = datalake_events_client
        self.metrics_service = metrics_service
        self.events_limit_per_page = events_limit_per_page
        self.page_limit = page_limit

    def process_csv(
        self, report: Report, worksheets: list[ConversationsReportWorksheet]
    ) -> list[ConversationsReportFile]:
        """
        Process the csv for the conversations report.
        """
        files: list[ConversationsReportFile] = []

        for worksheet in worksheets:
            with io.StringIO() as csv_buffer:
                fieldnames = list(worksheet.data[0].keys()) if worksheet.data else []
                writer = csv.DictWriter(csv_buffer, fieldnames=fieldnames)
                writer.writeheader()
                writer.writerows(worksheet.data)
                file_content = csv_buffer.getvalue()

            files.append(
                ConversationsReportFile(
                    name=f"{worksheet.name}.csv", content=file_content
                )
            )

        return files

    def process_xlsx(
        self, report: Report, worksheets: list[ConversationsReportWorksheet]
    ) -> list[ConversationsReportFile]:
        """
        Process the xlsx for the conversations report.
        """
        output = io.BytesIO()
        workbook = xlsxwriter.Workbook(output, {"in_memory": True})

        with override(report.requested_by.language):
            file_name = gettext("Conversations dashboard report")

        for worksheet in worksheets:
            worksheet_name = worksheet.name
            worksheet_data = worksheet.data

            xlsx_worksheet = workbook.add_worksheet(worksheet_name)
            xlsx_worksheet.write_row(0, 0, worksheet_data[0].keys())

            for row_num, row_data in enumerate(worksheet_data, start=1):
                xlsx_worksheet.write_row(row_num, 0, row_data.values())

        workbook.close()
        output.seek(0)

        return [
            ConversationsReportFile(name=f"{file_name}.xlsx", content=output.getvalue())
        ]

    def send_email(self, report: Report, files: list[ConversationsReportFile]) -> None:
        """
        Send the email for the conversations report.
        """
        # TODO: Send multiple files if report type is CSV
        with translation.override(report.requested_by.language):
            subject = _("Conversations dashboard report")
            body = _("Please find the conversations report attached.")

            email = EmailMessage(
                subject=subject,
                body=body,
                from_email=settings.DEFAULT_FROM_EMAIL,
                to=[report.requested_by.email],
            )

            for file in files:
                email.attach(
                    file.name,
                    file.content,
                    (
                        "application/csv"
                        if report.format == ReportFormat.CSV
                        else "application/vnd.openxmlformats-officedocument.spreadsheetml.sheet"
                    ),
                )

            email.send(fail_silently=False)

    def request_generation(
        self,
        project: Project,
        source_config: dict,
        filters: dict,
        report_format: ReportFormat,
        requested_by: User,
    ) -> None:
        """
        Request the generation of a conversations report.
        """
        logger.info(
            "[CONVERSATIONS REPORT SERVICE] Requesting generation of conversations report for project %s",
            project.uuid,
        )

        if not source_config:
            logger.error(
                "[CONVERSATIONS REPORT SERVICE] source_config is empty for project %s",
                project.uuid,
            )
            raise ValueError(
                "source_config cannot be empty when requesting generation of conversations report"
            )

        if not filters:
            logger.error(
                "[CONVERSATIONS REPORT SERVICE] filters is empty for project %s",
                project.uuid,
            )
            raise ValueError(
                "filters cannot be empty when requesting generation of conversations report"
            )

        sections = source_config.get("sections", [])
        custom_widgets = source_config.get("custom_widgets", [])

        if len(sections) == 0 and len(custom_widgets) == 0:
            logger.error(
                "[CONVERSATIONS REPORT SERVICE] sections or custom_widgets is empty for project %s",
                project.uuid,
            )
            raise ValueError(
                "sections or custom_widgets cannot be empty when requesting generation of conversations report"
            )

        # Serialize datetime objects in filters to make them JSON-compatible
        serialized_filters = serialize_filters_for_json(filters)

        report = Report.objects.create(
            project=project,
            source=self.source,
            source_config=source_config,
            filters=serialized_filters,
            format=report_format,
            requested_by=requested_by,
            status=ReportStatus.PENDING,
        )

        logger.info(
            "[CONVERSATIONS REPORT SERVICE] Conversations report created %s",
            report.uuid,
        )

        return report

    def generate(self, report: Report) -> None:
        """
        Start the generation of a conversations report.
        """
        logger.info(
            "[CONVERSATIONS REPORT SERVICE] Starting generation of conversations report %s",
            report.uuid,
        )
        report.status = ReportStatus.IN_PROGRESS
        report.started_at = timezone.now()
        report.save(update_fields=["status", "started_at"])

        try:
            filters = report.filters or {}

            start_date = filters.get("start")
            end_date = filters.get("end")

            if not start_date or not end_date:
                logger.error(
                    "[CONVERSATIONS REPORT SERVICE] Start date or end date is missing for report %s",
                    report.uuid,
                )
                raise ValueError(
                    "Start date or end date is missing for report %s" % report.uuid
                )

            start_date = datetime.fromisoformat(start_date)
            end_date = datetime.fromisoformat(end_date)

            logger.info(
                "[CONVERSATIONS REPORT SERVICE] Start date: %s, End date: %s",
                start_date,
                end_date,
            )

<<<<<<< HEAD
            sections = report.source_config.get("sections", [])

            worksheets = []

            if "RESOLUTIONS" in sections:
                resolutions_worksheet = self.get_resolutions_worksheet(
                    report,
                    report.filters.get("start"),
                    report.filters.get("end"),
                )
                worksheets.append(resolutions_worksheet)

            if "TRANSFERRED" in sections:
                transferred_worksheet = self.get_transferred_to_human_worksheet(
                    report,
                    report.filters.get("start"),
                    report.filters.get("end"),
                )
                worksheets.append(transferred_worksheet)

            if "TOPICS_AI" in sections:
                topics_ai_worksheet = self.get_topics_distribution_worksheet(
                    report=report,
                    start_date=start_date,
                    end_date=end_date,
                    conversation_type=ConversationType.AI,
                )
                worksheets.append(topics_ai_worksheet)

            if "TOPICS_HUMAN" in sections:
                topics_human_worksheet = self.get_topics_distribution_worksheet(
                    report=report,
                    start_date=start_date,
                    end_date=end_date,
                    conversation_type=ConversationType.HUMAN,
                )
                worksheets.append(topics_human_worksheet)
=======
            source_config = report.source_config or {}

            sections = source_config.get("sections", [])

            worksheets = []

            if "CSAT_AI" in sections:
                worksheet = self.get_csat_ai_worksheet(report, start_date, end_date)
                worksheets.append(worksheet)
>>>>>>> 203dd7ca

            files: list[ConversationsReportFile] = []

            if report.format == ReportFormat.CSV:
                files.extend(self.process_csv(report, worksheets))
            elif report.format == ReportFormat.XLSX:
                files.extend(self.process_xlsx(report, worksheets))

        except Exception as e:
            logger.error(
                "[CONVERSATIONS REPORT SERVICE] Failed to generate report %s. Error: %s",
                report.uuid,
                e,
            )
            report.status = ReportStatus.FAILED
            report.completed_at = timezone.now()
            errors = report.errors or {}
            errors["generate"] = str(e)
            errors["event_id"] = capture_exception(e)
            report.errors = errors
            report.save(update_fields=["status", "completed_at", "errors"])
            raise e

        logger.info(
            "[CONVERSATIONS REPORT SERVICE] Sending email for conversations report %s to %s",
            report.uuid,
            report.requested_by.email,
        )

        try:
            self.send_email(report, files)
        except Exception as e:
            event_id = capture_exception(e)
            logger.error(
                "[CONVERSATIONS REPORT SERVICE] Failed to send email for conversations report %s. Event_id: %s",
                report.uuid,
                event_id,
            )
            report.status = ReportStatus.FAILED
            report.completed_at = timezone.now()
            errors = report.errors or {}
            errors["send_email"] = str(e)
            errors["event_id"] = event_id
            report.errors = errors
            report.save(update_fields=["status", "completed_at", "errors"])
            raise e

        logger.info(
            "[CONVERSATIONS REPORT SERVICE] Email for conversations report %s sent to %s",
            report.uuid,
            report.requested_by.email,
        )

        report.status = ReportStatus.READY
        report.completed_at = timezone.now()
        report.save(update_fields=["status", "completed_at"])

        logger.info(
            "[CONVERSATIONS REPORT SERVICE] Conversations report completed %s",
            report.uuid,
        )

    def get_current_report_for_project(self, project: Project) -> Report | None:
        """
        Check if the project can receive new reports generation.
        """
        return (
            Report.objects.filter(
                project=project,
                source=self.source,
                status__in=[ReportStatus.PENDING, ReportStatus.IN_PROGRESS],
            )
            .order_by("created_on")
            .first()
        )

    def get_next_report_to_generate(self) -> Report | None:
        """
        Get the next report to generate.
        """
        return (
            Report.objects.filter(
                source=self.source,
                status=ReportStatus.PENDING,
            )
            .order_by("created_on")
            .first()
        )

    def get_datalake_events(self, report: Report, **kwargs) -> list[dict]:
        """
        Get datalake events.
        """
        limit = self.events_limit_per_page
        offset = 0

        events = []

        current_page = 1
        page_limit = self.page_limit

        while True:
            if current_page >= page_limit:
                logger.error(
                    "[CONVERSATIONS REPORT SERVICE] Report %s has more than %s pages. Finishing datalake events retrieval"
                    % (
                        report.uuid,
                        page_limit,
                    ),
                )
                raise ValueError("Report has more than %s pages" % page_limit)

            report.refresh_from_db(fields=["status"])

            if report.status != ReportStatus.IN_PROGRESS:
                logger.info(
                    "[CONVERSATIONS REPORT SERVICE] Report %s is not in progress. Finishing datalake events retrieval",
                    report.uuid,
                )
                raise ValueError("Report %s is not in progress" % report.uuid)

            logger.info(
                "[CONVERSATIONS REPORT SERVICE] Retrieving datalake events for page %s for report %s",
                current_page,
                report.uuid,
            )

            paginated_events = self.datalake_events_client.get_events(
                **kwargs,
                limit=limit,
                offset=offset,
            )

            if len(paginated_events) == 0 or paginated_events == [{}]:
                print("paginated_events", paginated_events)
                break

            events.extend(paginated_events)
            offset += limit
            current_page += 1

        return events

    def _format_date(self, date: str) -> str:
        """
        Format the date.
        """
        return datetime.strptime(date, "%Y-%m-%dT%H:%M:%S.%fZ").strftime(
            "%d/%m/%Y %H:%M:%S"
        )

<<<<<<< HEAD
    def get_resolutions_worksheet(
        self,
        report: Report,
        start_date: datetime,
        end_date: datetime,
    ) -> ConversationsReportWorksheet:
        """
        Get the resolutions worksheet.
        """
        events = self.get_datalake_events(
            report=report,
            project=report.project.uuid,
            date_start=start_date,
            date_end=end_date,
            event_name="weni_nexus_data",
            key="conversation_classification",
        )

        with override(report.requested_by.language):
            worksheet_name = gettext("Resolutions")

            resolutions_label = gettext("Resolution")
            date_label = gettext("Date")

            resolved_label = gettext("Optimized Resolutions")
            unresolved_label = gettext("Other conclusions")

        if len(events) == 0:
            return ConversationsReportWorksheet(
                name=worksheet_name,
                data=[],
            )

        data = []

        for event in events:
            data.append(
                {
                    "URN": event.get("contact_urn", ""),
                    resolutions_label: (
                        resolved_label
                        if event.get("value") == "resolved"
                        else unresolved_label
                    ),
                    date_label: (
                        self._format_date(event.get("date", ""))
                        if event.get("date")
                        else ""
                    ),
                }
            )

        setattr(self, "_conversation_classification_events_cache", events)

        return ConversationsReportWorksheet(
            name=worksheet_name,
            data=data,
        )

    def get_transferred_to_human_worksheet(
        self,
        report: Report,
        start_date: datetime,
        end_date: datetime,
    ) -> ConversationsReportWorksheet:
        """
        Get the transferred to human worksheet.
        """
        if hasattr(self, "_conversation_classification_events_cache"):
            events = getattr(self, "_conversation_classification_events_cache")
        else:
            events = self.get_datalake_events(
                report=report,
                project=report.project.uuid,
                date_start=start_date,
                date_end=end_date,
                event_name="weni_nexus_data",
                key="conversation_classification",
            )

        with override(report.requested_by.language):
            worksheet_name = gettext("Transferred to Human")

            transferred_to_human_label = gettext("Transferred to Human")
            yes_label = gettext("Yes")
            no_label = gettext("No")
            date_label = gettext("Conversation date")

        if len(events) == 0:
            return ConversationsReportWorksheet(
                name=worksheet_name,
                data=[],
            )

        data = []

        for event in events:
            metadata = json.loads(event.get("metadata"))
            data.append(
                {
                    "URN": event.get("contact_urn", ""),
                    transferred_to_human_label: (
                        yes_label if metadata.get("human_support", False) else no_label
                    ),
                    date_label: (
                        self._format_date(event.get("date", ""))
                        if event.get("date")
                        else ""
                    ),
                }
            )

        return ConversationsReportWorksheet(
            name=worksheet_name,
            data=data,
        )

    def get_topics_distribution_worksheet(
        self,
        report: Report,
        start_date: datetime,
        end_date: datetime,
        conversation_type: ConversationType,
    ) -> ConversationsReportWorksheet:
        """
        Get the topics distribution worksheet.
        """
        # Mock for the staging environment
        mock_urns = ["55988776655", "55988776656", "55988776657"]

        return ConversationsReportWorksheet(
            name=(
                gettext("Topics Distribution AI")
                if conversation_type == ConversationType.AI
                else gettext("Topics Distribution Human")
            ),
            data=[
                {
                    "URN": mock_urn,
                    gettext("Topic"): "Test Topic",
                    gettext("Subtopic"): "Test Subtopic",
                    gettext("Date"): self._format_date("2025-01-01T00:00:00.000000Z"),
                }
                for mock_urn in mock_urns
            ],
        )

        nexus_topics_data = self.metrics_service.get_topics(report.project.uuid)

        topics_data = {}

        for topic_data in nexus_topics_data:
            topic_uuid = str(topic_data.get("uuid"))
            topics_data[topic_uuid] = {
                "name": topic_data.get("name"),
                "uuid": topic_uuid,
                "subtopics": {},
            }

            if not topic_data.get("subtopic"):
                continue

            for subtopic_data in topic_data.get("subtopic", []):
                subtopic_uuid = str(subtopic_data.get("uuid"))
                topics_data[topic_uuid]["subtopics"][subtopic_uuid] = {
                    "name": subtopic_data.get("name"),
                    "uuid": subtopic_uuid,
                }

        human_support = (
            "true" if conversation_type == ConversationType.HUMAN else "false"
        )
        events = self.get_datalake_events(
            report=report,
            project=report.project.uuid,
            date_start=start_date,
            date_end=end_date,
            event_name="weni_nexus_data",
            key="topics",
            metadata_key="human_support",
            metadata_value=human_support,
        )

        with override(report.requested_by.language or "en"):
            worksheet_name = (
                gettext("Topics Distribution AI")
                if conversation_type == ConversationType.AI
                else gettext("Topics Distribution Human")
            )
            date_label = gettext("Date")
            topic_label = gettext("Topic")
            subtopic_label = gettext("Subtopic")
            unclassified_label = gettext("Unclassified")

        results_data = []

        for event in events:
            try:
                metadata = json.loads(event.get("metadata", "{}"))
            except Exception as e:
                logger.error(
                    "Error parsing metadata for event %s: %s", event.get("id"), e
                )
                capture_exception(e)
                continue

            topic_name = event.get("value")
            subtopic_name = metadata.get("subtopic")

            topic_uuid = (
                str(metadata.get("topic_uuid")) if metadata.get("topic_uuid") else None
            )
            subtopic_uuid = (
                str(metadata.get("subtopic_uuid"))
                if metadata.get("subtopic_uuid")
                else None
            )

            if not topic_uuid or topic_uuid not in topics_data:
                topic_name = unclassified_label

            if (
                topic_uuid
                and topic_uuid in topics_data
                and not subtopic_uuid
                and subtopic_uuid not in topics_data[topic_uuid]["subtopics"]
            ) or (not topic_uuid or topic_uuid not in topics_data):
                subtopic_name = unclassified_label

            results_data.append(
                {
                    "URN": event.get("contact_urn"),
                    topic_label: topic_name,
                    subtopic_label: subtopic_name,
                    date_label: (
                        self._format_date(event.get("date"))
                        if event.get("date")
                        else ""
                    ),
=======
    def get_csat_ai_worksheet(
        self, report: Report, start_date: datetime, end_date: datetime
    ) -> ConversationsReportWorksheet:
        """
        Get the csat ai worksheet.
        """
        agent_uuid = report.source_config.get("csat_ai_agent_uuid", None)

        if not agent_uuid:
            raise ValueError("Agent UUID is required in the report source config")

        events = self.get_datalake_events(
            report,
            project=str(report.project.uuid),
            date_start=start_date,
            date_end=end_date,
            metadata_key="agent_uuid",
            metadata_value=agent_uuid,
            key="weni_csat",
            event_name="weni_nexus_data",
        )

        with override(report.requested_by.language or "en"):
            date_label = gettext("Date")
            score_label = gettext("Score")

        data = []

        scores = {"1", "2", "3", "4", "5"}

        for event in events:
            if event.get("value") not in scores:
                continue

            data.append(
                {
                    "URN": event.get("contact_urn"),
                    date_label: self._format_date(event.get("date")),
                    score_label: event.get("value"),
>>>>>>> 203dd7ca
                }
            )

        return ConversationsReportWorksheet(
<<<<<<< HEAD
            name=worksheet_name,
            data=results_data,
=======
            name="CSAT AI",
            data=data,
>>>>>>> 203dd7ca
        )<|MERGE_RESOLUTION|>--- conflicted
+++ resolved
@@ -135,7 +135,6 @@
         raise NotImplementedError("Subclasses must implement this method")
 
     @abstractmethod
-<<<<<<< HEAD
     def get_resolutions_worksheet(
         self,
         report: Report,
@@ -157,13 +156,15 @@
     ) -> ConversationsReportWorksheet:
         """
         Get the topics distribution worksheet.
-=======
+        """
+        raise NotImplementedError("Subclasses must implement this method")
+
+    @abstractmethod
     def get_csat_ai_worksheet(
         self, report: Report, start_date: datetime, end_date: datetime
     ) -> ConversationsReportWorksheet:
         """
         Get the csat ai worksheet.
->>>>>>> 203dd7ca
         """
         raise NotImplementedError("Subclasses must implement this method")
 
@@ -370,7 +371,6 @@
                 end_date,
             )
 
-<<<<<<< HEAD
             sections = report.source_config.get("sections", [])
 
             worksheets = []
@@ -408,17 +408,10 @@
                     conversation_type=ConversationType.HUMAN,
                 )
                 worksheets.append(topics_human_worksheet)
-=======
-            source_config = report.source_config or {}
-
-            sections = source_config.get("sections", [])
-
-            worksheets = []
 
             if "CSAT_AI" in sections:
                 worksheet = self.get_csat_ai_worksheet(report, start_date, end_date)
                 worksheets.append(worksheet)
->>>>>>> 203dd7ca
 
             files: list[ConversationsReportFile] = []
 
@@ -570,7 +563,6 @@
             "%d/%m/%Y %H:%M:%S"
         )
 
-<<<<<<< HEAD
     def get_resolutions_worksheet(
         self,
         report: Report,
@@ -810,7 +802,14 @@
                         if event.get("date")
                         else ""
                     ),
-=======
+                }
+            )
+
+        return ConversationsReportWorksheet(
+            name=worksheet_name,
+            data=results_data,
+        )
+
     def get_csat_ai_worksheet(
         self, report: Report, start_date: datetime, end_date: datetime
     ) -> ConversationsReportWorksheet:
@@ -850,16 +849,10 @@
                     "URN": event.get("contact_urn"),
                     date_label: self._format_date(event.get("date")),
                     score_label: event.get("value"),
->>>>>>> 203dd7ca
                 }
             )
 
         return ConversationsReportWorksheet(
-<<<<<<< HEAD
-            name=worksheet_name,
-            data=results_data,
-=======
             name="CSAT AI",
             data=data,
->>>>>>> 203dd7ca
         )