from datetime import datetime
<<<<<<< HEAD
import time
import io
import csv
import json
from uuid import UUID
=======
import io
import csv
import json
>>>>>>> 74ae1276
import xlsxwriter
import logging
from abc import ABC, abstractmethod
from datetime import datetime
import pytz

from django.core.mail import EmailMessage
from django.conf import settings
from django.utils.translation import gettext_lazy as _
from django.utils.translation import gettext, override
from django.utils import translation, timezone
from sentry_sdk import capture_exception

from insights.metrics.conversations.enums import ConversationType
from insights.metrics.conversations.reports.dataclass import (
    ConversationsReportFile,
    ConversationsReportWorksheet,
)
from insights.metrics.conversations.services import ConversationsMetricsService
from insights.reports.models import Report
from insights.reports.choices import ReportStatus, ReportFormat, ReportSource
from insights.users.models import User
from insights.projects.models import Project
from insights.sources.dl_events.clients import BaseDataLakeEventsClient
from insights.metrics.conversations.integrations.elasticsearch.services import (
    ConversationsElasticsearchService,
)
from insights.widgets.models import Widget
from insights.sources.cache import CacheClient


logger = logging.getLogger(__name__)


def serialize_filters_for_json(filters: dict) -> dict:
    """
    Serialize datetime objects in filters dictionary to JSON-compatible format.
    This ensures that filters containing datetime objects can be stored in JSONField.
    """
    if not filters:
        return filters

    serialized_filters = {}
    for key, value in filters.items():
        if isinstance(value, datetime):
            # Convert datetime to ISO format string
            serialized_filters[key] = value.isoformat()
        elif isinstance(value, dict):
            # Recursively handle nested dictionaries
            serialized_filters[key] = serialize_filters_for_json(value)
        elif isinstance(value, list):
            # Handle lists that might contain datetime objects
            serialized_list = []
            for item in value:
                if isinstance(item, datetime):
                    serialized_list.append(item.isoformat())
                elif isinstance(item, dict):
                    serialized_list.append(serialize_filters_for_json(item))
                else:
                    serialized_list.append(item)
            serialized_filters[key] = serialized_list
        else:
            serialized_filters[key] = value

    return serialized_filters


class BaseConversationsReportService(ABC):
    """
    Base class for conversations report services.
    """

    @abstractmethod
    def process_csv(
        self, report: Report, worksheets: list[ConversationsReportWorksheet]
    ) -> list[ConversationsReportFile]:
        """
        Process the csv for the conversations report.
        """
        raise NotImplementedError("Subclasses must implement this method")

    @abstractmethod
    def process_xlsx(
        self, report: Report, worksheets: list[ConversationsReportWorksheet]
    ) -> list[ConversationsReportFile]:
        """
        Process the xlsx for the conversations report.
        """
        raise NotImplementedError("Subclasses must implement this method")

    @abstractmethod
    def send_email(self, report: Report, file_content: str) -> None:
        """
        Send the email for the conversations report.
        """
        raise NotImplementedError("Subclasses must implement this method")

    @abstractmethod
    def request_generation(
        self,
        project: Project,
        source_config: dict,
        filters: dict,
        report_format: ReportFormat,
        requested_by: User,
    ) -> None:
        """
        Request the generation of a conversations report.
        """
        raise NotImplementedError("Subclasses must implement this method")

    @abstractmethod
    def generate(self, report: Report) -> None:
        """
        Start the generation of a conversations report.
        """
        raise NotImplementedError("Subclasses must implement this method")

    @abstractmethod
    def get_current_report_for_project(self, project: Project) -> bool:
        """
        Check if the project can receive new reports generation.
        """
        raise NotImplementedError("Subclasses must implement this method")

    @abstractmethod
    def get_next_report_to_generate(self) -> Report | None:
        """
        Get the next report to generate.
        """
        raise NotImplementedError("Subclasses must implement this method")

    @abstractmethod
    def get_datalake_events(self, report: Report, **kwargs) -> list[dict]:
        """
        Get datalake events.
        """
        raise NotImplementedError("Subclasses must implement this method")

    @abstractmethod
    def get_resolutions_worksheet(
        self,
        report: Report,
        start_date: datetime,
        end_date: datetime,
    ) -> ConversationsReportWorksheet:
        """
        Get the resolutions worksheet.
        """
        raise NotImplementedError("Subclasses must implement this method")

<<<<<<< HEAD
    @abstractmethod
    def get_topics_distribution_worksheet(
        self,
        report: Report,
        start_date: datetime,
        end_date: datetime,
        conversation_type: ConversationType,
    ) -> ConversationsReportWorksheet:
        """
        Get the topics distribution worksheet.
        """
        raise NotImplementedError("Subclasses must implement this method")

    @abstractmethod
    def get_csat_ai_worksheet(
        self, report: Report, start_date: datetime, end_date: datetime
    ) -> ConversationsReportWorksheet:
        """
        Get the csat ai worksheet.
        """
        raise NotImplementedError("Subclasses must implement this method")

    @abstractmethod
=======
>>>>>>> 74ae1276
    def get_flowsrun_results_by_contacts(
        self,
        report: Report,
        flow_uuid: str,
        start_date: str,
        end_date: str,
        op_field: str,
    ) -> list[dict]:
        """
        Get flowsrun results by contacts.
        """
        raise NotImplementedError("Subclasses must implement this method")

    @abstractmethod
    def get_csat_human_worksheet(
        self, report: Report, start_date: str, end_date: str
    ) -> ConversationsReportWorksheet:
        """
        Get csat human worksheet.
        """
        raise NotImplementedError("Subclasses must implement this method")

    @abstractmethod
    def get_nps_human_worksheet(
        self, report: Report, start_date: str, end_date: str
    ) -> ConversationsReportWorksheet:
        """
        Get nps human worksheet.
        """
        raise NotImplementedError("Subclasses must implement this method")


class ConversationsReportService(BaseConversationsReportService):
    """
    Service to generate conversations reports.
    """

    def __init__(
        self,
        datalake_events_client: BaseDataLakeEventsClient,
        metrics_service: ConversationsMetricsService,
        elasticsearch_service: ConversationsElasticsearchService,
        cache_client: CacheClient,
        events_limit_per_page: int = 5000,
        page_limit: int = 100,
        elastic_page_size: int = 1000,
        elastic_page_limit: int = 100,
    ):
        self.source = ReportSource.CONVERSATIONS_DASHBOARD
        self.datalake_events_client = datalake_events_client
        self.metrics_service = metrics_service
        self.events_limit_per_page = events_limit_per_page
        self.page_limit = page_limit
        self.elasticsearch_service = elasticsearch_service
        self.cache_client = cache_client
        self.elastic_page_size = elastic_page_size
        self.elastic_page_limit = elastic_page_limit

        self.cache_keys = {}

    def process_csv(
        self, report: Report, worksheets: list[ConversationsReportWorksheet]
    ) -> list[ConversationsReportFile]:
        """
        Process the csv for the conversations report.
        """
        files: list[ConversationsReportFile] = []

        for worksheet in worksheets:
            with io.StringIO() as csv_buffer:
                fieldnames = list(worksheet.data[0].keys()) if worksheet.data else []
                writer = csv.DictWriter(csv_buffer, fieldnames=fieldnames)
                writer.writeheader()
                writer.writerows(worksheet.data)
                file_content = csv_buffer.getvalue()

            files.append(
                ConversationsReportFile(
                    name=f"{worksheet.name}.csv", content=file_content
                )
            )

        return files

    def _ensure_unique_worksheet_name(self, name: str, used_names: set[str]) -> str:
        """
        Ensure worksheet name is unique by appending a number if needed.

        Args:
            name: The original worksheet name
            used_names: Set of already used worksheet names

        Returns:
            A unique worksheet name
        """
        if name not in used_names:
            used_names.add(name)
            return name

        counter = 1
        while f"{name} ({counter})" in used_names:
            counter += 1

            if counter > 20:
                raise ValueError("Too many unique names found")

        unique_name = f"{name} ({counter})"
        used_names.add(unique_name)
        return unique_name

    def _add_cache_key(self, report_uuid: UUID, cache_key: str) -> None:
        """
        Add cache key to report.
        """
        report_uuid = str(report_uuid)

        if report_uuid not in self.cache_keys:
            self.cache_keys[report_uuid] = set()

        self.cache_keys[report_uuid].add(cache_key)

    def _clear_cache_keys(self, report_uuid: UUID) -> None:
        """
        Clear cache keys for report.
        """
        report_uuid = str(report_uuid)

        if report_uuid in self.cache_keys:
            for cache_key in self.cache_keys[report_uuid]:
                self.cache_client.delete(cache_key)

            del self.cache_keys[report_uuid]

    def process_xlsx(
        self, report: Report, worksheets: list[ConversationsReportWorksheet]
    ) -> list[ConversationsReportFile]:
        """
        Process the xlsx for the conversations report.
        """
        output = io.BytesIO()
        workbook = xlsxwriter.Workbook(output, {"in_memory": True})

        with override(report.requested_by.language):
            file_name = gettext("Conversations dashboard report")

        used_worksheet_names = set()
        for worksheet in worksheets:
            worksheet_name = self._ensure_unique_worksheet_name(
                worksheet.name, used_worksheet_names
            )
            worksheet_data = worksheet.data

            xlsx_worksheet = workbook.add_worksheet(worksheet_name)
            xlsx_worksheet.write_row(0, 0, worksheet_data[0].keys())

            for row_num, row_data in enumerate(worksheet_data, start=1):
                xlsx_worksheet.write_row(row_num, 0, row_data.values())

        workbook.close()
        output.seek(0)

        return [
            ConversationsReportFile(name=f"{file_name}.xlsx", content=output.getvalue())
        ]

    def send_email(self, report: Report, files: list[ConversationsReportFile]) -> None:
        """
        Send the email for the conversations report.
        """
        # TODO: Send multiple files if report type is CSV
        with translation.override(report.requested_by.language):
            subject = _("Conversations dashboard report")
            body = _("Please find the conversations report attached.")

            email = EmailMessage(
                subject=subject,
                body=body,
                from_email=settings.DEFAULT_FROM_EMAIL,
                to=[report.requested_by.email],
            )

            for file in files:
                email.attach(
                    file.name,
                    file.content,
                    (
                        "application/csv"
                        if report.format == ReportFormat.CSV
                        else "application/vnd.openxmlformats-officedocument.spreadsheetml.sheet"
                    ),
                )

            email.send(fail_silently=False)

    def request_generation(
        self,
        project: Project,
        source_config: dict,
        filters: dict,
        report_format: ReportFormat,
        requested_by: User,
    ) -> None:
        """
        Request the generation of a conversations report.
        """
        logger.info(
            "[CONVERSATIONS REPORT SERVICE] Requesting generation of conversations report for project %s",
            project.uuid,
        )

        if not source_config:
            logger.error(
                "[CONVERSATIONS REPORT SERVICE] source_config is empty for project %s",
                project.uuid,
            )
            raise ValueError(
                "source_config cannot be empty when requesting generation of conversations report"
            )

        if not filters:
            logger.error(
                "[CONVERSATIONS REPORT SERVICE] filters is empty for project %s",
                project.uuid,
            )
            raise ValueError(
                "filters cannot be empty when requesting generation of conversations report"
            )

        sections = source_config.get("sections", [])
        custom_widgets = source_config.get("custom_widgets", [])

        if len(sections) == 0 and len(custom_widgets) == 0:
            logger.error(
                "[CONVERSATIONS REPORT SERVICE] sections or custom_widgets is empty for project %s",
                project.uuid,
            )
            raise ValueError(
                "sections or custom_widgets cannot be empty when requesting generation of conversations report"
            )

        # Serialize datetime objects in filters to make them JSON-compatible
        serialized_filters = serialize_filters_for_json(filters)

        report = Report.objects.create(
            project=project,
            source=self.source,
            source_config=source_config,
            filters=serialized_filters,
            format=report_format,
            requested_by=requested_by,
            status=ReportStatus.PENDING,
        )

        logger.info(
            "[CONVERSATIONS REPORT SERVICE] Conversations report created %s",
            report.uuid,
        )

        return report

    def generate(self, report: Report) -> None:
        """
        Start the generation of a conversations report.
        """
        logger.info(
            "[CONVERSATIONS REPORT SERVICE] Starting generation of conversations report %s",
            report.uuid,
        )

        fields_to_update = []

        if report.status == ReportStatus.PENDING:
            report.status = ReportStatus.IN_PROGRESS
            fields_to_update.append("status")

        if not report.started_at:
            # If the report generation was interrupted and restarted
            # the field will be already set. Otherwise, we set it to the current time
            report.started_at = timezone.now()
            fields_to_update.append("started_at")

        if fields_to_update:
            report.save(update_fields=fields_to_update)

        try:
            filters = report.filters or {}

            start_date = filters.get("start")
            end_date = filters.get("end")

            if not start_date or not end_date:
                logger.error(
                    "[CONVERSATIONS REPORT SERVICE] Start date or end date is missing for report %s",
                    report.uuid,
                )
                raise ValueError(
                    "Start date or end date is missing for report %s" % report.uuid
                )

            start_date = datetime.fromisoformat(start_date)
            end_date = datetime.fromisoformat(end_date)

            logger.info(
                "[CONVERSATIONS REPORT SERVICE] Start date: %s, End date: %s",
                start_date,
                end_date,
            )

            sections = report.source_config.get("sections", [])
<<<<<<< HEAD
            source_config = report.source_config or {}

            custom_widgets = source_config.get("custom_widgets", [])

            worksheets = []

=======

            worksheets = []

>>>>>>> 74ae1276
            if "RESOLUTIONS" in sections:
                resolutions_worksheet = self.get_resolutions_worksheet(
                    report,
                    report.filters.get("start"),
                    report.filters.get("end"),
                )
                worksheets.append(resolutions_worksheet)
<<<<<<< HEAD

            if "TRANSFERRED" in sections:
                transferred_worksheet = self.get_transferred_to_human_worksheet(
                    report,
                    report.filters.get("start"),
                    report.filters.get("end"),
                )
                worksheets.append(transferred_worksheet)

            if "TOPICS_AI" in sections:
                topics_ai_worksheet = self.get_topics_distribution_worksheet(
                    report=report,
                    start_date=start_date,
                    end_date=end_date,
                    conversation_type=ConversationType.AI,
                )
                worksheets.append(topics_ai_worksheet)

            if "TOPICS_HUMAN" in sections:
                topics_human_worksheet = self.get_topics_distribution_worksheet(
                    report=report,
                    start_date=start_date,
                    end_date=end_date,
                    conversation_type=ConversationType.HUMAN,
                )
                worksheets.append(topics_human_worksheet)

            if "CSAT_AI" in sections:
                worksheet = self.get_csat_ai_worksheet(report, start_date, end_date)
                worksheets.append(worksheet)

            if "NPS_AI" in sections:
                worksheet = self.get_nps_ai_worksheet(report, start_date, end_date)
                worksheets.append(worksheet)

            if "CSAT_HUMAN" in sections:
                worksheet = self.get_csat_human_worksheet(report, start_date, end_date)
                worksheets.append(worksheet)

            if "NPS_HUMAN" in sections:
                worksheet = self.get_nps_human_worksheet(report, start_date, end_date)

            if custom_widgets:
                widgets = Widget.objects.filter(
                    uuid__in=custom_widgets, dashboard__project=report.project
                )

                for widget in widgets:
                    worksheets.append(
                        self.get_custom_widget_worksheet(
                            report,
                            widget,
                            start_date,
                            end_date,
                        )
                    )

=======

            if "TRANSFERRED" in sections:
                transferred_worksheet = self.get_transferred_to_human_worksheet(
                    report,
                    report.filters.get("start"),
                    report.filters.get("end"),
                )
                worksheets.append(transferred_worksheet)

>>>>>>> 74ae1276
            files: list[ConversationsReportFile] = []

            if report.format == ReportFormat.CSV:
                files.extend(self.process_csv(report, worksheets))
            elif report.format == ReportFormat.XLSX:
                files.extend(self.process_xlsx(report, worksheets))

        except Exception as e:
            logger.error(
                "[CONVERSATIONS REPORT SERVICE] Failed to generate report %s. Error: %s",
                report.uuid,
                e,
            )
            report.status = ReportStatus.FAILED
            report.completed_at = timezone.now()
            errors = report.errors or {}
            errors["generate"] = str(e)
            errors["event_id"] = capture_exception(e)
            report.errors = errors
            report.save(update_fields=["status", "completed_at", "errors"])
            self._clear_cache_keys(report.uuid)
            raise e

        report.refresh_from_db(fields=["config"])

        config = report.config or {}
        if config.get("interrupted"):
            logger.info(
                "[CONVERSATIONS REPORT SERVICE] Report %s is interrupted. Finishing generation",
                report.uuid,
            )
            return

        logger.info(
            "[CONVERSATIONS REPORT SERVICE] Sending email for conversations report %s to %s",
            report.uuid,
            report.requested_by.email,
        )

        try:
            self.send_email(report, files)
        except Exception as e:
            event_id = capture_exception(e)
            logger.error(
                "[CONVERSATIONS REPORT SERVICE] Failed to send email for conversations report %s. Event_id: %s",
                report.uuid,
                event_id,
            )
            report.status = ReportStatus.FAILED
            report.completed_at = timezone.now()
            errors = report.errors or {}
            errors["send_email"] = str(e)
            errors["event_id"] = event_id
            report.errors = errors
            report.save(update_fields=["status", "completed_at", "errors"])
            self._clear_cache_keys(report.uuid)
            raise e

        logger.info(
            "[CONVERSATIONS REPORT SERVICE] Email for conversations report %s sent to %s",
            report.uuid,
            report.requested_by.email,
        )

        report.status = ReportStatus.READY
        report.completed_at = timezone.now()
        report.save(update_fields=["status", "completed_at"])

        self._clear_cache_keys(report.uuid)

        logger.info(
            "[CONVERSATIONS REPORT SERVICE] Conversations report completed %s",
            report.uuid,
        )

    def get_current_report_for_project(self, project: Project) -> Report | None:
        """
        Check if the project can receive new reports generation.
        """
        return (
            Report.objects.filter(
                project=project,
                source=self.source,
                status__in=[ReportStatus.PENDING, ReportStatus.IN_PROGRESS],
            )
            .order_by("created_on")
            .first()
        )

    def get_next_report_to_generate(self) -> Report | None:
        """
        Get the next report to generate.
        """
        return (
            Report.objects.filter(
                source=self.source,
                status=ReportStatus.PENDING,
            )
            .order_by("created_on")
            .first()
        )

    def get_datalake_events(self, report: Report, **kwargs) -> list[dict]:
        """
        Get datalake events.
        """
        kwargs_str = json.dumps(kwargs, sort_keys=True, default=str)
        cache_key = f"datalake_events:{report.uuid}:{kwargs_str}"

        if cached_events := self.cache_client.get(cache_key):
            try:
                cached_events = json.loads(cached_events)
                self._add_cache_key(report.uuid, cache_key)
            except Exception as e:
                logger.error(
                    "[CONVERSATIONS REPORT SERVICE] Failed to deserialize cached events for report %s. Error: %s",
                    report.uuid,
                    e,
                )

        limit = self.events_limit_per_page
        offset = 0

        events = []

        current_page = 1
        page_limit = self.page_limit

        while True:
            if current_page >= page_limit:
                logger.error(
                    "[CONVERSATIONS REPORT SERVICE] Report %s has more than %s pages. Finishing datalake events retrieval"
                    % (
                        report.uuid,
                        page_limit,
                    ),
                )
                raise ValueError("Report has more than %s pages" % page_limit)

            report.refresh_from_db(fields=["status"])

            if report.status != ReportStatus.IN_PROGRESS:
                logger.info(
                    "[CONVERSATIONS REPORT SERVICE] Report %s is not in progress. Finishing datalake events retrieval",
                    report.uuid,
                )
                raise ValueError("Report %s is not in progress" % report.uuid)

            logger.info(
                "[CONVERSATIONS REPORT SERVICE] Retrieving datalake events for page %s for report %s",
                current_page,
                report.uuid,
            )

            paginated_events = self.datalake_events_client.get_events(
                **kwargs,
                limit=limit,
                offset=offset,
            )

            if len(paginated_events) == 0 or paginated_events == [{}]:
                print("paginated_events", paginated_events)
                break

            events.extend(paginated_events)
            offset += limit
            current_page += 1

        self.cache_client.set(
            cache_key, json.dumps(events), ex=settings.REPORT_GENERATION_TIMEOUT
        )
        self._add_cache_key(report.uuid, cache_key)

        return events

    def _format_date(self, date_str: str, report: Report) -> str:
        """
        Format the date.
        """
        formats = ["%Y-%m-%dT%H:%M:%S.%fZ", "%Y-%m-%dT%H:%M:%S"]

        datetime_date = None

        for _format in formats:
            try:
                datetime_date = datetime.strptime(date_str, _format)
                break
            except Exception as e:
                logger.error(
                    "[CONVERSATIONS REPORT SERVICE] Failed to format date %s for report %s. Error: %s"
                    % (
                        date_str,
                        report.uuid,
                        e,
                    ),
                )
                capture_exception(e)
                continue

        if not datetime_date:
            try:
                datetime_date = datetime.fromisoformat(date_str)
            except Exception as e:
                logger.error(
                    "[CONVERSATIONS REPORT SERVICE] Failed to format date %s for report %s. Error: %s"
                    % (
                        date_str,
                        report.uuid,
                        e,
                    ),
                )
                capture_exception(e)
                raise e

        tz_name = report.project.timezone

        if tz_name:
            tz = pytz.timezone(tz_name)
            datetime_date = datetime_date.astimezone(tz)

        return datetime_date.strftime("%d/%m/%Y %H:%M:%S")

    def get_resolutions_worksheet(
        self,
        report: Report,
        start_date: datetime,
        end_date: datetime,
    ) -> ConversationsReportWorksheet:
        """
        Get the resolutions worksheet.
        """
        events = self.get_datalake_events(
            report=report,
            project=report.project.uuid,
            date_start=start_date,
            date_end=end_date,
            event_name="weni_nexus_data",
            key="conversation_classification",
        )

        with override(report.requested_by.language):
            worksheet_name = gettext("Resolutions")

            resolutions_label = gettext("Resolution")
            date_label = gettext("Date")

            resolved_label = gettext("Optimized Resolutions")
            unresolved_label = gettext("Other conclusions")

        if len(events) == 0:
            return ConversationsReportWorksheet(
                name=worksheet_name,
                data=[],
            )

        data = []

        for event in events:
            data.append(
                {
                    "URN": event.get("contact_urn", ""),
                    resolutions_label: (
                        resolved_label
                        if event.get("value") == "resolved"
                        else unresolved_label
                    ),
                    date_label: (
                        self._format_date(event.get("date", ""))
                        if event.get("date")
                        else ""
                    ),
                }
            )

        setattr(self, "_conversation_classification_events_cache", events)

        return ConversationsReportWorksheet(
            name=worksheet_name,
            data=data,
        )

    def get_transferred_to_human_worksheet(
        self,
        report: Report,
        start_date: datetime,
        end_date: datetime,
    ) -> ConversationsReportWorksheet:
        """
        Get the transferred to human worksheet.
        """
        if hasattr(self, "_conversation_classification_events_cache"):
            events = getattr(self, "_conversation_classification_events_cache")
        else:
            events = self.get_datalake_events(
                report=report,
                project=report.project.uuid,
                date_start=start_date,
                date_end=end_date,
                event_name="weni_nexus_data",
                key="conversation_classification",
            )

        with override(report.requested_by.language):
            worksheet_name = gettext("Transferred to Human")

            transferred_to_human_label = gettext("Transferred to Human")
            yes_label = gettext("Yes")
            no_label = gettext("No")
            date_label = gettext("Conversation date")

        if len(events) == 0:
            return ConversationsReportWorksheet(
                name=worksheet_name,
                data=[],
            )

        data = []

        for event in events:
            metadata = json.loads(event.get("metadata"))
            data.append(
                {
                    "URN": event.get("contact_urn", ""),
                    transferred_to_human_label: (
                        yes_label if metadata.get("human_support", False) else no_label
                    ),
                    date_label: (
                        self._format_date(event.get("date", ""))
                        if event.get("date")
                        else ""
                    ),
                }
            )

        return ConversationsReportWorksheet(
            name=worksheet_name,
            data=data,
        )

    def get_topics_distribution_worksheet(
        self,
        report: Report,
        start_date: datetime,
        end_date: datetime,
        conversation_type: ConversationType,
    ) -> ConversationsReportWorksheet:
        """
        Get the topics distribution worksheet.
        """
        # Mock for the staging environment
        mock_urns = ["55988776655", "55988776656", "55988776657"]

        return ConversationsReportWorksheet(
            name=(
                gettext("Topics Distribution AI")
                if conversation_type == ConversationType.AI
                else gettext("Topics Distribution Human")
            ),
            data=[
                {
                    "URN": mock_urn,
                    gettext("Topic"): "Test Topic",
                    gettext("Subtopic"): "Test Subtopic",
                    gettext("Date"): self._format_date("2025-01-01T00:00:00.000000Z"),
                }
                for mock_urn in mock_urns
            ],
        )

        nexus_topics_data = self.metrics_service.get_topics(report.project.uuid)

        topics_data = {}

        for topic_data in nexus_topics_data:
            topic_uuid = str(topic_data.get("uuid"))
            topics_data[topic_uuid] = {
                "name": topic_data.get("name"),
                "uuid": topic_uuid,
                "subtopics": {},
            }

            if not topic_data.get("subtopic"):
                continue

            for subtopic_data in topic_data.get("subtopic", []):
                subtopic_uuid = str(subtopic_data.get("uuid"))
                topics_data[topic_uuid]["subtopics"][subtopic_uuid] = {
                    "name": subtopic_data.get("name"),
                    "uuid": subtopic_uuid,
                }

        human_support = (
            "true" if conversation_type == ConversationType.HUMAN else "false"
        )
        events = self.get_datalake_events(
            report=report,
            project=report.project.uuid,
            date_start=start_date,
            date_end=end_date,
            event_name="weni_nexus_data",
            key="topics",
            metadata_key="human_support",
            metadata_value=human_support,
        )

        with override(report.requested_by.language or "en"):
            worksheet_name = (
                gettext("Topics Distribution AI")
                if conversation_type == ConversationType.AI
                else gettext("Topics Distribution Human")
            )
            date_label = gettext("Date")
            topic_label = gettext("Topic")
            subtopic_label = gettext("Subtopic")
            unclassified_label = gettext("Unclassified")

        results_data = []

        for event in events:
            try:
                metadata = json.loads(event.get("metadata", "{}"))
            except Exception as e:
                logger.error(
                    "Error parsing metadata for event %s: %s", event.get("id"), e
                )
                capture_exception(e)
                continue

            topic_name = event.get("value")
            subtopic_name = metadata.get("subtopic")

            topic_uuid = (
                str(metadata.get("topic_uuid")) if metadata.get("topic_uuid") else None
            )
            subtopic_uuid = (
                str(metadata.get("subtopic_uuid"))
                if metadata.get("subtopic_uuid")
                else None
            )

            if not topic_uuid or topic_uuid not in topics_data:
                topic_name = unclassified_label

            if (
                topic_uuid
                and topic_uuid in topics_data
                and not subtopic_uuid
                and subtopic_uuid not in topics_data[topic_uuid]["subtopics"]
            ) or (not topic_uuid or topic_uuid not in topics_data):
                subtopic_name = unclassified_label

            results_data.append(
                {
                    "URN": event.get("contact_urn"),
                    topic_label: topic_name,
                    subtopic_label: subtopic_name,
                    date_label: (
                        self._format_date(event.get("date"))
                        if event.get("date")
                        else ""
                    ),
                }
            )

        return ConversationsReportWorksheet(
            name=worksheet_name,
            data=results_data,
        )

    def get_csat_ai_worksheet(
        self, report: Report, start_date: datetime, end_date: datetime
    ) -> ConversationsReportWorksheet:
        """
        Get the csat ai worksheet.
        """
        agent_uuid = report.source_config.get("csat_ai_agent_uuid", None)

        if not agent_uuid:
            raise ValueError("Agent UUID is required in the report source config")

        events = self.get_datalake_events(
            report,
            project=str(report.project.uuid),
            date_start=start_date,
            date_end=end_date,
            metadata_key="agent_uuid",
            metadata_value=agent_uuid,
            key="weni_csat",
            event_name="weni_nexus_data",
        )

        with override(report.requested_by.language or "en"):
            worksheet_name = gettext("CSAT AI")
            date_label = gettext("Date")
            score_label = gettext("Score")

        data = []

        scores = {"1", "2", "3", "4", "5"}

        for event in events:
            if event.get("value") not in scores:
                continue

            data.append(
                {
                    "URN": event.get("contact_urn"),
                    date_label: self._format_date(event.get("date")),
                    score_label: event.get("value"),
                }
            )

        return ConversationsReportWorksheet(
            name=worksheet_name,
            data=data,
        )

    def get_nps_ai_worksheet(
        self, report: Report, start_date: datetime, end_date: datetime
    ) -> ConversationsReportWorksheet:
        """
        Get nps ai worksheet
        """

        agent_uuid = report.source_config.get("nps_ai_agent_uuid", None)

        if not agent_uuid:
            raise ValueError("Agent UUID is required in the report source config")

        events = self.get_datalake_events(
            report,
            project=str(report.project.uuid),
            date_start=start_date,
            date_end=end_date,
            metadata_key="agent_uuid",
            metadata_value=agent_uuid,
            key="weni_nps",
            event_name="weni_nexus_data",
        )

        with override(report.requested_by.language or "en"):
            worksheet_name = gettext("NPS AI")
            date_label = gettext("Date")
            score_label = gettext("Score")

        data = []
        scores = {str(n): 0 for n in range(0, 11)}

        for event in events:
            if event.get("value") not in scores:
                continue

            data.append(
                {
                    "URN": event.get("contact_urn"),
                    date_label: (
                        self._format_date(event.get("date"))
                        if event.get("date")
                        else ""
                    ),
                    score_label: event.get("value"),
                }
            )

        return ConversationsReportWorksheet(name=worksheet_name, data=data)

    def get_flowsrun_results_by_contacts(
        self,
        report: Report,
        flow_uuid: str,
        start_date: str,
        end_date: str,
        op_field: str,
    ) -> list[dict]:
        """
        Get flowsrun results by contacts.
        """
        cache_key = f"flowsrun_results_by_contacts:{report.uuid}:{flow_uuid}:{start_date}:{end_date}:{op_field}"

        if cached_results := self.cache_client.get(cache_key):
            try:
                cached_results = json.loads(cached_results)
                self._add_cache_key(report.uuid, cache_key)
            except Exception as e:
                logger.error(
                    "[CONVERSATIONS REPORT SERVICE] Failed to deserialize cached results for report %s. Error: %s",
                    report.uuid,
                    e,
                )

        data = []

        current_page = 1
        page_size = self.elastic_page_size
        page_limit = self.elastic_page_limit

        while True:
            if current_page >= page_limit:
                logger.error(
                    "[CONVERSATIONS REPORT SERVICE] Report %s has more than %s pages. Finishing flowsrun results by contacts retrieval",
                    report.uuid,
                    page_limit,
                )
                raise ValueError("Report has more than %s pages" % page_limit)

            report.refresh_from_db(fields=["status"])

            if report.status != ReportStatus.IN_PROGRESS:
                logger.info(
                    "[CONVERSATIONS REPORT SERVICE] Report %s is not in progress. Finishing flowsrun results by contacts retrieval",
                    report.uuid,
                )
                raise ValueError("Report %s is not in progress" % report.uuid)

            logger.info(
                "[CONVERSATIONS REPORT SERVICE] Retrieving flowsrun results by contacts for page %s for report %s",
                current_page,
                report.uuid,
            )

            paginated_results = (
                self.elasticsearch_service.get_flowsrun_results_by_contacts(
                    project_uuid=report.project.uuid,
                    flow_uuid=flow_uuid,
                    start_date=start_date,
                    end_date=end_date,
                    op_field=op_field,
                    page_size=page_size,
                    page_number=current_page,
                )
            )

            contacts = paginated_results.get("contacts", [])

            if len(contacts) == 0 or contacts == [{}]:
                break

            data.extend(paginated_results["contacts"])
            current_page += 1

<<<<<<< HEAD
        self.cache_client.set(
            cache_key, json.dumps(data), ex=settings.REPORT_GENERATION_TIMEOUT
        )
        self._add_cache_key(report.uuid, cache_key)

        return data

    def get_csat_human_worksheet(
        self, report: Report, start_date: str, end_date: str
    ) -> ConversationsReportWorksheet:
        """
        Get csat human worksheet.
        """
        # Mock for the staging environment
        mock_urns = ["55988776655", "55988776656", "55988776657"]

        data = []

        for mock_urn in mock_urns:
            data.append(
                {
                    "URN": mock_urn,
                    "Date": self._format_date("2025-01-01T00:00:00.000000Z"),
                    "Score": "5",
                }
            )

        return ConversationsReportWorksheet(
            name="CSAT Human",
            data=data,
        )

        flow_uuid = report.source_config.get("csat_human_flow_uuid", None)
        op_field = report.source_config.get("csat_human_op_field", None)

        missing_fields = []

        if not flow_uuid:
            missing_fields.append("flow_uuid")

        if not op_field:
            missing_fields.append("op_field")

        if missing_fields:
            logger.error(
                "[CONVERSATIONS REPORT SERVICE] Missing fields for report %s: %s",
                report.uuid,
                ", ".join(missing_fields),
            )
            raise ValueError(
                "Missing fields for report %s: %s"
                % (report.uuid, ", ".join(missing_fields))
            )

        docs = self.get_flowsrun_results_by_contacts(
            report=report,
            flow_uuid=flow_uuid,
            start_date=start_date,
            end_date=end_date,
            op_field=op_field,
        )

        with override(report.requested_by.language or "en"):
            worksheet_name = gettext("CSAT Human")
            date_label = gettext("Date")
            score_label = gettext("Score")

        data = []

        for doc in docs:
            if doc["op_field_value"] is None:
                continue

            data.append(
                {
                    "URN": doc["urn"],
                    date_label: self._format_date(doc["modified_on"]),
                    score_label: doc["op_field_value"],
                }
            )

        return ConversationsReportWorksheet(
            name=worksheet_name,
            data=data,
        )

    def get_nps_human_worksheet(
        self, report: Report, start_date: str, end_date: str
    ) -> ConversationsReportWorksheet:
        """
        Get nps human worksheet.
        """
        # Mock for the staging environment
        mock_urns = ["55988776655", "55988776656", "55988776657"]

        data = []

        for mock_urn in mock_urns:
            data.append(
                {
                    "URN": mock_urn,
                    "Date": self._format_date("2025-01-01T00:00:00.000000Z"),
                    "Score": "10",
                }
            )

        return ConversationsReportWorksheet(
            name="NPS Human",
            data=data,
        )
        flow_uuid = report.source_config.get("nps_human_flow_uuid", None)
        op_field = report.source_config.get("nps_human_op_field", None)

        missing_fields = []

        if not flow_uuid:
            missing_fields.append("flow_uuid")

        if not op_field:
            missing_fields.append("op_field")

        if missing_fields:
            logger.error(
                "[CONVERSATIONS REPORT SERVICE] Missing fields for report %s: %s",
                report.uuid,
                ", ".join(missing_fields),
            )
            raise ValueError(
                "Missing fields for report %s: %s"
                % (report.uuid, ", ".join(missing_fields))
            )

        docs = self.get_flowsrun_results_by_contacts(
            report=report,
            flow_uuid=flow_uuid,
            start_date=start_date,
            end_date=end_date,
            op_field=op_field,
        )

        with override(report.requested_by.language or "en"):
            worksheet_name = gettext("NPS Human")
            date_label = gettext("Date")
            score_label = gettext("Score")

        data = []

        for doc in docs:
            if doc["op_field_value"] is None:
                continue

            data.append(
                {
                    "URN": doc["urn"],
                    date_label: self._format_date(doc["modified_on"]),
                    score_label: doc["op_field_value"],
                }
            )
=======
        return data

    def get_resolutions_worksheet(
        self,
        report: Report,
        start_date: datetime,
        end_date: datetime,
    ) -> ConversationsReportWorksheet:
        """
        Get the resolutions worksheet.
        """
        events = self.get_datalake_events(
            report=report,
            project=report.project.uuid,
            date_start=start_date,
            date_end=end_date,
            event_name="weni_nexus_data",
            key="conversation_classification",
        )

        with override(report.requested_by.language):
            worksheet_name = gettext("Resolutions")

            resolutions_label = gettext("Resolution")
            date_label = gettext("Date")

            resolved_label = gettext("Optimized Resolutions")
            unresolved_label = gettext("Other conclusions")

        if len(events) == 0:
            return ConversationsReportWorksheet(
                name=worksheet_name,
                data=[],
            )

        data = []

        for event in events:
            data.append(
                {
                    "URN": event.get("contact_urn", ""),
                    resolutions_label: (
                        resolved_label
                        if event.get("value") == "resolved"
                        else unresolved_label
                    ),
                    date_label: (
                        self._format_date(event.get("date", ""), report)
                        if event.get("date")
                        else ""
                    ),
                }
            )

        setattr(self, "_conversation_classification_events_cache", events)
>>>>>>> 74ae1276

        return ConversationsReportWorksheet(
            name=worksheet_name,
            data=data,
        )

<<<<<<< HEAD
    def get_custom_widget_worksheet(
        self,
        report: Report,
        widget: Widget,
=======
    def get_transferred_to_human_worksheet(
        self,
        report: Report,
>>>>>>> 74ae1276
        start_date: datetime,
        end_date: datetime,
    ) -> ConversationsReportWorksheet:
        """
<<<<<<< HEAD
        Get custom widgets results.
        """
        datalake_config = widget.config.get("datalake_config", {})
        key = datalake_config.get("key", "")
        agent_uuid = datalake_config.get("agent_uuid", "")

        if not key or not agent_uuid:
            raise ValueError("Key or agent_uuid is missing in the widget config")

        events = self.get_datalake_events(
            report,
            key=key,
            event_name="weni_nexus_data",
            project=report.project.uuid,
            date_start=start_date,
            date_end=end_date,
            metadata_key="agent_uuid",
            metadata_value=agent_uuid,
        )

        worksheet_name = widget.name

        with override(report.requested_by.language or "en"):
            date_label = gettext("Date")
            value_label = gettext("Value")
=======
        Get the transferred to human worksheet.
        """
        if hasattr(self, "_conversation_classification_events_cache"):
            events = getattr(self, "_conversation_classification_events_cache")
        else:
            events = self.get_datalake_events(
                report=report,
                project=report.project.uuid,
                date_start=start_date,
                date_end=end_date,
                event_name="weni_nexus_data",
                key="conversation_classification",
            )

        with override(report.requested_by.language):
            worksheet_name = gettext("Transferred to Human")

            transferred_to_human_label = gettext("Transferred to Human")
            yes_label = gettext("Yes")
            no_label = gettext("No")
            date_label = gettext("Conversation date")

        if len(events) == 0:
            return ConversationsReportWorksheet(
                name=worksheet_name,
                data=[],
            )
>>>>>>> 74ae1276

        data = []

        for event in events:
<<<<<<< HEAD
            data.append(
                {
                    "URN": event.get("contact_urn"),
                    date_label: self._format_date(event.get("date")),
                    value_label: event.get("value"),
=======
            metadata = json.loads(event.get("metadata"))
            data.append(
                {
                    "URN": event.get("contact_urn", ""),
                    transferred_to_human_label: (
                        yes_label if metadata.get("human_support", False) else no_label
                    ),
                    date_label: (
                        self._format_date(event.get("date", ""))
                        if event.get("date")
                        else ""
                    ),
>>>>>>> 74ae1276
                }
            )

        return ConversationsReportWorksheet(
            name=worksheet_name,
            data=data,
        )<|MERGE_RESOLUTION|>--- conflicted
+++ resolved
@@ -1,15 +1,9 @@
 from datetime import datetime
-<<<<<<< HEAD
 import time
 import io
 import csv
 import json
 from uuid import UUID
-=======
-import io
-import csv
-import json
->>>>>>> 74ae1276
 import xlsxwriter
 import logging
 from abc import ABC, abstractmethod
@@ -161,7 +155,6 @@
         """
         raise NotImplementedError("Subclasses must implement this method")
 
-<<<<<<< HEAD
     @abstractmethod
     def get_topics_distribution_worksheet(
         self,
@@ -185,8 +178,6 @@
         raise NotImplementedError("Subclasses must implement this method")
 
     @abstractmethod
-=======
->>>>>>> 74ae1276
     def get_flowsrun_results_by_contacts(
         self,
         report: Report,
@@ -496,18 +487,12 @@
             )
 
             sections = report.source_config.get("sections", [])
-<<<<<<< HEAD
             source_config = report.source_config or {}
 
             custom_widgets = source_config.get("custom_widgets", [])
 
             worksheets = []
 
-=======
-
-            worksheets = []
-
->>>>>>> 74ae1276
             if "RESOLUTIONS" in sections:
                 resolutions_worksheet = self.get_resolutions_worksheet(
                     report,
@@ -515,7 +500,6 @@
                     report.filters.get("end"),
                 )
                 worksheets.append(resolutions_worksheet)
-<<<<<<< HEAD
 
             if "TRANSFERRED" in sections:
                 transferred_worksheet = self.get_transferred_to_human_worksheet(
@@ -573,17 +557,6 @@
                         )
                     )
 
-=======
-
-            if "TRANSFERRED" in sections:
-                transferred_worksheet = self.get_transferred_to_human_worksheet(
-                    report,
-                    report.filters.get("start"),
-                    report.filters.get("end"),
-                )
-                worksheets.append(transferred_worksheet)
-
->>>>>>> 74ae1276
             files: list[ConversationsReportFile] = []
 
             if report.format == ReportFormat.CSV:
@@ -763,6 +736,7 @@
         """
         Format the date.
         """
+
         formats = ["%Y-%m-%dT%H:%M:%S.%fZ", "%Y-%m-%dT%H:%M:%S"]
 
         datetime_date = None
@@ -947,7 +921,9 @@
                     "URN": mock_urn,
                     gettext("Topic"): "Test Topic",
                     gettext("Subtopic"): "Test Subtopic",
-                    gettext("Date"): self._format_date("2025-01-01T00:00:00.000000Z"),
+                    gettext("Date"): self._format_date(
+                        "2025-01-01T00:00:00.000000Z", report
+                    ),
                 }
                 for mock_urn in mock_urns
             ],
@@ -1041,7 +1017,7 @@
                     topic_label: topic_name,
                     subtopic_label: subtopic_name,
                     date_label: (
-                        self._format_date(event.get("date"))
+                        self._format_date(event.get("date"), report)
                         if event.get("date")
                         else ""
                     ),
@@ -1224,7 +1200,6 @@
             data.extend(paginated_results["contacts"])
             current_page += 1
 
-<<<<<<< HEAD
         self.cache_client.set(
             cache_key, json.dumps(data), ex=settings.REPORT_GENERATION_TIMEOUT
         )
@@ -1383,84 +1358,20 @@
                     score_label: doc["op_field_value"],
                 }
             )
-=======
-        return data
-
-    def get_resolutions_worksheet(
-        self,
-        report: Report,
-        start_date: datetime,
-        end_date: datetime,
-    ) -> ConversationsReportWorksheet:
-        """
-        Get the resolutions worksheet.
-        """
-        events = self.get_datalake_events(
-            report=report,
-            project=report.project.uuid,
-            date_start=start_date,
-            date_end=end_date,
-            event_name="weni_nexus_data",
-            key="conversation_classification",
-        )
-
-        with override(report.requested_by.language):
-            worksheet_name = gettext("Resolutions")
-
-            resolutions_label = gettext("Resolution")
-            date_label = gettext("Date")
-
-            resolved_label = gettext("Optimized Resolutions")
-            unresolved_label = gettext("Other conclusions")
-
-        if len(events) == 0:
-            return ConversationsReportWorksheet(
-                name=worksheet_name,
-                data=[],
-            )
-
-        data = []
-
-        for event in events:
-            data.append(
-                {
-                    "URN": event.get("contact_urn", ""),
-                    resolutions_label: (
-                        resolved_label
-                        if event.get("value") == "resolved"
-                        else unresolved_label
-                    ),
-                    date_label: (
-                        self._format_date(event.get("date", ""), report)
-                        if event.get("date")
-                        else ""
-                    ),
-                }
-            )
-
-        setattr(self, "_conversation_classification_events_cache", events)
->>>>>>> 74ae1276
 
         return ConversationsReportWorksheet(
             name=worksheet_name,
             data=data,
         )
 
-<<<<<<< HEAD
     def get_custom_widget_worksheet(
         self,
         report: Report,
         widget: Widget,
-=======
-    def get_transferred_to_human_worksheet(
-        self,
-        report: Report,
->>>>>>> 74ae1276
         start_date: datetime,
         end_date: datetime,
     ) -> ConversationsReportWorksheet:
         """
-<<<<<<< HEAD
         Get custom widgets results.
         """
         datalake_config = widget.config.get("datalake_config", {})
@@ -1486,59 +1397,15 @@
         with override(report.requested_by.language or "en"):
             date_label = gettext("Date")
             value_label = gettext("Value")
-=======
-        Get the transferred to human worksheet.
-        """
-        if hasattr(self, "_conversation_classification_events_cache"):
-            events = getattr(self, "_conversation_classification_events_cache")
-        else:
-            events = self.get_datalake_events(
-                report=report,
-                project=report.project.uuid,
-                date_start=start_date,
-                date_end=end_date,
-                event_name="weni_nexus_data",
-                key="conversation_classification",
-            )
-
-        with override(report.requested_by.language):
-            worksheet_name = gettext("Transferred to Human")
-
-            transferred_to_human_label = gettext("Transferred to Human")
-            yes_label = gettext("Yes")
-            no_label = gettext("No")
-            date_label = gettext("Conversation date")
-
-        if len(events) == 0:
-            return ConversationsReportWorksheet(
-                name=worksheet_name,
-                data=[],
-            )
->>>>>>> 74ae1276
 
         data = []
 
         for event in events:
-<<<<<<< HEAD
             data.append(
                 {
                     "URN": event.get("contact_urn"),
-                    date_label: self._format_date(event.get("date")),
+                    date_label: self._format_date(event.get("date"), report),
                     value_label: event.get("value"),
-=======
-            metadata = json.loads(event.get("metadata"))
-            data.append(
-                {
-                    "URN": event.get("contact_urn", ""),
-                    transferred_to_human_label: (
-                        yes_label if metadata.get("human_support", False) else no_label
-                    ),
-                    date_label: (
-                        self._format_date(event.get("date", ""))
-                        if event.get("date")
-                        else ""
-                    ),
->>>>>>> 74ae1276
                 }
             )
 
