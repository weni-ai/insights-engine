from datetime import datetime
import time
import io
import csv
import json
from uuid import UUID
import xlsxwriter
import logging
from abc import ABC, abstractmethod
<<<<<<< HEAD
=======
from datetime import datetime
import pytz
>>>>>>> e14dab8c

from django.core.mail import EmailMessage
from django.conf import settings
from django.utils.translation import gettext_lazy as _
from django.utils.translation import gettext, override
from django.utils import translation, timezone
from sentry_sdk import capture_exception

from insights.metrics.conversations.enums import ConversationType
from insights.metrics.conversations.reports.dataclass import (
    ConversationsReportFile,
    ConversationsReportWorksheet,
)
from insights.metrics.conversations.services import ConversationsMetricsService
from insights.reports.models import Report
from insights.reports.choices import ReportStatus, ReportFormat, ReportSource
from insights.users.models import User
from insights.projects.models import Project
from insights.sources.dl_events.clients import BaseDataLakeEventsClient
from insights.metrics.conversations.integrations.elasticsearch.services import (
    ConversationsElasticsearchService,
)
from insights.widgets.models import Widget
from insights.sources.cache import CacheClient


logger = logging.getLogger(__name__)


def serialize_filters_for_json(filters: dict) -> dict:
    """
    Serialize datetime objects in filters dictionary to JSON-compatible format.
    This ensures that filters containing datetime objects can be stored in JSONField.
    """
    if not filters:
        return filters

    serialized_filters = {}
    for key, value in filters.items():
        if isinstance(value, datetime):
            # Convert datetime to ISO format string
            serialized_filters[key] = value.isoformat()
        elif isinstance(value, dict):
            # Recursively handle nested dictionaries
            serialized_filters[key] = serialize_filters_for_json(value)
        elif isinstance(value, list):
            # Handle lists that might contain datetime objects
            serialized_list = []
            for item in value:
                if isinstance(item, datetime):
                    serialized_list.append(item.isoformat())
                elif isinstance(item, dict):
                    serialized_list.append(serialize_filters_for_json(item))
                else:
                    serialized_list.append(item)
            serialized_filters[key] = serialized_list
        else:
            serialized_filters[key] = value

    return serialized_filters


class BaseConversationsReportService(ABC):
    """
    Base class for conversations report services.
    """

    @abstractmethod
    def process_csv(
        self, report: Report, worksheets: list[ConversationsReportWorksheet]
    ) -> list[ConversationsReportFile]:
        """
        Process the csv for the conversations report.
        """
        raise NotImplementedError("Subclasses must implement this method")

    @abstractmethod
    def process_xlsx(
        self, report: Report, worksheets: list[ConversationsReportWorksheet]
    ) -> list[ConversationsReportFile]:
        """
        Process the xlsx for the conversations report.
        """
        raise NotImplementedError("Subclasses must implement this method")

    @abstractmethod
    def send_email(self, report: Report, file_content: str) -> None:
        """
        Send the email for the conversations report.
        """
        raise NotImplementedError("Subclasses must implement this method")

    @abstractmethod
    def request_generation(
        self,
        project: Project,
        source_config: dict,
        filters: dict,
        report_format: ReportFormat,
        requested_by: User,
    ) -> None:
        """
        Request the generation of a conversations report.
        """
        raise NotImplementedError("Subclasses must implement this method")

    @abstractmethod
    def generate(self, report: Report) -> None:
        """
        Start the generation of a conversations report.
        """
        raise NotImplementedError("Subclasses must implement this method")

    @abstractmethod
    def get_current_report_for_project(self, project: Project) -> bool:
        """
        Check if the project can receive new reports generation.
        """
        raise NotImplementedError("Subclasses must implement this method")

    @abstractmethod
    def get_next_report_to_generate(self) -> Report | None:
        """
        Get the next report to generate.
        """
        raise NotImplementedError("Subclasses must implement this method")

    @abstractmethod
    def get_datalake_events(self, report: Report, **kwargs) -> list[dict]:
        """
        Get datalake events.
        """
        raise NotImplementedError("Subclasses must implement this method")

    @abstractmethod
    def get_resolutions_worksheet(
        self,
        report: Report,
        start_date: datetime,
        end_date: datetime,
    ) -> ConversationsReportWorksheet:
        """
        Get the resolutions worksheet.
        """
        raise NotImplementedError("Subclasses must implement this method")

    @abstractmethod
    def get_topics_distribution_worksheet(
        self,
        report: Report,
        start_date: datetime,
        end_date: datetime,
        conversation_type: ConversationType,
    ) -> ConversationsReportWorksheet:
        """
        Get the topics distribution worksheet.
        """
        raise NotImplementedError("Subclasses must implement this method")

    @abstractmethod
    def get_csat_ai_worksheet(
        self, report: Report, start_date: datetime, end_date: datetime
    ) -> ConversationsReportWorksheet:
        """
        Get the csat ai worksheet.
        """
        raise NotImplementedError("Subclasses must implement this method")

    @abstractmethod
    def get_flowsrun_results_by_contacts(
        self,
        report: Report,
        flow_uuid: str,
        start_date: str,
        end_date: str,
        op_field: str,
    ) -> list[dict]:
        """
        Get flowsrun results by contacts.
        """
        raise NotImplementedError("Subclasses must implement this method")

    @abstractmethod
    def get_csat_human_worksheet(
        self, report: Report, start_date: str, end_date: str
    ) -> ConversationsReportWorksheet:
        """
        Get csat human worksheet.
        """
        raise NotImplementedError("Subclasses must implement this method")

    @abstractmethod
    def get_nps_human_worksheet(
        self, report: Report, start_date: str, end_date: str
    ) -> ConversationsReportWorksheet:
        """
        Get nps human worksheet.
        """
        raise NotImplementedError("Subclasses must implement this method")


class ConversationsReportService(BaseConversationsReportService):
    """
    Service to generate conversations reports.
    """

    def __init__(
        self,
        datalake_events_client: BaseDataLakeEventsClient,
        metrics_service: ConversationsMetricsService,
        elasticsearch_service: ConversationsElasticsearchService,
        cache_client: CacheClient,
        events_limit_per_page: int = 5000,
        page_limit: int = 100,
        elastic_page_size: int = 1000,
        elastic_page_limit: int = 100,
    ):
        self.source = ReportSource.CONVERSATIONS_DASHBOARD
        self.datalake_events_client = datalake_events_client
        self.metrics_service = metrics_service
        self.events_limit_per_page = events_limit_per_page
        self.page_limit = page_limit
        self.elasticsearch_service = elasticsearch_service
        self.cache_client = cache_client
        self.elastic_page_size = elastic_page_size
        self.elastic_page_limit = elastic_page_limit

        self.cache_keys = {}

    def process_csv(
        self, report: Report, worksheets: list[ConversationsReportWorksheet]
    ) -> list[ConversationsReportFile]:
        """
        Process the csv for the conversations report.
        """
        files: list[ConversationsReportFile] = []

        for worksheet in worksheets:
            with io.StringIO() as csv_buffer:
                fieldnames = list(worksheet.data[0].keys()) if worksheet.data else []
                writer = csv.DictWriter(csv_buffer, fieldnames=fieldnames)
                writer.writeheader()
                writer.writerows(worksheet.data)
                file_content = csv_buffer.getvalue()

            files.append(
                ConversationsReportFile(
                    name=f"{worksheet.name}.csv", content=file_content
                )
            )

        return files

    def _ensure_unique_worksheet_name(self, name: str, used_names: set[str]) -> str:
        """
        Ensure worksheet name is unique by appending a number if needed.

        Args:
            name: The original worksheet name
            used_names: Set of already used worksheet names

        Returns:
            A unique worksheet name
        """
        if name not in used_names:
            used_names.add(name)
            return name

        counter = 1
        while f"{name} ({counter})" in used_names:
            counter += 1

            if counter > 20:
                raise ValueError("Too many unique names found")

        unique_name = f"{name} ({counter})"
        used_names.add(unique_name)
        return unique_name

    def _add_cache_key(self, report_uuid: UUID, cache_key: str) -> None:
        """
        Add cache key to report.
        """
        report_uuid = str(report_uuid)

        if report_uuid not in self.cache_keys:
            self.cache_keys[report_uuid] = set()

        self.cache_keys[report_uuid].add(cache_key)

    def _clear_cache_keys(self, report_uuid: UUID) -> None:
        """
        Clear cache keys for report.
        """
        report_uuid = str(report_uuid)

        if report_uuid in self.cache_keys:
            for cache_key in self.cache_keys[report_uuid]:
                self.cache_client.delete(cache_key)

            del self.cache_keys[report_uuid]

    def process_xlsx(
        self, report: Report, worksheets: list[ConversationsReportWorksheet]
    ) -> list[ConversationsReportFile]:
        """
        Process the xlsx for the conversations report.
        """
        output = io.BytesIO()
        workbook = xlsxwriter.Workbook(output, {"in_memory": True})

        with override(report.requested_by.language):
            file_name = gettext("Conversations dashboard report")

        used_worksheet_names = set()
        for worksheet in worksheets:
            worksheet_name = self._ensure_unique_worksheet_name(
                worksheet.name, used_worksheet_names
            )
            worksheet_data = worksheet.data

            xlsx_worksheet = workbook.add_worksheet(worksheet_name)
            xlsx_worksheet.write_row(0, 0, worksheet_data[0].keys())

            for row_num, row_data in enumerate(worksheet_data, start=1):
                xlsx_worksheet.write_row(row_num, 0, row_data.values())

        workbook.close()
        output.seek(0)

        return [
            ConversationsReportFile(name=f"{file_name}.xlsx", content=output.getvalue())
        ]

    def send_email(self, report: Report, files: list[ConversationsReportFile]) -> None:
        """
        Send the email for the conversations report.
        """
        # TODO: Send multiple files if report type is CSV
        with translation.override(report.requested_by.language):
            subject = _("Conversations dashboard report")
            body = _("Please find the conversations report attached.")

            email = EmailMessage(
                subject=subject,
                body=body,
                from_email=settings.DEFAULT_FROM_EMAIL,
                to=[report.requested_by.email],
            )

            for file in files:
                email.attach(
                    file.name,
                    file.content,
                    (
                        "application/csv"
                        if report.format == ReportFormat.CSV
                        else "application/vnd.openxmlformats-officedocument.spreadsheetml.sheet"
                    ),
                )

            email.send(fail_silently=False)

    def request_generation(
        self,
        project: Project,
        source_config: dict,
        filters: dict,
        report_format: ReportFormat,
        requested_by: User,
    ) -> None:
        """
        Request the generation of a conversations report.
        """
        logger.info(
            "[CONVERSATIONS REPORT SERVICE] Requesting generation of conversations report for project %s",
            project.uuid,
        )

        if not source_config:
            logger.error(
                "[CONVERSATIONS REPORT SERVICE] source_config is empty for project %s",
                project.uuid,
            )
            raise ValueError(
                "source_config cannot be empty when requesting generation of conversations report"
            )

        if not filters:
            logger.error(
                "[CONVERSATIONS REPORT SERVICE] filters is empty for project %s",
                project.uuid,
            )
            raise ValueError(
                "filters cannot be empty when requesting generation of conversations report"
            )

        sections = source_config.get("sections", [])
        custom_widgets = source_config.get("custom_widgets", [])

        if len(sections) == 0 and len(custom_widgets) == 0:
            logger.error(
                "[CONVERSATIONS REPORT SERVICE] sections or custom_widgets is empty for project %s",
                project.uuid,
            )
            raise ValueError(
                "sections or custom_widgets cannot be empty when requesting generation of conversations report"
            )

        # Serialize datetime objects in filters to make them JSON-compatible
        serialized_filters = serialize_filters_for_json(filters)

        report = Report.objects.create(
            project=project,
            source=self.source,
            source_config=source_config,
            filters=serialized_filters,
            format=report_format,
            requested_by=requested_by,
            status=ReportStatus.PENDING,
        )

        logger.info(
            "[CONVERSATIONS REPORT SERVICE] Conversations report created %s",
            report.uuid,
        )

        return report

    def generate(self, report: Report) -> None:
        """
        Start the generation of a conversations report.
        """
        logger.info(
            "[CONVERSATIONS REPORT SERVICE] Starting generation of conversations report %s",
            report.uuid,
        )

        fields_to_update = []

        if report.status == ReportStatus.PENDING:
            report.status = ReportStatus.IN_PROGRESS
            fields_to_update.append("status")

        if not report.started_at:
            # If the report generation was interrupted and restarted
            # the field will be already set. Otherwise, we set it to the current time
            report.started_at = timezone.now()
            fields_to_update.append("started_at")

        if fields_to_update:
            report.save(update_fields=fields_to_update)

        try:
            filters = report.filters or {}

            start_date = filters.get("start")
            end_date = filters.get("end")

            if not start_date or not end_date:
                logger.error(
                    "[CONVERSATIONS REPORT SERVICE] Start date or end date is missing for report %s",
                    report.uuid,
                )
                raise ValueError(
                    "Start date or end date is missing for report %s" % report.uuid
                )

            start_date = datetime.fromisoformat(start_date)
            end_date = datetime.fromisoformat(end_date)

            logger.info(
                "[CONVERSATIONS REPORT SERVICE] Start date: %s, End date: %s",
                start_date,
                end_date,
            )

            sections = report.source_config.get("sections", [])
            source_config = report.source_config or {}

            custom_widgets = source_config.get("custom_widgets", [])

            worksheets = []

            if "RESOLUTIONS" in sections:
                resolutions_worksheet = self.get_resolutions_worksheet(
                    report,
                    report.filters.get("start"),
                    report.filters.get("end"),
                )
                worksheets.append(resolutions_worksheet)

            if "TRANSFERRED" in sections:
                transferred_worksheet = self.get_transferred_to_human_worksheet(
                    report,
                    report.filters.get("start"),
                    report.filters.get("end"),
                )
                worksheets.append(transferred_worksheet)

            if "TOPICS_AI" in sections:
                topics_ai_worksheet = self.get_topics_distribution_worksheet(
                    report=report,
                    start_date=start_date,
                    end_date=end_date,
                    conversation_type=ConversationType.AI,
                )
                worksheets.append(topics_ai_worksheet)

            if "TOPICS_HUMAN" in sections:
                topics_human_worksheet = self.get_topics_distribution_worksheet(
                    report=report,
                    start_date=start_date,
                    end_date=end_date,
                    conversation_type=ConversationType.HUMAN,
                )
                worksheets.append(topics_human_worksheet)

            if "CSAT_AI" in sections:
                worksheet = self.get_csat_ai_worksheet(report, start_date, end_date)
                worksheets.append(worksheet)

            if "NPS_AI" in sections:
                worksheet = self.get_nps_ai_worksheet(report, start_date, end_date)
                worksheets.append(worksheet)

            if "CSAT_HUMAN" in sections:
                worksheet = self.get_csat_human_worksheet(report, start_date, end_date)
                worksheets.append(worksheet)

            if "NPS_HUMAN" in sections:
                worksheet = self.get_nps_human_worksheet(report, start_date, end_date)

            if custom_widgets:
                widgets = Widget.objects.filter(
                    uuid__in=custom_widgets, dashboard__project=report.project
                )

                for widget in widgets:
                    worksheets.append(
                        self.get_custom_widget_worksheet(
                            report,
                            widget,
                            start_date,
                            end_date,
                        )
                    )

            files: list[ConversationsReportFile] = []

            if report.format == ReportFormat.CSV:
                files.extend(self.process_csv(report, worksheets))
            elif report.format == ReportFormat.XLSX:
                files.extend(self.process_xlsx(report, worksheets))

        except Exception as e:
            logger.error(
                "[CONVERSATIONS REPORT SERVICE] Failed to generate report %s. Error: %s",
                report.uuid,
                e,
            )
            report.status = ReportStatus.FAILED
            report.completed_at = timezone.now()
            errors = report.errors or {}
            errors["generate"] = str(e)
            errors["event_id"] = capture_exception(e)
            report.errors = errors
            report.save(update_fields=["status", "completed_at", "errors"])
            self._clear_cache_keys(report.uuid)
            raise e

        report.refresh_from_db(fields=["config"])

        config = report.config or {}
        if config.get("interrupted"):
            logger.info(
                "[CONVERSATIONS REPORT SERVICE] Report %s is interrupted. Finishing generation",
                report.uuid,
            )
            return

        logger.info(
            "[CONVERSATIONS REPORT SERVICE] Sending email for conversations report %s to %s",
            report.uuid,
            report.requested_by.email,
        )

        try:
            self.send_email(report, files)
        except Exception as e:
            event_id = capture_exception(e)
            logger.error(
                "[CONVERSATIONS REPORT SERVICE] Failed to send email for conversations report %s. Event_id: %s",
                report.uuid,
                event_id,
            )
            report.status = ReportStatus.FAILED
            report.completed_at = timezone.now()
            errors = report.errors or {}
            errors["send_email"] = str(e)
            errors["event_id"] = event_id
            report.errors = errors
            report.save(update_fields=["status", "completed_at", "errors"])
            self._clear_cache_keys(report.uuid)
            raise e

        logger.info(
            "[CONVERSATIONS REPORT SERVICE] Email for conversations report %s sent to %s",
            report.uuid,
            report.requested_by.email,
        )

        report.status = ReportStatus.READY
        report.completed_at = timezone.now()
        report.save(update_fields=["status", "completed_at"])

        self._clear_cache_keys(report.uuid)

        logger.info(
            "[CONVERSATIONS REPORT SERVICE] Conversations report completed %s",
            report.uuid,
        )

    def get_current_report_for_project(self, project: Project) -> Report | None:
        """
        Check if the project can receive new reports generation.
        """
        return (
            Report.objects.filter(
                project=project,
                source=self.source,
                status__in=[ReportStatus.PENDING, ReportStatus.IN_PROGRESS],
            )
            .order_by("created_on")
            .first()
        )

    def get_next_report_to_generate(self) -> Report | None:
        """
        Get the next report to generate.
        """
        return (
            Report.objects.filter(
                source=self.source,
                status=ReportStatus.PENDING,
            )
            .order_by("created_on")
            .first()
        )

    def get_datalake_events(self, report: Report, **kwargs) -> list[dict]:
        """
        Get datalake events.
        """
        kwargs_str = json.dumps(kwargs, sort_keys=True, default=str)
        cache_key = f"datalake_events:{report.uuid}:{kwargs_str}"

        if cached_events := self.cache_client.get(cache_key):
            try:
                cached_events = json.loads(cached_events)
                self._add_cache_key(report.uuid, cache_key)
            except Exception as e:
                logger.error(
                    "[CONVERSATIONS REPORT SERVICE] Failed to deserialize cached events for report %s. Error: %s",
                    report.uuid,
                    e,
                )

        limit = self.events_limit_per_page
        offset = 0

        events = []

        current_page = 1
        page_limit = self.page_limit

        while True:
            if current_page >= page_limit:
                logger.error(
                    "[CONVERSATIONS REPORT SERVICE] Report %s has more than %s pages. Finishing datalake events retrieval"
                    % (
                        report.uuid,
                        page_limit,
                    ),
                )
                raise ValueError("Report has more than %s pages" % page_limit)

            report.refresh_from_db(fields=["status"])

            if report.status != ReportStatus.IN_PROGRESS:
                logger.info(
                    "[CONVERSATIONS REPORT SERVICE] Report %s is not in progress. Finishing datalake events retrieval",
                    report.uuid,
                )
                raise ValueError("Report %s is not in progress" % report.uuid)

            logger.info(
                "[CONVERSATIONS REPORT SERVICE] Retrieving datalake events for page %s for report %s",
                current_page,
                report.uuid,
            )

            paginated_events = self.datalake_events_client.get_events(
                **kwargs,
                limit=limit,
                offset=offset,
            )

            if len(paginated_events) == 0 or paginated_events == [{}]:
                print("paginated_events", paginated_events)
                break

            events.extend(paginated_events)
            offset += limit
            current_page += 1

        self.cache_client.set(
            cache_key, json.dumps(events), ex=settings.REPORT_GENERATION_TIMEOUT
        )
        self._add_cache_key(report.uuid, cache_key)

        return events

    def _format_date(self, date_str: str, report: Report) -> str:
        """
        Format the date.
        """

        formats = ["%Y-%m-%dT%H:%M:%S.%fZ", "%Y-%m-%dT%H:%M:%S"]

        datetime_date = None

        for _format in formats:
            try:
                datetime_date = datetime.strptime(date_str, _format)
                break
            except Exception as e:
                logger.error(
                    "[CONVERSATIONS REPORT SERVICE] Failed to format date %s for report %s. Error: %s"
                    % (
                        date_str,
                        report.uuid,
                        e,
                    ),
                )
                capture_exception(e)
                continue

        if not datetime_date:
            try:
                datetime_date = datetime.fromisoformat(date_str)
            except Exception as e:
                logger.error(
                    "[CONVERSATIONS REPORT SERVICE] Failed to format date %s for report %s. Error: %s"
                    % (
                        date_str,
                        report.uuid,
                        e,
                    ),
                )
                capture_exception(e)
                raise e

        tz_name = report.project.timezone

        if tz_name:
            tz = pytz.timezone(tz_name)
            datetime_date = datetime_date.astimezone(tz)

        return datetime_date.strftime("%d/%m/%Y %H:%M:%S")

    def get_resolutions_worksheet(
        self,
        report: Report,
        start_date: datetime,
        end_date: datetime,
    ) -> ConversationsReportWorksheet:
        """
        Get the resolutions worksheet.
        """
        events = self.get_datalake_events(
            report=report,
            project=report.project.uuid,
            date_start=start_date,
            date_end=end_date,
            event_name="weni_nexus_data",
            key="conversation_classification",
        )

        with override(report.requested_by.language):
            worksheet_name = gettext("Resolutions")

            resolutions_label = gettext("Resolution")
            date_label = gettext("Date")

            resolved_label = gettext("Optimized Resolutions")
            unresolved_label = gettext("Other conclusions")

        if len(events) == 0:
            return ConversationsReportWorksheet(
                name=worksheet_name,
                data=[],
            )

        data = []

        for event in events:
            data.append(
                {
                    "URN": event.get("contact_urn", ""),
                    resolutions_label: (
                        resolved_label
                        if event.get("value") == "resolved"
                        else unresolved_label
                    ),
                    date_label: (
                        self._format_date(event.get("date", ""))
                        if event.get("date")
                        else ""
                    ),
                }
            )

        setattr(self, "_conversation_classification_events_cache", events)

        return ConversationsReportWorksheet(
            name=worksheet_name,
            data=data,
        )

    def get_transferred_to_human_worksheet(
        self,
        report: Report,
        start_date: datetime,
        end_date: datetime,
    ) -> ConversationsReportWorksheet:
        """
        Get the transferred to human worksheet.
        """
        if hasattr(self, "_conversation_classification_events_cache"):
            events = getattr(self, "_conversation_classification_events_cache")
        else:
            events = self.get_datalake_events(
                report=report,
                project=report.project.uuid,
                date_start=start_date,
                date_end=end_date,
                event_name="weni_nexus_data",
                key="conversation_classification",
            )

        with override(report.requested_by.language):
            worksheet_name = gettext("Transferred to Human")

            transferred_to_human_label = gettext("Transferred to Human")
            yes_label = gettext("Yes")
            no_label = gettext("No")
            date_label = gettext("Conversation date")

        if len(events) == 0:
            return ConversationsReportWorksheet(
                name=worksheet_name,
                data=[],
            )

        data = []

        for event in events:
            metadata = json.loads(event.get("metadata"))
            data.append(
                {
                    "URN": event.get("contact_urn", ""),
                    transferred_to_human_label: (
                        yes_label if metadata.get("human_support", False) else no_label
                    ),
                    date_label: (
                        self._format_date(event.get("date", ""))
                        if event.get("date")
                        else ""
                    ),
                }
            )

        return ConversationsReportWorksheet(
            name=worksheet_name,
            data=data,
        )

    def get_topics_distribution_worksheet(
        self,
        report: Report,
        start_date: datetime,
        end_date: datetime,
        conversation_type: ConversationType,
    ) -> ConversationsReportWorksheet:
        """
        Get the topics distribution worksheet.
        """
        # Mock for the staging environment
        mock_urns = ["55988776655", "55988776656", "55988776657"]

        return ConversationsReportWorksheet(
            name=(
                gettext("Topics Distribution AI")
                if conversation_type == ConversationType.AI
                else gettext("Topics Distribution Human")
            ),
            data=[
                {
                    "URN": mock_urn,
                    gettext("Topic"): "Test Topic",
                    gettext("Subtopic"): "Test Subtopic",
                    gettext("Date"): self._format_date("2025-01-01T00:00:00.000000Z"),
                }
                for mock_urn in mock_urns
            ],
        )

        nexus_topics_data = self.metrics_service.get_topics(report.project.uuid)

        topics_data = {}

        for topic_data in nexus_topics_data:
            topic_uuid = str(topic_data.get("uuid"))
            topics_data[topic_uuid] = {
                "name": topic_data.get("name"),
                "uuid": topic_uuid,
                "subtopics": {},
            }

            if not topic_data.get("subtopic"):
                continue

            for subtopic_data in topic_data.get("subtopic", []):
                subtopic_uuid = str(subtopic_data.get("uuid"))
                topics_data[topic_uuid]["subtopics"][subtopic_uuid] = {
                    "name": subtopic_data.get("name"),
                    "uuid": subtopic_uuid,
                }

        human_support = (
            "true" if conversation_type == ConversationType.HUMAN else "false"
        )
        events = self.get_datalake_events(
            report=report,
            project=report.project.uuid,
            date_start=start_date,
            date_end=end_date,
            event_name="weni_nexus_data",
            key="topics",
            metadata_key="human_support",
            metadata_value=human_support,
        )

        with override(report.requested_by.language or "en"):
            worksheet_name = (
                gettext("Topics Distribution AI")
                if conversation_type == ConversationType.AI
                else gettext("Topics Distribution Human")
            )
            date_label = gettext("Date")
            topic_label = gettext("Topic")
            subtopic_label = gettext("Subtopic")
            unclassified_label = gettext("Unclassified")

        results_data = []

        for event in events:
            try:
                metadata = json.loads(event.get("metadata", "{}"))
            except Exception as e:
                logger.error(
                    "Error parsing metadata for event %s: %s", event.get("id"), e
                )
                capture_exception(e)
                continue

            topic_name = event.get("value")
            subtopic_name = metadata.get("subtopic")

            topic_uuid = (
                str(metadata.get("topic_uuid")) if metadata.get("topic_uuid") else None
            )
            subtopic_uuid = (
                str(metadata.get("subtopic_uuid"))
                if metadata.get("subtopic_uuid")
                else None
            )

            if not topic_uuid or topic_uuid not in topics_data:
                topic_name = unclassified_label

            if (
                topic_uuid
                and topic_uuid in topics_data
                and not subtopic_uuid
                and subtopic_uuid not in topics_data[topic_uuid]["subtopics"]
            ) or (not topic_uuid or topic_uuid not in topics_data):
                subtopic_name = unclassified_label

            results_data.append(
                {
                    "URN": event.get("contact_urn"),
                    topic_label: topic_name,
                    subtopic_label: subtopic_name,
                    date_label: (
                        self._format_date(event.get("date"))
                        if event.get("date")
                        else ""
                    ),
                }
            )

        return ConversationsReportWorksheet(
            name=worksheet_name,
            data=results_data,
        )

    def get_csat_ai_worksheet(
        self, report: Report, start_date: datetime, end_date: datetime
    ) -> ConversationsReportWorksheet:
        """
        Get the csat ai worksheet.
        """
        agent_uuid = report.source_config.get("csat_ai_agent_uuid", None)

        if not agent_uuid:
            raise ValueError("Agent UUID is required in the report source config")

        events = self.get_datalake_events(
            report,
            project=str(report.project.uuid),
            date_start=start_date,
            date_end=end_date,
            metadata_key="agent_uuid",
            metadata_value=agent_uuid,
            key="weni_csat",
            event_name="weni_nexus_data",
        )

        with override(report.requested_by.language or "en"):
            worksheet_name = gettext("CSAT AI")
            date_label = gettext("Date")
            score_label = gettext("Score")

        data = []

        scores = {"1", "2", "3", "4", "5"}

        for event in events:
            if event.get("value") not in scores:
                continue

            data.append(
                {
                    "URN": event.get("contact_urn"),
                    date_label: self._format_date(event.get("date")),
                    score_label: event.get("value"),
                }
            )

        return ConversationsReportWorksheet(
            name=worksheet_name,
            data=data,
        )

    def get_nps_ai_worksheet(
        self, report: Report, start_date: datetime, end_date: datetime
    ) -> ConversationsReportWorksheet:
        """
        Get nps ai worksheet
        """

        agent_uuid = report.source_config.get("nps_ai_agent_uuid", None)

        if not agent_uuid:
            raise ValueError("Agent UUID is required in the report source config")

        events = self.get_datalake_events(
            report,
            project=str(report.project.uuid),
            date_start=start_date,
            date_end=end_date,
            metadata_key="agent_uuid",
            metadata_value=agent_uuid,
            key="weni_nps",
            event_name="weni_nexus_data",
        )

        with override(report.requested_by.language or "en"):
            worksheet_name = gettext("NPS AI")
            date_label = gettext("Date")
            score_label = gettext("Score")

        data = []
        scores = {str(n): 0 for n in range(0, 11)}

        for event in events:
            if event.get("value") not in scores:
                continue

            data.append(
                {
                    "URN": event.get("contact_urn"),
                    date_label: (
                        self._format_date(event.get("date"))
                        if event.get("date")
                        else ""
                    ),
                    score_label: event.get("value"),
                }
            )

        return ConversationsReportWorksheet(name=worksheet_name, data=data)

    def get_flowsrun_results_by_contacts(
        self,
        report: Report,
        flow_uuid: str,
        start_date: str,
        end_date: str,
        op_field: str,
    ) -> list[dict]:
        """
        Get flowsrun results by contacts.
        """
        cache_key = f"flowsrun_results_by_contacts:{report.uuid}:{flow_uuid}:{start_date}:{end_date}:{op_field}"

        if cached_results := self.cache_client.get(cache_key):
            try:
                cached_results = json.loads(cached_results)
                self._add_cache_key(report.uuid, cache_key)
            except Exception as e:
                logger.error(
                    "[CONVERSATIONS REPORT SERVICE] Failed to deserialize cached results for report %s. Error: %s",
                    report.uuid,
                    e,
                )

        data = []

        current_page = 1
        page_size = self.elastic_page_size
        page_limit = self.elastic_page_limit

        while True:
            if current_page >= page_limit:
                logger.error(
                    "[CONVERSATIONS REPORT SERVICE] Report %s has more than %s pages. Finishing flowsrun results by contacts retrieval",
                    report.uuid,
                    page_limit,
                )
                raise ValueError("Report has more than %s pages" % page_limit)

            report.refresh_from_db(fields=["status"])

            if report.status != ReportStatus.IN_PROGRESS:
                logger.info(
                    "[CONVERSATIONS REPORT SERVICE] Report %s is not in progress. Finishing flowsrun results by contacts retrieval",
                    report.uuid,
                )
                raise ValueError("Report %s is not in progress" % report.uuid)

            logger.info(
                "[CONVERSATIONS REPORT SERVICE] Retrieving flowsrun results by contacts for page %s for report %s",
                current_page,
                report.uuid,
            )

            paginated_results = (
                self.elasticsearch_service.get_flowsrun_results_by_contacts(
                    project_uuid=report.project.uuid,
                    flow_uuid=flow_uuid,
                    start_date=start_date,
                    end_date=end_date,
                    op_field=op_field,
                    page_size=page_size,
                    page_number=current_page,
                )
            )

            contacts = paginated_results.get("contacts", [])

            if len(contacts) == 0 or contacts == [{}]:
                break

            data.extend(paginated_results["contacts"])
            current_page += 1

        self.cache_client.set(
            cache_key, json.dumps(data), ex=settings.REPORT_GENERATION_TIMEOUT
        )
        self._add_cache_key(report.uuid, cache_key)

        return data

    def get_csat_human_worksheet(
        self, report: Report, start_date: str, end_date: str
    ) -> ConversationsReportWorksheet:
        """
        Get csat human worksheet.
        """
        # Mock for the staging environment
        mock_urns = ["55988776655", "55988776656", "55988776657"]

        data = []

        for mock_urn in mock_urns:
            data.append(
                {
                    "URN": mock_urn,
                    "Date": self._format_date("2025-01-01T00:00:00.000000Z"),
                    "Score": "5",
                }
            )

        return ConversationsReportWorksheet(
            name="CSAT Human",
            data=data,
        )

        flow_uuid = report.source_config.get("csat_human_flow_uuid", None)
        op_field = report.source_config.get("csat_human_op_field", None)

        missing_fields = []

        if not flow_uuid:
            missing_fields.append("flow_uuid")

        if not op_field:
            missing_fields.append("op_field")

        if missing_fields:
            logger.error(
                "[CONVERSATIONS REPORT SERVICE] Missing fields for report %s: %s",
                report.uuid,
                ", ".join(missing_fields),
            )
            raise ValueError(
                "Missing fields for report %s: %s"
                % (report.uuid, ", ".join(missing_fields))
            )

        docs = self.get_flowsrun_results_by_contacts(
            report=report,
            flow_uuid=flow_uuid,
            start_date=start_date,
            end_date=end_date,
            op_field=op_field,
        )

        with override(report.requested_by.language or "en"):
            worksheet_name = gettext("CSAT Human")
            date_label = gettext("Date")
            score_label = gettext("Score")

        data = []

        for doc in docs:
            if doc["op_field_value"] is None:
                continue

            data.append(
                {
                    "URN": doc["urn"],
                    date_label: self._format_date(doc["modified_on"]),
                    score_label: doc["op_field_value"],
                }
            )

        return ConversationsReportWorksheet(
            name=worksheet_name,
            data=data,
        )

    def get_nps_human_worksheet(
        self, report: Report, start_date: str, end_date: str
    ) -> ConversationsReportWorksheet:
        """
        Get nps human worksheet.
        """
        # Mock for the staging environment
        mock_urns = ["55988776655", "55988776656", "55988776657"]

        data = []

        for mock_urn in mock_urns:
            data.append(
                {
                    "URN": mock_urn,
                    "Date": self._format_date("2025-01-01T00:00:00.000000Z"),
                    "Score": "10",
                }
            )

        return ConversationsReportWorksheet(
            name="NPS Human",
            data=data,
        )
        flow_uuid = report.source_config.get("nps_human_flow_uuid", None)
        op_field = report.source_config.get("nps_human_op_field", None)

        missing_fields = []

        if not flow_uuid:
            missing_fields.append("flow_uuid")

        if not op_field:
            missing_fields.append("op_field")

        if missing_fields:
            logger.error(
                "[CONVERSATIONS REPORT SERVICE] Missing fields for report %s: %s",
                report.uuid,
                ", ".join(missing_fields),
            )
            raise ValueError(
                "Missing fields for report %s: %s"
                % (report.uuid, ", ".join(missing_fields))
            )

        docs = self.get_flowsrun_results_by_contacts(
            report=report,
            flow_uuid=flow_uuid,
            start_date=start_date,
            end_date=end_date,
            op_field=op_field,
        )

        with override(report.requested_by.language or "en"):
            worksheet_name = gettext("NPS Human")
            date_label = gettext("Date")
            score_label = gettext("Score")

        data = []

        for doc in docs:
            if doc["op_field_value"] is None:
                continue

            data.append(
                {
                    "URN": doc["urn"],
                    date_label: self._format_date(doc["modified_on"]),
                    score_label: doc["op_field_value"],
                }
            )

        return ConversationsReportWorksheet(
            name=worksheet_name,
            data=data,
        )

    def get_custom_widget_worksheet(
        self,
        report: Report,
        widget: Widget,
        start_date: datetime,
        end_date: datetime,
    ) -> ConversationsReportWorksheet:
        """
        Get custom widgets results.
        """
        datalake_config = widget.config.get("datalake_config", {})
        key = datalake_config.get("key", "")
        agent_uuid = datalake_config.get("agent_uuid", "")

        if not key or not agent_uuid:
            raise ValueError("Key or agent_uuid is missing in the widget config")

        events = self.get_datalake_events(
            report,
            key=key,
            event_name="weni_nexus_data",
            project=report.project.uuid,
            date_start=start_date,
            date_end=end_date,
            metadata_key="agent_uuid",
            metadata_value=agent_uuid,
        )

        worksheet_name = widget.name

        with override(report.requested_by.language or "en"):
            date_label = gettext("Date")
            value_label = gettext("Value")

        data = []

        for event in events:
            data.append(
                {
                    "URN": event.get("contact_urn"),
                    date_label: self._format_date(event.get("date")),
                    value_label: event.get("value"),
                }
            )

        return ConversationsReportWorksheet(
            name=worksheet_name,
            data=data,
        )<|MERGE_RESOLUTION|>--- conflicted
+++ resolved
@@ -7,11 +7,8 @@
 import xlsxwriter
 import logging
 from abc import ABC, abstractmethod
-<<<<<<< HEAD
-=======
 from datetime import datetime
 import pytz
->>>>>>> e14dab8c
 
 from django.core.mail import EmailMessage
 from django.conf import settings
