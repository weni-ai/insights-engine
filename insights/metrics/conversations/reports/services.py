from datetime import datetime
import time
import io
import csv
import json
from uuid import UUID
import xlsxwriter
import logging
from abc import ABC, abstractmethod
from datetime import datetime
import pytz

from django.core.mail import EmailMessage
from django.conf import settings
from django.utils.translation import gettext_lazy as _
from django.utils.translation import gettext, override
from django.utils import translation, timezone
from sentry_sdk import capture_exception

from insights.metrics.conversations.enums import ConversationType
from insights.metrics.conversations.reports.dataclass import (
    ConversationsReportFile,
    ConversationsReportWorksheet,
)
from insights.metrics.conversations.services import ConversationsMetricsService
from insights.reports.models import Report
from insights.reports.choices import ReportStatus, ReportFormat, ReportSource
from insights.users.models import User
from insights.projects.models import Project
from insights.sources.dl_events.clients import BaseDataLakeEventsClient
from insights.metrics.conversations.integrations.elasticsearch.services import (
    ConversationsElasticsearchService,
)
from insights.widgets.models import Widget
from insights.sources.cache import CacheClient


logger = logging.getLogger(__name__)


def serialize_filters_for_json(filters: dict) -> dict:
    """
    Serialize datetime objects in filters dictionary to JSON-compatible format.
    This ensures that filters containing datetime objects can be stored in JSONField.
    """
    if not filters:
        return filters

    serialized_filters = {}
    for key, value in filters.items():
        if isinstance(value, datetime):
            # Convert datetime to ISO format string
            serialized_filters[key] = value.isoformat()
        elif isinstance(value, dict):
            # Recursively handle nested dictionaries
            serialized_filters[key] = serialize_filters_for_json(value)
        elif isinstance(value, list):
            # Handle lists that might contain datetime objects
            serialized_list = []
            for item in value:
                if isinstance(item, datetime):
                    serialized_list.append(item.isoformat())
                elif isinstance(item, dict):
                    serialized_list.append(serialize_filters_for_json(item))
                else:
                    serialized_list.append(item)
            serialized_filters[key] = serialized_list
        else:
            serialized_filters[key] = value

    return serialized_filters


class BaseConversationsReportService(ABC):
    """
    Base class for conversations report services.
    """

    @abstractmethod
    def process_csv(
        self, report: Report, worksheets: list[ConversationsReportWorksheet]
    ) -> list[ConversationsReportFile]:
        """
        Process the csv for the conversations report.
        """
        raise NotImplementedError("Subclasses must implement this method")

    @abstractmethod
    def process_xlsx(
        self, report: Report, worksheets: list[ConversationsReportWorksheet]
    ) -> list[ConversationsReportFile]:
        """
        Process the xlsx for the conversations report.
        """
        raise NotImplementedError("Subclasses must implement this method")

    @abstractmethod
    def send_email(self, report: Report, file_content: str) -> None:
        """
        Send the email for the conversations report.
        """
        raise NotImplementedError("Subclasses must implement this method")

    @abstractmethod
    def request_generation(
        self,
        project: Project,
        source_config: dict,
        filters: dict,
        report_format: ReportFormat,
        requested_by: User,
    ) -> None:
        """
        Request the generation of a conversations report.
        """
        raise NotImplementedError("Subclasses must implement this method")

    @abstractmethod
    def generate(self, report: Report) -> None:
        """
        Start the generation of a conversations report.
        """
        raise NotImplementedError("Subclasses must implement this method")

    @abstractmethod
    def get_current_report_for_project(self, project: Project) -> bool:
        """
        Check if the project can receive new reports generation.
        """
        raise NotImplementedError("Subclasses must implement this method")

    @abstractmethod
    def get_next_report_to_generate(self) -> Report | None:
        """
        Get the next report to generate.
        """
        raise NotImplementedError("Subclasses must implement this method")

    @abstractmethod
    def get_datalake_events(self, report: Report, **kwargs) -> list[dict]:
        """
        Get datalake events.
        """
        raise NotImplementedError("Subclasses must implement this method")

    @abstractmethod
<<<<<<< HEAD
    def get_resolutions_worksheet(
        self,
        report: Report,
        start_date: datetime,
        end_date: datetime,
    ) -> ConversationsReportWorksheet:
        """
        Get the resolutions worksheet.
        """
        raise NotImplementedError("Subclasses must implement this method")

    @abstractmethod
    def get_topics_distribution_worksheet(
        self,
        report: Report,
        start_date: datetime,
        end_date: datetime,
        conversation_type: ConversationType,
    ) -> ConversationsReportWorksheet:
        """
        Get the topics distribution worksheet.
        """
        raise NotImplementedError("Subclasses must implement this method")

    @abstractmethod
=======
>>>>>>> 6f0430d4
    def get_csat_ai_worksheet(
        self, report: Report, start_date: datetime, end_date: datetime
    ) -> ConversationsReportWorksheet:
        """
        Get the csat ai worksheet.
        """
        raise NotImplementedError("Subclasses must implement this method")

    @abstractmethod
    def get_flowsrun_results_by_contacts(
        self,
        report: Report,
        flow_uuid: str,
        start_date: str,
        end_date: str,
        op_field: str,
    ) -> list[dict]:
        """
        Get flowsrun results by contacts.
        """
        raise NotImplementedError("Subclasses must implement this method")

    @abstractmethod
    def get_csat_human_worksheet(
        self, report: Report, start_date: str, end_date: str
    ) -> ConversationsReportWorksheet:
        """
        Get csat human worksheet.
        """
        raise NotImplementedError("Subclasses must implement this method")

    @abstractmethod
    def get_nps_human_worksheet(
        self, report: Report, start_date: str, end_date: str
    ) -> ConversationsReportWorksheet:
        """
        Get nps human worksheet.
        """
        raise NotImplementedError("Subclasses must implement this method")


class ConversationsReportService(BaseConversationsReportService):
    """
    Service to generate conversations reports.
    """

    def __init__(
        self,
        datalake_events_client: BaseDataLakeEventsClient,
        metrics_service: ConversationsMetricsService,
        elasticsearch_service: ConversationsElasticsearchService,
        cache_client: CacheClient,
        events_limit_per_page: int = 5000,
        page_limit: int = 100,
        elastic_page_size: int = 1000,
        elastic_page_limit: int = 100,
    ):
        self.source = ReportSource.CONVERSATIONS_DASHBOARD
        self.datalake_events_client = datalake_events_client
        self.metrics_service = metrics_service
        self.events_limit_per_page = events_limit_per_page
        self.page_limit = page_limit
        self.elasticsearch_service = elasticsearch_service
        self.cache_client = cache_client
        self.elastic_page_size = elastic_page_size
        self.elastic_page_limit = elastic_page_limit

        self.cache_keys = {}

    def process_csv(
        self, report: Report, worksheets: list[ConversationsReportWorksheet]
    ) -> list[ConversationsReportFile]:
        """
        Process the csv for the conversations report.
        """
        files: list[ConversationsReportFile] = []

        for worksheet in worksheets:
            with io.StringIO() as csv_buffer:
                fieldnames = list(worksheet.data[0].keys()) if worksheet.data else []
                writer = csv.DictWriter(csv_buffer, fieldnames=fieldnames)
                writer.writeheader()
                writer.writerows(worksheet.data)
                file_content = csv_buffer.getvalue()

            files.append(
                ConversationsReportFile(
                    name=f"{worksheet.name}.csv", content=file_content
                )
            )

        return files

    def _ensure_unique_worksheet_name(self, name: str, used_names: set[str]) -> str:
        """
        Ensure worksheet name is unique by appending a number if needed.

        Args:
            name: The original worksheet name
            used_names: Set of already used worksheet names

        Returns:
            A unique worksheet name
        """
        if name not in used_names:
            used_names.add(name)
            return name

        counter = 1
        while f"{name} ({counter})" in used_names:
            counter += 1

            if counter > 20:
                raise ValueError("Too many unique names found")

        unique_name = f"{name} ({counter})"
        used_names.add(unique_name)
        return unique_name

    def _add_cache_key(self, report_uuid: UUID, cache_key: str) -> None:
        """
        Add cache key to report.
        """
        report_uuid = str(report_uuid)

        if report_uuid not in self.cache_keys:
            self.cache_keys[report_uuid] = set()

        self.cache_keys[report_uuid].add(cache_key)

    def _clear_cache_keys(self, report_uuid: UUID) -> None:
        """
        Clear cache keys for report.
        """
        report_uuid = str(report_uuid)

        if report_uuid in self.cache_keys:
            for cache_key in self.cache_keys[report_uuid]:
                self.cache_client.delete(cache_key)

            del self.cache_keys[report_uuid]

    def process_xlsx(
        self, report: Report, worksheets: list[ConversationsReportWorksheet]
    ) -> list[ConversationsReportFile]:
        """
        Process the xlsx for the conversations report.
        """
        output = io.BytesIO()
        workbook = xlsxwriter.Workbook(output, {"in_memory": True})

        with override(report.requested_by.language):
            file_name = gettext("Conversations dashboard report")

        used_worksheet_names = set()
        for worksheet in worksheets:
            worksheet_name = self._ensure_unique_worksheet_name(
                worksheet.name, used_worksheet_names
            )
            worksheet_data = worksheet.data

            xlsx_worksheet = workbook.add_worksheet(worksheet_name)
            xlsx_worksheet.write_row(0, 0, worksheet_data[0].keys())

            for row_num, row_data in enumerate(worksheet_data, start=1):
                xlsx_worksheet.write_row(row_num, 0, row_data.values())

        workbook.close()
        output.seek(0)

        return [
            ConversationsReportFile(name=f"{file_name}.xlsx", content=output.getvalue())
        ]

    def send_email(self, report: Report, files: list[ConversationsReportFile]) -> None:
        """
        Send the email for the conversations report.
        """
        # TODO: Send multiple files if report type is CSV
        with translation.override(report.requested_by.language):
            subject = _("Conversations dashboard report")
            body = _("Please find the conversations report attached.")

            email = EmailMessage(
                subject=subject,
                body=body,
                from_email=settings.DEFAULT_FROM_EMAIL,
                to=[report.requested_by.email],
            )

            for file in files:
                email.attach(
                    file.name,
                    file.content,
                    (
                        "application/csv"
                        if report.format == ReportFormat.CSV
                        else "application/vnd.openxmlformats-officedocument.spreadsheetml.sheet"
                    ),
                )

            email.send(fail_silently=False)

    def request_generation(
        self,
        project: Project,
        source_config: dict,
        filters: dict,
        report_format: ReportFormat,
        requested_by: User,
    ) -> None:
        """
        Request the generation of a conversations report.
        """
        logger.info(
            "[CONVERSATIONS REPORT SERVICE] Requesting generation of conversations report for project %s",
            project.uuid,
        )

        if not source_config:
            logger.error(
                "[CONVERSATIONS REPORT SERVICE] source_config is empty for project %s",
                project.uuid,
            )
            raise ValueError(
                "source_config cannot be empty when requesting generation of conversations report"
            )

        if not filters:
            logger.error(
                "[CONVERSATIONS REPORT SERVICE] filters is empty for project %s",
                project.uuid,
            )
            raise ValueError(
                "filters cannot be empty when requesting generation of conversations report"
            )

        sections = source_config.get("sections", [])
        custom_widgets = source_config.get("custom_widgets", [])

        if len(sections) == 0 and len(custom_widgets) == 0:
            logger.error(
                "[CONVERSATIONS REPORT SERVICE] sections or custom_widgets is empty for project %s",
                project.uuid,
            )
            raise ValueError(
                "sections or custom_widgets cannot be empty when requesting generation of conversations report"
            )

        # Serialize datetime objects in filters to make them JSON-compatible
        serialized_filters = serialize_filters_for_json(filters)

        report = Report.objects.create(
            project=project,
            source=self.source,
            source_config=source_config,
            filters=serialized_filters,
            format=report_format,
            requested_by=requested_by,
            status=ReportStatus.PENDING,
        )

        logger.info(
            "[CONVERSATIONS REPORT SERVICE] Conversations report created %s",
            report.uuid,
        )

        return report

    def generate(self, report: Report) -> None:
        """
        Start the generation of a conversations report.
        """
        logger.info(
            "[CONVERSATIONS REPORT SERVICE] Starting generation of conversations report %s",
            report.uuid,
        )

        fields_to_update = []

        if report.status == ReportStatus.PENDING:
            report.status = ReportStatus.IN_PROGRESS
            fields_to_update.append("status")

        if not report.started_at:
            # If the report generation was interrupted and restarted
            # the field will be already set. Otherwise, we set it to the current time
            report.started_at = timezone.now()
            fields_to_update.append("started_at")

        if fields_to_update:
            report.save(update_fields=fields_to_update)

        try:
            filters = report.filters or {}

            start_date = filters.get("start")
            end_date = filters.get("end")

            if not start_date or not end_date:
                logger.error(
                    "[CONVERSATIONS REPORT SERVICE] Start date or end date is missing for report %s",
                    report.uuid,
                )
                raise ValueError(
                    "Start date or end date is missing for report %s" % report.uuid
                )

            start_date = datetime.fromisoformat(start_date)
            end_date = datetime.fromisoformat(end_date)

            logger.info(
                "[CONVERSATIONS REPORT SERVICE] Start date: %s, End date: %s",
                start_date,
                end_date,
            )

<<<<<<< HEAD
            sections = report.source_config.get("sections", [])
            source_config = report.source_config or {}

            custom_widgets = source_config.get("custom_widgets", [])

            worksheets = []

            if "RESOLUTIONS" in sections:
                resolutions_worksheet = self.get_resolutions_worksheet(
                    report,
                    report.filters.get("start"),
                    report.filters.get("end"),
                )
                worksheets.append(resolutions_worksheet)

            if "TRANSFERRED" in sections:
                transferred_worksheet = self.get_transferred_to_human_worksheet(
                    report,
                    report.filters.get("start"),
                    report.filters.get("end"),
                )
                worksheets.append(transferred_worksheet)

            if "TOPICS_AI" in sections:
                topics_ai_worksheet = self.get_topics_distribution_worksheet(
                    report=report,
                    start_date=start_date,
                    end_date=end_date,
                    conversation_type=ConversationType.AI,
                )
                worksheets.append(topics_ai_worksheet)

            if "TOPICS_HUMAN" in sections:
                topics_human_worksheet = self.get_topics_distribution_worksheet(
                    report=report,
                    start_date=start_date,
                    end_date=end_date,
                    conversation_type=ConversationType.HUMAN,
                )
                worksheets.append(topics_human_worksheet)

            if "CSAT_AI" in sections:
                worksheet = self.get_csat_ai_worksheet(report, start_date, end_date)
                worksheets.append(worksheet)

            if "NPS_AI" in sections:
                worksheet = self.get_nps_ai_worksheet(report, start_date, end_date)
                worksheets.append(worksheet)

            if "CSAT_HUMAN" in sections:
                worksheet = self.get_csat_human_worksheet(report, start_date, end_date)
                worksheets.append(worksheet)

            if "NPS_HUMAN" in sections:
                worksheet = self.get_nps_human_worksheet(report, start_date, end_date)

            if custom_widgets:
                widgets = Widget.objects.filter(
                    uuid__in=custom_widgets, dashboard__project=report.project
                )

                for widget in widgets:
                    worksheets.append(
                        self.get_custom_widget_worksheet(
                            report,
                            widget,
                            start_date,
                            end_date,
                        )
                    )

=======
            source_config = report.source_config or {}

            sections = source_config.get("sections", [])

            worksheets = []

            if "CSAT_AI" in sections:
                worksheet = self.get_csat_ai_worksheet(report, start_date, end_date)
                worksheets.append(worksheet)

>>>>>>> 6f0430d4
            files: list[ConversationsReportFile] = []

            if report.format == ReportFormat.CSV:
                files.extend(self.process_csv(report, worksheets))
            elif report.format == ReportFormat.XLSX:
                files.extend(self.process_xlsx(report, worksheets))

        except Exception as e:
            logger.error(
                "[CONVERSATIONS REPORT SERVICE] Failed to generate report %s. Error: %s",
                report.uuid,
                e,
            )
            report.status = ReportStatus.FAILED
            report.completed_at = timezone.now()
            errors = report.errors or {}
            errors["generate"] = str(e)
            errors["event_id"] = capture_exception(e)
            report.errors = errors
            report.save(update_fields=["status", "completed_at", "errors"])
            self._clear_cache_keys(report.uuid)
            raise e

        report.refresh_from_db(fields=["config"])

        config = report.config or {}
        if config.get("interrupted"):
            logger.info(
                "[CONVERSATIONS REPORT SERVICE] Report %s is interrupted. Finishing generation",
                report.uuid,
            )
            return

        logger.info(
            "[CONVERSATIONS REPORT SERVICE] Sending email for conversations report %s to %s",
            report.uuid,
            report.requested_by.email,
        )

        try:
            self.send_email(report, files)
        except Exception as e:
            event_id = capture_exception(e)
            logger.error(
                "[CONVERSATIONS REPORT SERVICE] Failed to send email for conversations report %s. Event_id: %s",
                report.uuid,
                event_id,
            )
            report.status = ReportStatus.FAILED
            report.completed_at = timezone.now()
            errors = report.errors or {}
            errors["send_email"] = str(e)
            errors["event_id"] = event_id
            report.errors = errors
            report.save(update_fields=["status", "completed_at", "errors"])
            self._clear_cache_keys(report.uuid)
            raise e

        logger.info(
            "[CONVERSATIONS REPORT SERVICE] Email for conversations report %s sent to %s",
            report.uuid,
            report.requested_by.email,
        )

        report.status = ReportStatus.READY
        report.completed_at = timezone.now()
        report.save(update_fields=["status", "completed_at"])

        self._clear_cache_keys(report.uuid)

        logger.info(
            "[CONVERSATIONS REPORT SERVICE] Conversations report completed %s",
            report.uuid,
        )

    def get_current_report_for_project(self, project: Project) -> Report | None:
        """
        Check if the project can receive new reports generation.
        """
        return (
            Report.objects.filter(
                project=project,
                source=self.source,
                status__in=[ReportStatus.PENDING, ReportStatus.IN_PROGRESS],
            )
            .order_by("created_on")
            .first()
        )

    def get_next_report_to_generate(self) -> Report | None:
        """
        Get the next report to generate.
        """
        return (
            Report.objects.filter(
                source=self.source,
                status=ReportStatus.PENDING,
            )
            .order_by("created_on")
            .first()
        )

    def get_datalake_events(self, report: Report, **kwargs) -> list[dict]:
        """
        Get datalake events.
        """
        kwargs_str = json.dumps(kwargs, sort_keys=True, default=str)
        cache_key = f"datalake_events:{report.uuid}:{kwargs_str}"

        if cached_events := self.cache_client.get(cache_key):
            try:
                cached_events = json.loads(cached_events)
                self._add_cache_key(report.uuid, cache_key)
            except Exception as e:
                logger.error(
                    "[CONVERSATIONS REPORT SERVICE] Failed to deserialize cached events for report %s. Error: %s",
                    report.uuid,
                    e,
                )

        limit = self.events_limit_per_page
        offset = 0

        events = []

        current_page = 1
        page_limit = self.page_limit

        while True:
            if current_page >= page_limit:
                logger.error(
                    "[CONVERSATIONS REPORT SERVICE] Report %s has more than %s pages. Finishing datalake events retrieval"
                    % (
                        report.uuid,
                        page_limit,
                    ),
                )
                raise ValueError("Report has more than %s pages" % page_limit)

            report.refresh_from_db(fields=["status"])

            if report.status != ReportStatus.IN_PROGRESS:
                logger.info(
                    "[CONVERSATIONS REPORT SERVICE] Report %s is not in progress. Finishing datalake events retrieval",
                    report.uuid,
                )
                raise ValueError("Report %s is not in progress" % report.uuid)

            logger.info(
                "[CONVERSATIONS REPORT SERVICE] Retrieving datalake events for page %s for report %s",
                current_page,
                report.uuid,
            )

            paginated_events = self.datalake_events_client.get_events(
                **kwargs,
                limit=limit,
                offset=offset,
            )

            if len(paginated_events) == 0 or paginated_events == [{}]:
                print("paginated_events", paginated_events)
                break

            events.extend(paginated_events)
            offset += limit
            current_page += 1

        self.cache_client.set(
            cache_key, json.dumps(events), ex=settings.REPORT_GENERATION_TIMEOUT
        )
        self._add_cache_key(report.uuid, cache_key)

        return events

    def _format_date(self, date_str: str, report: Report) -> str:
        """
        Format the date.
        """

        formats = ["%Y-%m-%dT%H:%M:%S.%fZ", "%Y-%m-%dT%H:%M:%S"]

        datetime_date = None

        for _format in formats:
            try:
                datetime_date = datetime.strptime(date_str, _format)
                break
            except Exception as e:
                logger.error(
                    "[CONVERSATIONS REPORT SERVICE] Failed to format date %s for report %s. Error: %s"
                    % (
                        date_str,
                        report.uuid,
                        e,
                    ),
                )
                capture_exception(e)
                continue

        if not datetime_date:
            try:
                datetime_date = datetime.fromisoformat(date_str)
            except Exception as e:
                logger.error(
                    "[CONVERSATIONS REPORT SERVICE] Failed to format date %s for report %s. Error: %s"
                    % (
                        date_str,
                        report.uuid,
                        e,
                    ),
                )
                capture_exception(e)
                raise e

        tz_name = report.project.timezone

        if tz_name:
            tz = pytz.timezone(tz_name)
            datetime_date = datetime_date.astimezone(tz)

        return datetime_date.strftime("%d/%m/%Y %H:%M:%S")

    def get_resolutions_worksheet(
        self,
        report: Report,
        start_date: datetime,
        end_date: datetime,
    ) -> ConversationsReportWorksheet:
        """
        Get the resolutions worksheet.
        """
        events = self.get_datalake_events(
            report=report,
            project=report.project.uuid,
            date_start=start_date,
            date_end=end_date,
            event_name="weni_nexus_data",
            key="conversation_classification",
        )

        with override(report.requested_by.language):
            worksheet_name = gettext("Resolutions")

            resolutions_label = gettext("Resolution")
            date_label = gettext("Date")

            resolved_label = gettext("Optimized Resolutions")
            unresolved_label = gettext("Other conclusions")

        if len(events) == 0:
            return ConversationsReportWorksheet(
                name=worksheet_name,
                data=[],
            )

        data = []

        for event in events:
            data.append(
                {
                    "URN": event.get("contact_urn", ""),
                    resolutions_label: (
                        resolved_label
                        if event.get("value") == "resolved"
                        else unresolved_label
                    ),
                    date_label: (
                        self._format_date(event.get("date", ""), report)
                        if event.get("date")
                        else ""
                    ),
                }
            )

        setattr(self, "_conversation_classification_events_cache", events)

        return ConversationsReportWorksheet(
            name=worksheet_name,
            data=data,
        )

    def get_transferred_to_human_worksheet(
        self,
        report: Report,
        start_date: datetime,
        end_date: datetime,
    ) -> ConversationsReportWorksheet:
        """
        Get the transferred to human worksheet.
        """
        if hasattr(self, "_conversation_classification_events_cache"):
            events = getattr(self, "_conversation_classification_events_cache")
        else:
            events = self.get_datalake_events(
                report=report,
                project=report.project.uuid,
                date_start=start_date,
                date_end=end_date,
                event_name="weni_nexus_data",
                key="conversation_classification",
            )

        with override(report.requested_by.language):
            worksheet_name = gettext("Transferred to Human")

            transferred_to_human_label = gettext("Transferred to Human")
            yes_label = gettext("Yes")
            no_label = gettext("No")
            date_label = gettext("Conversation date")

        if len(events) == 0:
            return ConversationsReportWorksheet(
                name=worksheet_name,
                data=[],
            )

        data = []

        for event in events:
            metadata = json.loads(event.get("metadata"))
            data.append(
                {
                    "URN": event.get("contact_urn", ""),
                    transferred_to_human_label: (
                        yes_label if metadata.get("human_support", False) else no_label
                    ),
                    date_label: (
                        self._format_date(event.get("date", ""))
                        if event.get("date")
                        else ""
                    ),
                }
            )

        return ConversationsReportWorksheet(
            name=worksheet_name,
            data=data,
        )

    def get_topics_distribution_worksheet(
        self,
        report: Report,
        start_date: datetime,
        end_date: datetime,
        conversation_type: ConversationType,
    ) -> ConversationsReportWorksheet:
        """
        Get the topics distribution worksheet.
        """
        # Mock for the staging environment
        mock_urns = ["55988776655", "55988776656", "55988776657"]

        return ConversationsReportWorksheet(
            name=(
                gettext("Topics Distribution AI")
                if conversation_type == ConversationType.AI
                else gettext("Topics Distribution Human")
            ),
            data=[
                {
                    "URN": mock_urn,
                    gettext("Topic"): "Test Topic",
                    gettext("Subtopic"): "Test Subtopic",
                    gettext("Date"): self._format_date(
                        "2025-01-01T00:00:00.000000Z", report
                    ),
                }
                for mock_urn in mock_urns
            ],
        )

        nexus_topics_data = self.metrics_service.get_topics(report.project.uuid)

        topics_data = {}

        for topic_data in nexus_topics_data:
            topic_uuid = str(topic_data.get("uuid"))
            topics_data[topic_uuid] = {
                "name": topic_data.get("name"),
                "uuid": topic_uuid,
                "subtopics": {},
            }

            if not topic_data.get("subtopic"):
                continue

            for subtopic_data in topic_data.get("subtopic", []):
                subtopic_uuid = str(subtopic_data.get("uuid"))
                topics_data[topic_uuid]["subtopics"][subtopic_uuid] = {
                    "name": subtopic_data.get("name"),
                    "uuid": subtopic_uuid,
                }

        human_support = (
            "true" if conversation_type == ConversationType.HUMAN else "false"
        )
        events = self.get_datalake_events(
            report=report,
            project=report.project.uuid,
            date_start=start_date,
            date_end=end_date,
            event_name="weni_nexus_data",
            key="topics",
            metadata_key="human_support",
            metadata_value=human_support,
        )

        with override(report.requested_by.language or "en"):
            worksheet_name = (
                gettext("Topics Distribution AI")
                if conversation_type == ConversationType.AI
                else gettext("Topics Distribution Human")
            )
            date_label = gettext("Date")
            topic_label = gettext("Topic")
            subtopic_label = gettext("Subtopic")
            unclassified_label = gettext("Unclassified")

        results_data = []

        for event in events:
            try:
                metadata = json.loads(event.get("metadata", "{}"))
            except Exception as e:
                logger.error(
                    "Error parsing metadata for event %s: %s", event.get("id"), e
                )
                capture_exception(e)
                continue

            topic_name = event.get("value")
            subtopic_name = metadata.get("subtopic")

            topic_uuid = (
                str(metadata.get("topic_uuid")) if metadata.get("topic_uuid") else None
            )
            subtopic_uuid = (
                str(metadata.get("subtopic_uuid"))
                if metadata.get("subtopic_uuid")
                else None
            )

            if not topic_uuid or topic_uuid not in topics_data:
                topic_name = unclassified_label

            if (
                topic_uuid
                and topic_uuid in topics_data
                and not subtopic_uuid
                and subtopic_uuid not in topics_data[topic_uuid]["subtopics"]
            ) or (not topic_uuid or topic_uuid not in topics_data):
                subtopic_name = unclassified_label

            results_data.append(
                {
                    "URN": event.get("contact_urn"),
                    topic_label: topic_name,
                    subtopic_label: subtopic_name,
                    date_label: (
                        self._format_date(event.get("date"), report)
                        if event.get("date")
                        else ""
                    ),
                }
            )

        return ConversationsReportWorksheet(
            name=worksheet_name,
            data=results_data,
        )

    def get_csat_ai_worksheet(
        self, report: Report, start_date: datetime, end_date: datetime
    ) -> ConversationsReportWorksheet:
        """
        Get the csat ai worksheet.
        """
        agent_uuid = report.source_config.get("csat_ai_agent_uuid", None)

        if not agent_uuid:
            raise ValueError("Agent UUID is required in the report source config")

        events = self.get_datalake_events(
            report,
            project=str(report.project.uuid),
            date_start=start_date,
            date_end=end_date,
            metadata_key="agent_uuid",
            metadata_value=agent_uuid,
            key="weni_csat",
            event_name="weni_nexus_data",
        )

        with override(report.requested_by.language or "en"):
            worksheet_name = gettext("CSAT AI")
            date_label = gettext("Date")
            score_label = gettext("Score")

        data = []

        scores = {"1", "2", "3", "4", "5"}

        for event in events:
            if event.get("value") not in scores:
                continue

            data.append(
                {
                    "URN": event.get("contact_urn"),
                    date_label: self._format_date(event.get("date")),
                    score_label: event.get("value"),
                }
            )

        return ConversationsReportWorksheet(
            name=worksheet_name,
            data=data,
        )

    def get_nps_ai_worksheet(
        self, report: Report, start_date: datetime, end_date: datetime
    ) -> ConversationsReportWorksheet:
        """
        Get nps ai worksheet
        """

        agent_uuid = report.source_config.get("nps_ai_agent_uuid", None)

        if not agent_uuid:
            raise ValueError("Agent UUID is required in the report source config")

        events = self.get_datalake_events(
            report,
            project=str(report.project.uuid),
            date_start=start_date,
            date_end=end_date,
            metadata_key="agent_uuid",
            metadata_value=agent_uuid,
            key="weni_nps",
            event_name="weni_nexus_data",
        )

        with override(report.requested_by.language or "en"):
            worksheet_name = gettext("NPS AI")
            date_label = gettext("Date")
            score_label = gettext("Score")

        data = []
        scores = {str(n): 0 for n in range(0, 11)}

        for event in events:
            if event.get("value") not in scores:
                continue

            data.append(
                {
                    "URN": event.get("contact_urn"),
                    date_label: (
                        self._format_date(event.get("date"))
                        if event.get("date")
                        else ""
                    ),
                    score_label: event.get("value"),
                }
            )

        return ConversationsReportWorksheet(name=worksheet_name, data=data)

    def get_flowsrun_results_by_contacts(
        self,
        report: Report,
        flow_uuid: str,
        start_date: str,
        end_date: str,
        op_field: str,
    ) -> list[dict]:
        """
        Get flowsrun results by contacts.
        """
        cache_key = f"flowsrun_results_by_contacts:{report.uuid}:{flow_uuid}:{start_date}:{end_date}:{op_field}"

        if cached_results := self.cache_client.get(cache_key):
            try:
                cached_results = json.loads(cached_results)
                self._add_cache_key(report.uuid, cache_key)
            except Exception as e:
                logger.error(
                    "[CONVERSATIONS REPORT SERVICE] Failed to deserialize cached results for report %s. Error: %s",
                    report.uuid,
                    e,
                )

        data = []

        current_page = 1
        page_size = self.elastic_page_size
        page_limit = self.elastic_page_limit

        while True:
            if current_page >= page_limit:
                logger.error(
                    "[CONVERSATIONS REPORT SERVICE] Report %s has more than %s pages. Finishing flowsrun results by contacts retrieval",
                    report.uuid,
                    page_limit,
                )
                raise ValueError("Report has more than %s pages" % page_limit)

            report.refresh_from_db(fields=["status"])

            if report.status != ReportStatus.IN_PROGRESS:
                logger.info(
                    "[CONVERSATIONS REPORT SERVICE] Report %s is not in progress. Finishing flowsrun results by contacts retrieval",
                    report.uuid,
                )
                raise ValueError("Report %s is not in progress" % report.uuid)

            logger.info(
                "[CONVERSATIONS REPORT SERVICE] Retrieving flowsrun results by contacts for page %s for report %s",
                current_page,
                report.uuid,
            )

            paginated_results = (
                self.elasticsearch_service.get_flowsrun_results_by_contacts(
                    project_uuid=report.project.uuid,
                    flow_uuid=flow_uuid,
                    start_date=start_date,
                    end_date=end_date,
                    op_field=op_field,
                    page_size=page_size,
                    page_number=current_page,
                )
            )

            contacts = paginated_results.get("contacts", [])

            if len(contacts) == 0 or contacts == [{}]:
                break

            data.extend(paginated_results["contacts"])
            current_page += 1

<<<<<<< HEAD
        self.cache_client.set(
            cache_key, json.dumps(data), ex=settings.REPORT_GENERATION_TIMEOUT
        )
        self._add_cache_key(report.uuid, cache_key)

        return data

    def get_csat_human_worksheet(
        self, report: Report, start_date: str, end_date: str
    ) -> ConversationsReportWorksheet:
        """
        Get csat human worksheet.
        """
        # Mock for the staging environment
        mock_urns = ["55988776655", "55988776656", "55988776657"]

        data = []

        for mock_urn in mock_urns:
            data.append(
                {
                    "URN": mock_urn,
                    "Date": self._format_date("2025-01-01T00:00:00.000000Z"),
                    "Score": "5",
                }
            )

        return ConversationsReportWorksheet(
            name="CSAT Human",
            data=data,
        )

        flow_uuid = report.source_config.get("csat_human_flow_uuid", None)
        op_field = report.source_config.get("csat_human_op_field", None)

        missing_fields = []

        if not flow_uuid:
            missing_fields.append("flow_uuid")

        if not op_field:
            missing_fields.append("op_field")

        if missing_fields:
            logger.error(
                "[CONVERSATIONS REPORT SERVICE] Missing fields for report %s: %s",
                report.uuid,
                ", ".join(missing_fields),
            )
            raise ValueError(
                "Missing fields for report %s: %s"
                % (report.uuid, ", ".join(missing_fields))
            )

        docs = self.get_flowsrun_results_by_contacts(
            report=report,
            flow_uuid=flow_uuid,
            start_date=start_date,
            end_date=end_date,
            op_field=op_field,
        )

        with override(report.requested_by.language or "en"):
            worksheet_name = gettext("CSAT Human")
            date_label = gettext("Date")
            score_label = gettext("Score")

        data = []

        for doc in docs:
            if doc["op_field_value"] is None:
                continue

            data.append(
                {
                    "URN": doc["urn"],
                    date_label: self._format_date(doc["modified_on"]),
                    score_label: doc["op_field_value"],
                }
            )

        return ConversationsReportWorksheet(
            name=worksheet_name,
            data=data,
        )

    def get_nps_human_worksheet(
        self, report: Report, start_date: str, end_date: str
    ) -> ConversationsReportWorksheet:
        """
        Get nps human worksheet.
        """
        # Mock for the staging environment
        mock_urns = ["55988776655", "55988776656", "55988776657"]

        data = []

        for mock_urn in mock_urns:
            data.append(
                {
                    "URN": mock_urn,
                    "Date": self._format_date("2025-01-01T00:00:00.000000Z"),
                    "Score": "10",
                }
            )

        return ConversationsReportWorksheet(
            name="NPS Human",
            data=data,
        )
        flow_uuid = report.source_config.get("nps_human_flow_uuid", None)
        op_field = report.source_config.get("nps_human_op_field", None)

        missing_fields = []

        if not flow_uuid:
            missing_fields.append("flow_uuid")

        if not op_field:
            missing_fields.append("op_field")

        if missing_fields:
            logger.error(
                "[CONVERSATIONS REPORT SERVICE] Missing fields for report %s: %s",
                report.uuid,
                ", ".join(missing_fields),
            )
            raise ValueError(
                "Missing fields for report %s: %s"
                % (report.uuid, ", ".join(missing_fields))
            )

        docs = self.get_flowsrun_results_by_contacts(
            report=report,
            flow_uuid=flow_uuid,
            start_date=start_date,
            end_date=end_date,
            op_field=op_field,
        )

        with override(report.requested_by.language or "en"):
            worksheet_name = gettext("NPS Human")
            date_label = gettext("Date")
            score_label = gettext("Score")

        data = []

        for doc in docs:
            if doc["op_field_value"] is None:
                continue

            data.append(
                {
                    "URN": doc["urn"],
                    date_label: self._format_date(doc["modified_on"]),
                    score_label: doc["op_field_value"],
                }
            )

        return ConversationsReportWorksheet(
            name=worksheet_name,
            data=data,
        )

    def get_custom_widget_worksheet(
        self,
        report: Report,
        widget: Widget,
        start_date: datetime,
        end_date: datetime,
    ) -> ConversationsReportWorksheet:
        """
        Get custom widgets results.
        """
        datalake_config = widget.config.get("datalake_config", {})
        key = datalake_config.get("key", "")
        agent_uuid = datalake_config.get("agent_uuid", "")

        if not key or not agent_uuid:
            raise ValueError("Key or agent_uuid is missing in the widget config")

        events = self.get_datalake_events(
            report,
            key=key,
            event_name="weni_nexus_data",
            project=report.project.uuid,
=======
        return data

    def get_csat_ai_worksheet(
        self, report: Report, start_date: datetime, end_date: datetime
    ) -> ConversationsReportWorksheet:
        """
        Get the csat ai worksheet.
        """
        agent_uuid = report.source_config.get("csat_ai_agent_uuid", None)

        if not agent_uuid:
            raise ValueError("Agent UUID is required in the report source config")

        events = self.get_datalake_events(
            report,
            project=str(report.project.uuid),
>>>>>>> 6f0430d4
            date_start=start_date,
            date_end=end_date,
            metadata_key="agent_uuid",
            metadata_value=agent_uuid,
<<<<<<< HEAD
        )

        worksheet_name = widget.name

        with override(report.requested_by.language or "en"):
            date_label = gettext("Date")
            value_label = gettext("Value")

        data = []

        for event in events:
=======
            key="weni_csat",
            event_name="weni_nexus_data",
        )

        with override(report.requested_by.language or "en"):
            worksheet_name = gettext("CSAT AI")
            date_label = gettext("Date")
            score_label = gettext("Score")

        data = []

        scores = {"1", "2", "3", "4", "5"}

        for event in events:
            if event.get("value") not in scores:
                continue

>>>>>>> 6f0430d4
            data.append(
                {
                    "URN": event.get("contact_urn"),
                    date_label: self._format_date(event.get("date"), report),
<<<<<<< HEAD
                    value_label: event.get("value"),
=======
                    score_label: event.get("value"),
>>>>>>> 6f0430d4
                }
            )

        return ConversationsReportWorksheet(
            name=worksheet_name,
            data=data,
        )<|MERGE_RESOLUTION|>--- conflicted
+++ resolved
@@ -144,7 +144,6 @@
         raise NotImplementedError("Subclasses must implement this method")
 
     @abstractmethod
-<<<<<<< HEAD
     def get_resolutions_worksheet(
         self,
         report: Report,
@@ -170,8 +169,6 @@
         raise NotImplementedError("Subclasses must implement this method")
 
     @abstractmethod
-=======
->>>>>>> 6f0430d4
     def get_csat_ai_worksheet(
         self, report: Report, start_date: datetime, end_date: datetime
     ) -> ConversationsReportWorksheet:
@@ -489,7 +486,6 @@
                 end_date,
             )
 
-<<<<<<< HEAD
             sections = report.source_config.get("sections", [])
             source_config = report.source_config or {}
 
@@ -561,18 +557,6 @@
                         )
                     )
 
-=======
-            source_config = report.source_config or {}
-
-            sections = source_config.get("sections", [])
-
-            worksheets = []
-
-            if "CSAT_AI" in sections:
-                worksheet = self.get_csat_ai_worksheet(report, start_date, end_date)
-                worksheets.append(worksheet)
-
->>>>>>> 6f0430d4
             files: list[ConversationsReportFile] = []
 
             if report.format == ReportFormat.CSV:
@@ -1083,7 +1067,7 @@
             data.append(
                 {
                     "URN": event.get("contact_urn"),
-                    date_label: self._format_date(event.get("date")),
+                    date_label: self._format_date(event.get("date"), report),
                     score_label: event.get("value"),
                 }
             )
@@ -1216,7 +1200,6 @@
             data.extend(paginated_results["contacts"])
             current_page += 1
 
-<<<<<<< HEAD
         self.cache_client.set(
             cache_key, json.dumps(data), ex=settings.REPORT_GENERATION_TIMEOUT
         )
@@ -1403,29 +1386,10 @@
             key=key,
             event_name="weni_nexus_data",
             project=report.project.uuid,
-=======
-        return data
-
-    def get_csat_ai_worksheet(
-        self, report: Report, start_date: datetime, end_date: datetime
-    ) -> ConversationsReportWorksheet:
-        """
-        Get the csat ai worksheet.
-        """
-        agent_uuid = report.source_config.get("csat_ai_agent_uuid", None)
-
-        if not agent_uuid:
-            raise ValueError("Agent UUID is required in the report source config")
-
-        events = self.get_datalake_events(
-            report,
-            project=str(report.project.uuid),
->>>>>>> 6f0430d4
             date_start=start_date,
             date_end=end_date,
             metadata_key="agent_uuid",
             metadata_value=agent_uuid,
-<<<<<<< HEAD
         )
 
         worksheet_name = widget.name
@@ -1437,34 +1401,11 @@
         data = []
 
         for event in events:
-=======
-            key="weni_csat",
-            event_name="weni_nexus_data",
-        )
-
-        with override(report.requested_by.language or "en"):
-            worksheet_name = gettext("CSAT AI")
-            date_label = gettext("Date")
-            score_label = gettext("Score")
-
-        data = []
-
-        scores = {"1", "2", "3", "4", "5"}
-
-        for event in events:
-            if event.get("value") not in scores:
-                continue
-
->>>>>>> 6f0430d4
             data.append(
                 {
                     "URN": event.get("contact_urn"),
                     date_label: self._format_date(event.get("date"), report),
-<<<<<<< HEAD
                     value_label: event.get("value"),
-=======
-                    score_label: event.get("value"),
->>>>>>> 6f0430d4
                 }
             )
 
