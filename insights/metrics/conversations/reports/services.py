--- conflicted
+++ resolved
@@ -200,7 +200,6 @@
         raise NotImplementedError("Subclasses must implement this method")
 
     @abstractmethod
-<<<<<<< HEAD
     def get_csat_human_worksheet(
         self, report: Report, start_date: str, end_date: str
     ) -> ConversationsReportWorksheet:
@@ -210,8 +209,6 @@
         raise NotImplementedError("Subclasses must implement this method")
 
     @abstractmethod
-=======
->>>>>>> b11286fa
     def get_nps_human_worksheet(
         self, report: Report, start_date: str, end_date: str
     ) -> ConversationsReportWorksheet:
@@ -497,7 +494,6 @@
                 end_date,
             )
 
-<<<<<<< HEAD
             sections = report.source_config.get("sections", [])
             source_config = report.source_config or {}
 
@@ -568,17 +564,6 @@
                             end_date,
                         )
                     )
-=======
-            source_config = report.source_config or {}
-
-            sections = source_config.get("sections", [])
-
-            worksheets = []
-
-            if "NPS_HUMAN" in sections:
-                worksheet = self.get_nps_human_worksheet(report, start_date, end_date)
-                worksheets.append(worksheet)
->>>>>>> b11286fa
 
             files: list[ConversationsReportFile] = []
 
@@ -1223,7 +1208,6 @@
             data.extend(paginated_results["contacts"])
             current_page += 1
 
-<<<<<<< HEAD
         self.cache_client.set(
             cache_key, json.dumps(data), ex=settings.REPORT_GENERATION_TIMEOUT
         )
@@ -1310,17 +1294,12 @@
             data=data,
         )
 
-=======
-        return data
-
->>>>>>> b11286fa
     def get_nps_human_worksheet(
         self, report: Report, start_date: str, end_date: str
     ) -> ConversationsReportWorksheet:
         """
         Get nps human worksheet.
         """
-<<<<<<< HEAD
         # Mock for the staging environment
         mock_urns = ["55988776655", "55988776656", "55988776657"]
 
@@ -1339,8 +1318,6 @@
             name="NPS Human",
             data=data,
         )
-=======
->>>>>>> b11286fa
         flow_uuid = report.source_config.get("nps_human_flow_uuid", None)
         op_field = report.source_config.get("nps_human_op_field", None)
 
@@ -1385,11 +1362,7 @@
             data.append(
                 {
                     "URN": doc["urn"],
-<<<<<<< HEAD
-                    date_label: self._format_date(doc["modified_on"]),
-=======
                     date_label: self._format_date(doc["modified_on"], report),
->>>>>>> b11286fa
                     score_label: doc["op_field_value"],
                 }
             )
@@ -1397,7 +1370,6 @@
         return ConversationsReportWorksheet(
             name=worksheet_name,
             data=data,
-<<<<<<< HEAD
         )
 
     def get_custom_widget_worksheet(
@@ -1448,6 +1420,4 @@
         return ConversationsReportWorksheet(
             name=worksheet_name,
             data=data,
-=======
->>>>>>> b11286fa
         )