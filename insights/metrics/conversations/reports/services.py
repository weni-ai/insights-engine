--- conflicted
+++ resolved
@@ -371,7 +371,6 @@
                 end_date,
             )
 
-<<<<<<< HEAD
             sections = report.source_config.get("sections", [])
 
             worksheets = []
@@ -412,16 +411,10 @@
 
             if "CSAT_AI" in sections:
                 worksheet = self.get_csat_ai_worksheet(report, start_date, end_date)
-=======
-            source_config = report.source_config or {}
-
-            sections = source_config.get("sections", [])
-
-            worksheets = []
+                worksheets.append(worksheet)
 
             if "NPS_AI" in sections:
                 worksheet = self.get_nps_ai_worksheet(report, start_date, end_date)
->>>>>>> b13b305d
                 worksheets.append(worksheet)
 
             files: list[ConversationsReportFile] = []
@@ -574,7 +567,6 @@
             "%d/%m/%Y %H:%M:%S"
         )
 
-<<<<<<< HEAD
     def get_resolutions_worksheet(
         self,
         report: Report,
@@ -829,16 +821,6 @@
         Get the csat ai worksheet.
         """
         agent_uuid = report.source_config.get("csat_ai_agent_uuid", None)
-=======
-    def get_nps_ai_worksheet(
-        self, report: Report, start_date: datetime, end_date: datetime
-    ) -> ConversationsReportWorksheet:
-        """
-        Get nps ai worksheet
-        """
-
-        agent_uuid = report.source_config.get("nps_ai_agent_uuid", None)
->>>>>>> b13b305d
 
         if not agent_uuid:
             raise ValueError("Agent UUID is required in the report source config")
@@ -850,30 +832,17 @@
             date_end=end_date,
             metadata_key="agent_uuid",
             metadata_value=agent_uuid,
-<<<<<<< HEAD
             key="weni_csat",
             event_name="weni_nexus_data",
         )
 
         with override(report.requested_by.language or "en"):
-=======
-            key="weni_nps",
-            event_name="weni_nexus_data",
-        )
-
-        with override(report.requested_by.language):
-            worksheet_name = gettext("NPS AI")
->>>>>>> b13b305d
             date_label = gettext("Date")
             score_label = gettext("Score")
 
         data = []
 
-<<<<<<< HEAD
         scores = {"1", "2", "3", "4", "5"}
-=======
-        scores = {str(n): 0 for n in range(0, 11)}
->>>>>>> b13b305d
 
         for event in events:
             if event.get("value") not in scores:
@@ -882,26 +851,61 @@
             data.append(
                 {
                     "URN": event.get("contact_urn"),
-<<<<<<< HEAD
                     date_label: self._format_date(event.get("date")),
-=======
+                    score_label: event.get("value"),
+                }
+            )
+
+        return ConversationsReportWorksheet(
+            name="CSAT AI",
+            data=data,
+        )
+
+    def get_nps_ai_worksheet(
+        self, report: Report, start_date: datetime, end_date: datetime
+    ) -> ConversationsReportWorksheet:
+        """
+        Get nps ai worksheet
+        """
+
+        agent_uuid = report.source_config.get("nps_ai_agent_uuid", None)
+
+        if not agent_uuid:
+            raise ValueError("Agent UUID is required in the report source config")
+
+        events = self.get_datalake_events(
+            report,
+            project=str(report.project.uuid),
+            date_start=start_date,
+            date_end=end_date,
+            metadata_key="agent_uuid",
+            metadata_value=agent_uuid,
+            key="weni_nps",
+            event_name="weni_nexus_data",
+        )
+
+        with override(report.requested_by.language):
+            worksheet_name = gettext("NPS AI")
+            date_label = gettext("Date")
+            score_label = gettext("Score")
+
+        data = []
+        scores = {str(n): 0 for n in range(0, 11)}
+
+        for event in events:
+            if event.get("value") not in scores:
+                continue
+
+            data.append(
+                {
+                    "URN": event.get("contact_urn"),
                     date_label: (
                         self._format_date(event.get("date"))
                         if event.get("date")
                         else ""
                     ),
->>>>>>> b13b305d
                     score_label: event.get("value"),
                 }
             )
 
-<<<<<<< HEAD
-        return ConversationsReportWorksheet(
-            name="CSAT AI",
-            data=data,
-        )
-=======
-            scores[event.get("value")] += event.get("count")
-
-        return ConversationsReportWorksheet(name=worksheet_name, data=data)
->>>>>>> b13b305d
+        return ConversationsReportWorksheet(name=worksheet_name, data=data)