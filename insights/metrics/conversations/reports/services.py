from datetime import datetime
import time
import io
import csv
import json
from uuid import UUID
import xlsxwriter
import logging
from abc import ABC, abstractmethod
import pytz

from django.core.mail import EmailMessage
from django.conf import settings
from django.utils.translation import gettext_lazy as _
from django.utils.translation import gettext, override
from django.utils import translation, timezone
from sentry_sdk import capture_exception

from insights.metrics.conversations.enums import ConversationType
from insights.metrics.conversations.reports.dataclass import (
    ConversationsReportFile,
    ConversationsReportWorksheet,
)
from insights.metrics.conversations.services import ConversationsMetricsService
from insights.reports.models import Report
from insights.reports.choices import ReportStatus, ReportFormat, ReportSource
from insights.users.models import User
from insights.projects.models import Project
from insights.sources.dl_events.clients import BaseDataLakeEventsClient
from insights.metrics.conversations.integrations.elasticsearch.services import (
    ConversationsElasticsearchService,
)
from insights.widgets.models import Widget
from insights.sources.cache import CacheClient


logger = logging.getLogger(__name__)


CSV_FILE_NAME_MAX_LENGTH = 31
XLSX_FILE_NAME_MAX_LENGTH = 31
XLSX_WORKSHEET_NAME_MAX_LENGTH = 31


def serialize_filters_for_json(filters: dict) -> dict:
    """
    Serialize datetime objects in filters dictionary to JSON-compatible format.
    This ensures that filters containing datetime objects can be stored in JSONField.
    """
    if not filters:
        return filters

    serialized_filters = {}
    for key, value in filters.items():
        if isinstance(value, datetime):
            # Convert datetime to ISO format string
            serialized_filters[key] = value.isoformat()
        elif isinstance(value, dict):
            # Recursively handle nested dictionaries
            serialized_filters[key] = serialize_filters_for_json(value)
        elif isinstance(value, list):
            # Handle lists that might contain datetime objects
            serialized_list = []
            for item in value:
                if isinstance(item, datetime):
                    serialized_list.append(item.isoformat())
                elif isinstance(item, dict):
                    serialized_list.append(serialize_filters_for_json(item))
                else:
                    serialized_list.append(item)
            serialized_filters[key] = serialized_list
        else:
            serialized_filters[key] = value

    return serialized_filters


class BaseConversationsReportService(ABC):
    """
    Base class for conversations report services.
    """

    @abstractmethod
    def process_csv(
        self, report: Report, worksheets: list[ConversationsReportWorksheet]
    ) -> list[ConversationsReportFile]:
        """
        Process the csv for the conversations report.
        """
        raise NotImplementedError("Subclasses must implement this method")

    @abstractmethod
    def process_xlsx(
        self, report: Report, worksheets: list[ConversationsReportWorksheet]
    ) -> list[ConversationsReportFile]:
        """
        Process the xlsx for the conversations report.
        """
        raise NotImplementedError("Subclasses must implement this method")

    @abstractmethod
    def send_email(self, report: Report, file_content: str) -> None:
        """
        Send the email for the conversations report.
        """
        raise NotImplementedError("Subclasses must implement this method")

    @abstractmethod
    def request_generation(
        self,
        project: Project,
        source_config: dict,
        filters: dict,
        report_format: ReportFormat,
        requested_by: User,
    ) -> None:
        """
        Request the generation of a conversations report.
        """
        raise NotImplementedError("Subclasses must implement this method")

    @abstractmethod
    def generate(self, report: Report) -> None:
        """
        Start the generation of a conversations report.
        """
        raise NotImplementedError("Subclasses must implement this method")

    @abstractmethod
    def get_current_report_for_project(self, project: Project) -> bool:
        """
        Check if the project can receive new reports generation.
        """
        raise NotImplementedError("Subclasses must implement this method")

    @abstractmethod
    def get_next_report_to_generate(self) -> Report | None:
        """
        Get the next report to generate.
        """
        raise NotImplementedError("Subclasses must implement this method")

    @abstractmethod
    def get_datalake_events(self, report: Report, **kwargs) -> list[dict]:
        """
        Get datalake events.
        """
        raise NotImplementedError("Subclasses must implement this method")

    @abstractmethod
    def get_resolutions_worksheet(
        self,
        report: Report,
        start_date: datetime,
        end_date: datetime,
    ) -> ConversationsReportWorksheet:
        """
        Get the resolutions worksheet.
        """
        raise NotImplementedError("Subclasses must implement this method")

    @abstractmethod
    def get_topics_distribution_worksheet(
        self,
        report: Report,
        start_date: datetime,
        end_date: datetime,
        conversation_type: ConversationType,
    ) -> ConversationsReportWorksheet:
        """
        Get the topics distribution worksheet.
        """
        raise NotImplementedError("Subclasses must implement this method")

    @abstractmethod
    def get_csat_ai_worksheet(
        self, report: Report, start_date: datetime, end_date: datetime
    ) -> ConversationsReportWorksheet:
        """
        Get the csat ai worksheet.
        """
        raise NotImplementedError("Subclasses must implement this method")

    def get_nps_ai_worksheet(
        self, report: Report, start_date: datetime, end_date: datetime
    ) -> ConversationsReportWorksheet:
        """
        Get nps ai worksheet.
        """
        raise NotImplementedError("Subclasses must implement this method")

    @abstractmethod
    def get_flowsrun_results_by_contacts(
        flow_uuid: str,
        start_date: str,
        end_date: str,
        op_field: str,
    ) -> list[dict]:
        """
        Get flowsrun results by contacts.
        """
        raise NotImplementedError("Subclasses must implement this method")

    @abstractmethod
    def get_csat_human_worksheet(
        self, report: Report, start_date: str, end_date: str
    ) -> ConversationsReportWorksheet:
        """
        Get csat human worksheet.
        """
        raise NotImplementedError("Subclasses must implement this method")

    @abstractmethod
    def get_nps_human_worksheet(
        self, report: Report, start_date: str, end_date: str
    ) -> ConversationsReportWorksheet:
        """
        Get nps human worksheet.
        """
        raise NotImplementedError("Subclasses must implement this method")


class ConversationsReportService(BaseConversationsReportService):
    """
    Service to generate conversations reports.
    """

    def __init__(
        self,
        datalake_events_client: BaseDataLakeEventsClient,
        metrics_service: ConversationsMetricsService,
        elasticsearch_service: ConversationsElasticsearchService,
        cache_client: CacheClient,
        events_limit_per_page: int = 5000,
        page_limit: int = 100,
        elastic_page_size: int = 1000,
        elastic_page_limit: int = 100,
    ):
        self.source = ReportSource.CONVERSATIONS_DASHBOARD
        self.datalake_events_client = datalake_events_client
        self.metrics_service = metrics_service
        self.events_limit_per_page = events_limit_per_page
        self.page_limit = page_limit
        self.elasticsearch_service = elasticsearch_service
        self.cache_client = cache_client
        self.elastic_page_size = elastic_page_size
        self.elastic_page_limit = elastic_page_limit

        self.cache_keys = {}

    def process_csv(
        self, report: Report, worksheets: list[ConversationsReportWorksheet]
    ) -> list[ConversationsReportFile]:
        """
        Process the csv for the conversations report.
        """
        files: list[ConversationsReportFile] = []

        for worksheet in worksheets:
            if len(worksheet.data) == 0:
                logger.info(
                    "[CONVERSATIONS REPORT SERVICE] Worksheet %s has no data",
                    worksheet.name,
                )
                continue

            with io.StringIO() as csv_buffer:
                fieldnames = list(worksheet.data[0].keys()) if worksheet.data else []
                writer = csv.DictWriter(csv_buffer, fieldnames=fieldnames)
                writer.writeheader()
                writer.writerows(worksheet.data)
                file_content = csv_buffer.getvalue()

            name = worksheet.name[: CSV_FILE_NAME_MAX_LENGTH - 4] + ".csv"

            files.append(ConversationsReportFile(name=name, content=file_content))

        return files

    def _ensure_unique_worksheet_name(self, name: str, used_names: set[str]) -> str:
        """
        Ensure worksheet name is unique by appending a number if needed.

        Args:
            name: The original worksheet name
            used_names: Set of already used worksheet names

        Returns:
            A unique worksheet name
        """

        name = name[:XLSX_WORKSHEET_NAME_MAX_LENGTH]

        if name not in used_names:
            used_names.add(name)
            return name

        counter = 1
        while f"{name} ({counter})" in used_names:
            counter += 1

            if counter > 20:
                raise ValueError("Too many unique names found")

        unique_name = f"{name} ({counter})"

        if len(unique_name) > XLSX_WORKSHEET_NAME_MAX_LENGTH:
            counter_length = len(f" ({counter})")
            new_name = name[: XLSX_WORKSHEET_NAME_MAX_LENGTH - counter_length]
            unique_name = f"{new_name} ({counter})"

        used_names.add(unique_name)
        return unique_name

    def _add_cache_key(self, report_uuid: UUID, cache_key: str) -> None:
        """
        Add cache key to report.
        """
        report_uuid = str(report_uuid)

        if report_uuid not in self.cache_keys:
            self.cache_keys[report_uuid] = set()

        self.cache_keys[report_uuid].add(cache_key)

    def _clear_cache_keys(self, report_uuid: UUID) -> None:
        """
        Clear cache keys for report.
        """
        report_uuid = str(report_uuid)

        if report_uuid in self.cache_keys:
            for cache_key in self.cache_keys[report_uuid]:
                self.cache_client.delete(cache_key)

            del self.cache_keys[report_uuid]

    def process_xlsx(
        self, report: Report, worksheets: list[ConversationsReportWorksheet]
    ) -> list[ConversationsReportFile]:
        """
        Process the xlsx for the conversations report.
        """
        output = io.BytesIO()
        workbook = xlsxwriter.Workbook(output, {"in_memory": True})

        with override(report.requested_by.language):
            file_name = gettext("Conversations dashboard report")

        used_worksheet_names = set()
        for worksheet in worksheets:
            if len(worksheet.data) == 0:
                logger.info(
                    "[CONVERSATIONS REPORT SERVICE] Worksheet %s has no data",
                    worksheet.name,
                )
                continue

            worksheet_name = self._ensure_unique_worksheet_name(
                worksheet.name, used_worksheet_names
            )
            worksheet_data = worksheet.data

            xlsx_worksheet = workbook.add_worksheet(worksheet_name)
            xlsx_worksheet.write_row(0, 0, worksheet_data[0].keys())

            for row_num, row_data in enumerate(worksheet_data, start=1):
                xlsx_worksheet.write_row(row_num, 0, row_data.values())

        workbook.close()
        output.seek(0)

        return [
            ConversationsReportFile(name=f"{file_name}.xlsx", content=output.getvalue())
        ]

    def send_email(self, report: Report, files: list[ConversationsReportFile]) -> None:
        """
        Send the email for the conversations report.
        """
        with translation.override(report.requested_by.language):
            subject = _("Conversations dashboard report")
            body = _(
                "Your conversations dashboard report is ready and attached to this email."
            )

            email = EmailMessage(
                subject=subject,
                body=body,
                from_email=settings.DEFAULT_FROM_EMAIL,
                to=[report.requested_by.email],
            )

            for file in files:
                email.attach(
                    file.name,
                    file.content,
                    (
                        "application/csv"
                        if report.format == ReportFormat.CSV
                        else "application/vnd.openxmlformats-officedocument.spreadsheetml.sheet"
                    ),
                )

            email.send(fail_silently=False)

    def request_generation(
        self,
        project: Project,
        source_config: dict,
        filters: dict,
        report_format: ReportFormat,
        requested_by: User,
    ) -> None:
        """
        Request the generation of a conversations report.
        """
        logger.info(
            "[CONVERSATIONS REPORT SERVICE] Requesting generation of conversations report for project %s",
            project.uuid,
        )

        if not source_config:
            logger.error(
                "[CONVERSATIONS REPORT SERVICE] source_config is empty for project %s",
                project.uuid,
            )
            raise ValueError(
                "source_config cannot be empty when requesting generation of conversations report"
            )

        if not filters:
            logger.error(
                "[CONVERSATIONS REPORT SERVICE] filters is empty for project %s",
                project.uuid,
            )
            raise ValueError(
                "filters cannot be empty when requesting generation of conversations report"
            )

        sections = source_config.get("sections", [])
        custom_widgets = source_config.get("custom_widgets", [])

        if len(sections) == 0 and len(custom_widgets) == 0:
            logger.error(
                "[CONVERSATIONS REPORT SERVICE] sections or custom_widgets is empty for project %s",
                project.uuid,
            )
            raise ValueError(
                "sections or custom_widgets cannot be empty when requesting generation of conversations report"
            )

        # Serialize datetime objects in filters to make them JSON-compatible
        serialized_filters = serialize_filters_for_json(filters)

        report = Report.objects.create(
            project=project,
            source=self.source,
            source_config=source_config,
            filters=serialized_filters,
            format=report_format,
            requested_by=requested_by,
            status=ReportStatus.PENDING,
        )

        logger.info(
            "[CONVERSATIONS REPORT SERVICE] Conversations report created %s",
            report.uuid,
        )

        return report

    def generate(self, report: Report) -> None:
        """
        Start the generation of a conversations report.
        """
        logger.info(
            "[CONVERSATIONS REPORT SERVICE] Starting generation of conversations report %s",
            report.uuid,
        )

        fields_to_update = []

        if report.status == ReportStatus.PENDING:
            report.status = ReportStatus.IN_PROGRESS
            fields_to_update.append("status")

        if not report.started_at:
            # If the report generation was interrupted and restarted
            # the field will be already set. Otherwise, we set it to the current time
            report.started_at = timezone.now()
            fields_to_update.append("started_at")

        if fields_to_update:
            report.save(update_fields=fields_to_update)

        try:
            filters = report.filters or {}

            start_date = filters.get("start")
            end_date = filters.get("end")

            if not start_date or not end_date:
                logger.error(
                    "[CONVERSATIONS REPORT SERVICE] Start date or end date is missing for report %s",
                    report.uuid,
                )
                raise ValueError(
                    "Start date or end date is missing for report %s" % report.uuid
                )

            start_date = datetime.fromisoformat(start_date)
            end_date = datetime.fromisoformat(end_date)

            logger.info(
                "[CONVERSATIONS REPORT SERVICE] Start date: %s, End date: %s",
                start_date,
                end_date,
            )

            source_config = report.source_config or {}
            sections = source_config.get("sections", [])
            custom_widgets = source_config.get("custom_widgets", [])

            worksheets = []

            if "RESOLUTIONS" in sections:
                resolutions_worksheet = self.get_resolutions_worksheet(
                    report,
                    report.filters.get("start"),
                    report.filters.get("end"),
                )
                worksheets.append(resolutions_worksheet)

            if "TRANSFERRED" in sections:
                transferred_worksheet = self.get_transferred_to_human_worksheet(
                    report,
                    report.filters.get("start"),
                    report.filters.get("end"),
                )
                worksheets.append(transferred_worksheet)

            if "TOPICS_AI" in sections:
                topics_ai_worksheet = self.get_topics_distribution_worksheet(
                    report=report,
                    start_date=start_date,
                    end_date=end_date,
                    conversation_type=ConversationType.AI,
                )
                worksheets.append(topics_ai_worksheet)

            if "TOPICS_HUMAN" in sections:
                topics_human_worksheet = self.get_topics_distribution_worksheet(
                    report=report,
                    start_date=start_date,
                    end_date=end_date,
                    conversation_type=ConversationType.HUMAN,
                )
                worksheets.append(topics_human_worksheet)

            if "CSAT_AI" in sections:
                worksheet = self.get_csat_ai_worksheet(report, start_date, end_date)
                worksheets.append(worksheet)

            if "NPS_AI" in sections:
                worksheet = self.get_nps_ai_worksheet(report, start_date, end_date)
                worksheets.append(worksheet)

            if "CSAT_HUMAN" in sections:
                worksheet = self.get_csat_human_worksheet(report, start_date, end_date)
                worksheets.append(worksheet)

            if "NPS_HUMAN" in sections:
                worksheet = self.get_nps_human_worksheet(report, start_date, end_date)
                worksheets.append(worksheet)

            if custom_widgets:
                widgets = Widget.objects.filter(
                    uuid__in=custom_widgets, dashboard__project=report.project
                )

                for widget in widgets:
                    worksheets.append(
                        self.get_custom_widget_worksheet(
                            report,
                            widget,
                            start_date,
                            end_date,
                        )
                    )

            files: list[ConversationsReportFile] = []

            if report.format == ReportFormat.CSV:
                files.extend(self.process_csv(report, worksheets))
            elif report.format == ReportFormat.XLSX:
                files.extend(self.process_xlsx(report, worksheets))

        except Exception as e:
            logger.error(
                "[CONVERSATIONS REPORT SERVICE] Failed to generate report %s. Error: %s",
                report.uuid,
                e,
            )
            report.status = ReportStatus.FAILED
            report.completed_at = timezone.now()
            errors = report.errors or {}
            errors["generate"] = str(e)
            errors["event_id"] = capture_exception(e)
            report.errors = errors
            report.save(update_fields=["status", "completed_at", "errors"])
            self._clear_cache_keys(report.uuid)
            raise e

        report.refresh_from_db(fields=["config"])

        config = report.config or {}
        if config.get("interrupted"):
            logger.info(
                "[CONVERSATIONS REPORT SERVICE] Report %s is interrupted. Finishing generation",
                report.uuid,
            )
            return

        logger.info(
            "[CONVERSATIONS REPORT SERVICE] Sending email for conversations report %s to %s",
            report.uuid,
            report.requested_by.email,
        )

        try:
            self.send_email(report, files)
        except Exception as e:
            event_id = capture_exception(e)
            logger.error(
                "[CONVERSATIONS REPORT SERVICE] Failed to send email for conversations report %s. Event_id: %s",
                report.uuid,
                event_id,
            )
            report.status = ReportStatus.FAILED
            report.completed_at = timezone.now()
            errors = report.errors or {}
            errors["send_email"] = str(e)
            errors["event_id"] = event_id
            report.errors = errors
            report.save(update_fields=["status", "completed_at", "errors"])
            self._clear_cache_keys(report.uuid)
            raise e

        logger.info(
            "[CONVERSATIONS REPORT SERVICE] Email for conversations report %s sent to %s",
            report.uuid,
            report.requested_by.email,
        )

        report.status = ReportStatus.READY
        report.completed_at = timezone.now()
        report.save(update_fields=["status", "completed_at"])

        self._clear_cache_keys(report.uuid)

        logger.info(
            "[CONVERSATIONS REPORT SERVICE] Conversations report completed %s",
            report.uuid,
        )

    def get_current_report_for_project(self, project: Project) -> Report | None:
        """
        Check if the project can receive new reports generation.
        """
        return (
            Report.objects.filter(
                project=project,
                source=self.source,
                status__in=[ReportStatus.PENDING, ReportStatus.IN_PROGRESS],
            )
            .order_by("created_on")
            .first()
        )

    def get_next_report_to_generate(self) -> Report | None:
        """
        Get the next report to generate.
        """
        return (
            Report.objects.filter(
                source=self.source,
                status=ReportStatus.PENDING,
            )
            .order_by("created_on")
            .first()
        )

    def get_datalake_events(self, report: Report, **kwargs) -> list[dict]:
        """
        Get datalake events.
        """
        kwargs_str = json.dumps(kwargs, sort_keys=True, default=str)
        cache_key = f"datalake_events:{report.uuid}:{kwargs_str}"

        if cached_events := self.cache_client.get(cache_key):
            try:
                cached_events = json.loads(cached_events)
                self._add_cache_key(report.uuid, cache_key)
                return cached_events
            except Exception as e:
                logger.error(
                    "[CONVERSATIONS REPORT SERVICE] Failed to deserialize cached events for report %s. Error: %s",
                    report.uuid,
                    e,
                )

        limit = self.events_limit_per_page
        offset = 0

        events = []

        current_page = 1
        page_limit = self.page_limit

        while True:
            if current_page >= page_limit:
                logger.error(
                    "[CONVERSATIONS REPORT SERVICE] Report %s has more than %s pages. Finishing datalake events retrieval"
                    % (
                        report.uuid,
                        page_limit,
                    ),
                )
                raise ValueError("Report has more than %s pages" % page_limit)

            report.refresh_from_db(fields=["status"])

            if report.status != ReportStatus.IN_PROGRESS:
                logger.info(
                    "[CONVERSATIONS REPORT SERVICE] Report %s is not in progress. Finishing datalake events retrieval",
                    report.uuid,
                )
                raise ValueError("Report %s is not in progress" % report.uuid)

            logger.info(
                "[CONVERSATIONS REPORT SERVICE] Retrieving datalake events for page %s for report %s",
                current_page,
                report.uuid,
            )

            paginated_events = self.datalake_events_client.get_events(
                **kwargs,
                limit=limit,
                offset=offset,
            )

            if len(paginated_events) == 0 or paginated_events == [{}]:
                print("paginated_events", paginated_events)
                break

            events.extend(paginated_events)
            offset += limit
            current_page += 1

        self.cache_client.set(
            cache_key, json.dumps(events), ex=settings.REPORT_GENERATION_TIMEOUT
        )
        self._add_cache_key(report.uuid, cache_key)

        return events

    def _format_date(self, date_str: str, report: Report) -> str:
        """
        Format the date.
        """

        formats = ["%Y-%m-%dT%H:%M:%S.%fZ", "%Y-%m-%dT%H:%M:%S"]

        datetime_date = None

        for _format in formats:
            try:
                datetime_date = datetime.strptime(date_str, _format)
                break
            except Exception as e:
                logger.error(
                    "[CONVERSATIONS REPORT SERVICE] Failed to format date %s for report %s. Error: %s"
                    % (
                        date_str,
                        report.uuid,
                        e,
                    ),
                )
                capture_exception(e)
                continue

        if not datetime_date:
            try:
                datetime_date = datetime.fromisoformat(date_str)
            except Exception as e:
                logger.error(
                    "[CONVERSATIONS REPORT SERVICE] Failed to format date %s for report %s. Error: %s"
                    % (
                        date_str,
                        report.uuid,
                        e,
                    ),
                )
                capture_exception(e)
                raise e

        tz_name = report.project.timezone

        if tz_name:
            tz = pytz.timezone(tz_name)
            datetime_date = datetime_date.astimezone(tz)

        return datetime_date.strftime("%d/%m/%Y %H:%M:%S")

<<<<<<< HEAD
=======
    def get_flowsrun_results_by_contacts(
        self,
        report: Report,
        flow_uuid: str,
        start_date: str,
        end_date: str,
        op_field: str,
    ) -> list[dict]:
        """
        Get flowsrun results by contacts.
        """
        cache_key = f"flowsrun_results_by_contacts:{report.uuid}:{flow_uuid}:{start_date}:{end_date}:{op_field}"

        if cached_results := self.cache_client.get(cache_key):
            try:
                cached_results = json.loads(cached_results)
                self._add_cache_key(report.uuid, cache_key)
                return cached_results
            except Exception as e:
                logger.error(
                    "[CONVERSATIONS REPORT SERVICE] Failed to deserialize cached results for report %s. Error: %s",
                    report.uuid,
                    e,
                )

        data = []

        current_page = 1
        page_size = self.elastic_page_size
        page_limit = self.elastic_page_limit

        while True:
            if current_page >= page_limit:
                logger.error(
                    "[CONVERSATIONS REPORT SERVICE] Report %s has more than %s pages. Finishing flowsrun results by contacts retrieval",
                    report.uuid,
                    page_limit,
                )
                raise ValueError("Report has more than %s pages" % page_limit)

            report.refresh_from_db(fields=["status"])

            if report.status != ReportStatus.IN_PROGRESS:
                logger.info(
                    "[CONVERSATIONS REPORT SERVICE] Report %s is not in progress. Finishing flowsrun results by contacts retrieval",
                    report.uuid,
                )
                raise ValueError("Report %s is not in progress" % report.uuid)

            logger.info(
                "[CONVERSATIONS REPORT SERVICE] Retrieving flowsrun results by contacts for page %s for report %s",
                current_page,
                report.uuid,
            )

            paginated_results = (
                self.elasticsearch_service.get_flowsrun_results_by_contacts(
                    project_uuid=report.project.uuid,
                    flow_uuid=flow_uuid,
                    start_date=start_date,
                    end_date=end_date,
                    op_field=op_field,
                    page_size=page_size,
                    page_number=current_page,
                )
            )

            contacts = paginated_results.get("contacts", [])

            if len(contacts) == 0 or contacts == [{}]:
                break

            data.extend(paginated_results["contacts"])
            current_page += 1

        self.cache_client.set(
            cache_key, json.dumps(data), ex=settings.REPORT_GENERATION_TIMEOUT
        )
        self._add_cache_key(report.uuid, cache_key)

        return data

>>>>>>> bfa6416f
    def get_resolutions_worksheet(
        self,
        report: Report,
        start_date: datetime,
        end_date: datetime,
    ) -> ConversationsReportWorksheet:
        """
        Get the resolutions worksheet.
        """
        events = self.get_datalake_events(
            report=report,
            project=report.project.uuid,
            date_start=start_date,
            date_end=end_date,
            event_name="weni_nexus_data",
            key="conversation_classification",
        )

        with override(report.requested_by.language):
            worksheet_name = gettext("Resolutions")

            resolutions_label = gettext("Resolution")
            date_label = gettext("Date")

            resolved_label = gettext("Optimized Resolutions")
            unresolved_label = gettext("Other conclusions")

        if len(events) == 0:
            return ConversationsReportWorksheet(
                name=worksheet_name,
                data=[],
            )

        data = []

        for event in events:
            data.append(
                {
                    "URN": event.get("contact_urn", ""),
                    resolutions_label: (
                        resolved_label
                        if event.get("value") == "resolved"
                        else unresolved_label
                    ),
                    date_label: (
                        self._format_date(event.get("date", ""), report)
                        if event.get("date")
                        else ""
                    ),
                }
            )

        setattr(self, "_conversation_classification_events_cache", events)

        if len(data) == 0:
            data = [
                {
                    "URN": "",
                    resolutions_label: "",
                    date_label: "",
                }
            ]

        return ConversationsReportWorksheet(
            name=worksheet_name,
            data=data,
        )

    def get_transferred_to_human_worksheet(
        self,
        report: Report,
        start_date: datetime,
        end_date: datetime,
    ) -> ConversationsReportWorksheet:
        """
        Get the transferred to human worksheet.
        """
        if hasattr(self, "_conversation_classification_events_cache"):
            events = getattr(self, "_conversation_classification_events_cache")
        else:
            events = self.get_datalake_events(
                report=report,
                project=report.project.uuid,
                date_start=start_date,
                date_end=end_date,
                event_name="weni_nexus_data",
                key="conversation_classification",
            )

        with override(report.requested_by.language):
            worksheet_name = gettext("Transferred to Human")

            transferred_to_human_label = gettext("Transferred to Human")
            yes_label = gettext("Yes")
            no_label = gettext("No")
            date_label = gettext("Date")

        if len(events) == 0:
            return ConversationsReportWorksheet(
                name=worksheet_name,
                data=[],
            )

        data = []

        for event in events:
            metadata = json.loads(event.get("metadata"))
            data.append(
                {
                    "URN": event.get("contact_urn", ""),
                    transferred_to_human_label: (
                        yes_label if metadata.get("human_support", False) else no_label
                    ),
                    date_label: (
                        self._format_date(event.get("date", ""), report)
                        if event.get("date")
                        else ""
                    ),
                }
            )

        if len(data) == 0:
            data = [
                {
                    "URN": "",
                    transferred_to_human_label: "",
                    date_label: "",
                }
            ]

        return ConversationsReportWorksheet(
            name=worksheet_name,
            data=data,
        )

    def get_topics_distribution_worksheet(
        self,
        report: Report,
        start_date: datetime,
        end_date: datetime,
        conversation_type: ConversationType,
    ) -> ConversationsReportWorksheet:
        """
        Get the topics distribution worksheet.
        """
        # Mock for the staging environment
        mock_urns = ["55988776655", "55988776656", "55988776657"]

        with override(report.requested_by.language or "en"):
            worksheet_name = (
                gettext("Topics Distribution AI")
                if conversation_type == ConversationType.AI
                else gettext("Topics Distribution Human")
            )
            date_label = gettext("Date")
            topic_label = gettext("Topic")
            subtopic_label = gettext("Subtopic")
            unclassified_label = gettext("Unclassified")

        return ConversationsReportWorksheet(
            name=worksheet_name,
            data=[
                {
                    "URN": mock_urn,
                    topic_label: "Test Topic",
                    subtopic_label: "Test Subtopic",
                    date_label: self._format_date(
                        "2025-01-01T00:00:00.000000Z", report
                    ),
                }
                for mock_urn in mock_urns
            ],
        )

        nexus_topics_data = self.metrics_service.get_topics(report.project.uuid)

        topics_data = {}

        for topic_data in nexus_topics_data:
            topic_uuid = str(topic_data.get("uuid"))
            topics_data[topic_uuid] = {
                "name": topic_data.get("name"),
                "uuid": topic_uuid,
                "subtopics": {},
            }

            if not topic_data.get("subtopic"):
                continue

            for subtopic_data in topic_data.get("subtopic", []):
                subtopic_uuid = str(subtopic_data.get("uuid"))
                topics_data[topic_uuid]["subtopics"][subtopic_uuid] = {
                    "name": subtopic_data.get("name"),
                    "uuid": subtopic_uuid,
                }

        human_support = (
            "true" if conversation_type == ConversationType.HUMAN else "false"
        )
        events = self.get_datalake_events(
            report=report,
            project=report.project.uuid,
            date_start=start_date,
            date_end=end_date,
            event_name="weni_nexus_data",
            key="topics",
            metadata_key="human_support",
            metadata_value=human_support,
        )

        with override(report.requested_by.language or "en"):
            worksheet_name = (
                gettext("Topics Distribution AI")
                if conversation_type == ConversationType.AI
                else gettext("Topics Distribution Human")
            )
            date_label = gettext("Date")
            topic_label = gettext("Topic")
            subtopic_label = gettext("Subtopic")
            unclassified_label = gettext("Unclassified")

        results_data = []

        for event in events:
            try:
                metadata = json.loads(event.get("metadata", "{}"))
            except Exception as e:
                logger.error(
                    "Error parsing metadata for event %s: %s", event.get("id"), e
                )
                capture_exception(e)
                continue

            topic_name = event.get("value")
            subtopic_name = metadata.get("subtopic")

            topic_uuid = (
                str(metadata.get("topic_uuid")) if metadata.get("topic_uuid") else None
            )
            subtopic_uuid = (
                str(metadata.get("subtopic_uuid"))
                if metadata.get("subtopic_uuid")
                else None
            )

            if not topic_uuid or topic_uuid not in topics_data:
                topic_name = unclassified_label

            if (
                topic_uuid
                and topic_uuid in topics_data
                and not subtopic_uuid
                and subtopic_uuid not in topics_data[topic_uuid]["subtopics"]
            ) or (not topic_uuid or topic_uuid not in topics_data):
                subtopic_name = unclassified_label

            results_data.append(
                {
                    "URN": event.get("contact_urn"),
                    topic_label: topic_name,
                    subtopic_label: subtopic_name,
                    date_label: (
                        self._format_date(event.get("date"), report)
                        if event.get("date")
                        else ""
                    ),
                }
            )

        if len(results_data) == 0:
            results_data = [
                {
                    "URN": "",
                    topic_label: "",
                    subtopic_label: "",
                    date_label: "",
                }
            ]

        return ConversationsReportWorksheet(
            name=worksheet_name,
            data=results_data,
        )

    def get_csat_ai_worksheet(
        self, report: Report, start_date: datetime, end_date: datetime
    ) -> ConversationsReportWorksheet:
        """
        Get the csat ai worksheet.
        """
        agent_uuid = report.source_config.get("csat_ai_agent_uuid", None)

        if not agent_uuid:
            raise ValueError("Agent UUID is required in the report source config")

        events = self.get_datalake_events(
            report,
            project=str(report.project.uuid),
            date_start=start_date,
            date_end=end_date,
            metadata_key="agent_uuid",
            metadata_value=agent_uuid,
            key="weni_csat",
            event_name="weni_nexus_data",
        )

        with override(report.requested_by.language or "en"):
            worksheet_name = gettext("CSAT AI")
            date_label = gettext("Date")
            rating_label = gettext("Rating")

        data = []

        ratings = {"1", "2", "3", "4", "5"}

        for event in events:
            if event.get("value") not in ratings:
                continue

            data.append(
                {
                    "URN": event.get("contact_urn"),
                    date_label: self._format_date(event.get("date"), report),
                    rating_label: event.get("value"),
                }
            )

        if len(data) == 0:
            data = [
                {
                    "URN": "",
                    date_label: "",
                    rating_label: "",
                }
            ]

        return ConversationsReportWorksheet(
            name=worksheet_name,
            data=data,
        )

    def get_nps_ai_worksheet(
        self, report: Report, start_date: datetime, end_date: datetime
    ) -> ConversationsReportWorksheet:
        """
        Get nps ai worksheet
        """

        agent_uuid = report.source_config.get("nps_ai_agent_uuid", None)

        if not agent_uuid:
            raise ValueError("Agent UUID is required in the report source config")

        events = self.get_datalake_events(
            report,
            project=str(report.project.uuid),
            date_start=start_date,
            date_end=end_date,
            metadata_key="agent_uuid",
            metadata_value=agent_uuid,
            key="weni_nps",
            event_name="weni_nexus_data",
        )

        with override(report.requested_by.language or "en"):
            worksheet_name = gettext("NPS AI")
            date_label = gettext("Date")
            rating_label = gettext("Rating")

        data = []
        ratings = {str(n): 0 for n in range(0, 11)}

        for event in events:
            if event.get("value") not in ratings:
                continue

            data.append(
                {
                    "URN": event.get("contact_urn"),
                    date_label: (
                        self._format_date(event.get("date"), report)
                        if event.get("date")
                        else ""
                    ),
                    rating_label: event.get("value"),
                }
            )

        if len(data) == 0:
            data = [
                {
                    "URN": "",
                    date_label: "",
                    rating_label: "",
                }
            ]

        return ConversationsReportWorksheet(name=worksheet_name, data=data)

    def get_flowsrun_results_by_contacts(
        self,
        report: Report,
        flow_uuid: str,
        start_date: str,
        end_date: str,
        op_field: str,
    ) -> list[dict]:
        """
        Get flowsrun results by contacts.
        """
        cache_key = f"flowsrun_results_by_contacts:{report.uuid}:{flow_uuid}:{start_date}:{end_date}:{op_field}"

        if cached_results := self.cache_client.get(cache_key):
            try:
                cached_results = json.loads(cached_results)
                self._add_cache_key(report.uuid, cache_key)
            except Exception as e:
                logger.error(
                    "[CONVERSATIONS REPORT SERVICE] Failed to deserialize cached results for report %s. Error: %s",
                    report.uuid,
                    e,
                )

        data = []

        current_page = 1
        page_size = self.elastic_page_size
        page_limit = self.elastic_page_limit

        while True:
            if current_page >= page_limit:
                logger.error(
                    "[CONVERSATIONS REPORT SERVICE] Report %s has more than %s pages. Finishing flowsrun results by contacts retrieval",
                    report.uuid,
                    page_limit,
                )
                raise ValueError("Report has more than %s pages" % page_limit)

            report.refresh_from_db(fields=["status"])

            if report.status != ReportStatus.IN_PROGRESS:
                logger.info(
                    "[CONVERSATIONS REPORT SERVICE] Report %s is not in progress. Finishing flowsrun results by contacts retrieval",
                    report.uuid,
                )
                raise ValueError("Report %s is not in progress" % report.uuid)

            logger.info(
                "[CONVERSATIONS REPORT SERVICE] Retrieving flowsrun results by contacts for page %s for report %s",
                current_page,
                report.uuid,
            )

            paginated_results = (
                self.elasticsearch_service.get_flowsrun_results_by_contacts(
                    project_uuid=report.project.uuid,
                    flow_uuid=flow_uuid,
                    start_date=start_date,
                    end_date=end_date,
                    op_field=op_field,
                    page_size=page_size,
                    page_number=current_page,
                )
            )

            contacts = paginated_results.get("contacts", [])

            if len(contacts) == 0 or contacts == [{}]:
                break

            data.extend(paginated_results["contacts"])
            current_page += 1

        self.cache_client.set(
            cache_key, json.dumps(data), ex=settings.REPORT_GENERATION_TIMEOUT
        )
        self._add_cache_key(report.uuid, cache_key)

        return data

    def get_csat_human_worksheet(
        self, report: Report, start_date: str, end_date: str
    ) -> ConversationsReportWorksheet:
        """
        Get csat human worksheet.
        """
        # [STAGING] Mock for the staging environment
        mock_urns = ["55988776655", "55988776656", "55988776657"]

        data = []

        with override(report.requested_by.language or "en"):
            worksheet_name = gettext("CSAT Human")
            date_label = gettext("Date")
            rating_label = gettext("Rating")

        for mock_urn in mock_urns:
            data.append(
                {
                    "URN": mock_urn,
                    date_label: self._format_date(
                        "2025-01-01T00:00:00.000000Z", report
                    ),
                    rating_label: "5",
                }
            )

        return ConversationsReportWorksheet(
            name=worksheet_name,
            data=data,
        )

        flow_uuid = report.source_config.get("csat_human_flow_uuid", None)
        op_field = report.source_config.get("csat_human_op_field", None)

        missing_fields = []

        if not flow_uuid:
            missing_fields.append("flow_uuid")

        if not op_field:
            missing_fields.append("op_field")

        if missing_fields:
            logger.error(
                "[CONVERSATIONS REPORT SERVICE] Missing fields for report %s: %s",
                report.uuid,
                ", ".join(missing_fields),
            )
            raise ValueError(
                "Missing fields for report %s: %s"
                % (report.uuid, ", ".join(missing_fields))
            )

        docs = self.get_flowsrun_results_by_contacts(
            report=report,
            flow_uuid=flow_uuid,
            start_date=start_date,
            end_date=end_date,
            op_field=op_field,
        )

        with override(report.requested_by.language or "en"):
            worksheet_name = gettext("CSAT Human")
            date_label = gettext("Date")
            rating_label = gettext("Rating")

        data = []

        for doc in docs:
            if doc["op_field_value"] is None:
                continue

            data.append(
                {
                    "URN": doc["urn"],
                    date_label: self._format_date(doc["modified_on"], report),
                    rating_label: doc["op_field_value"],
                }
            )

        if len(data) == 0:
            data = [
                {
                    "URN": "",
                    date_label: "",
                    rating_label: "",
                }
            ]

        return ConversationsReportWorksheet(
            name=worksheet_name,
            data=data,
        )

    def get_nps_human_worksheet(
        self, report: Report, start_date: str, end_date: str
    ) -> ConversationsReportWorksheet:
        """
        Get nps human worksheet.
        """
        # [STAGING] Mock for the staging environment
        mock_urns = ["55988776655", "55988776656", "55988776657"]

        data = []

        with override(report.requested_by.language or "en"):
            worksheet_name = gettext("NPS Human")
            date_label = gettext("Date")
            rating_label = gettext("Rating")

        for mock_urn in mock_urns:
            data.append(
                {
                    "URN": mock_urn,
                    date_label: self._format_date(
                        "2025-01-01T00:00:00.000000Z", report
                    ),
                    rating_label: "10",
                }
            )

        return ConversationsReportWorksheet(
            name=worksheet_name,
            data=data,
        )
        flow_uuid = report.source_config.get("nps_human_flow_uuid", None)
        op_field = report.source_config.get("nps_human_op_field", None)

        missing_fields = []

        if not flow_uuid:
            missing_fields.append("flow_uuid")

        if not op_field:
            missing_fields.append("op_field")

        if missing_fields:
            logger.error(
                "[CONVERSATIONS REPORT SERVICE] Missing fields for report %s: %s",
                report.uuid,
                ", ".join(missing_fields),
            )
            raise ValueError(
                "Missing fields for report %s: %s"
                % (report.uuid, ", ".join(missing_fields))
            )

        docs = self.get_flowsrun_results_by_contacts(
            report=report,
            flow_uuid=flow_uuid,
            start_date=start_date,
            end_date=end_date,
            op_field=op_field,
        )

        with override(report.requested_by.language or "en"):
            worksheet_name = gettext("NPS Human")
            date_label = gettext("Date")
            rating_label = gettext("Rating")

        data = []

        for doc in docs:
            if doc["op_field_value"] is None:
                continue

            data.append(
                {
                    "URN": doc["urn"],
                    date_label: self._format_date(doc["modified_on"], report),
                    rating_label: doc["op_field_value"],
                }
            )

        if len(data) == 0:
            data = [
                {
                    "URN": "",
                    date_label: "",
                    rating_label: "",
                }
            ]

        return ConversationsReportWorksheet(
            name=worksheet_name,
            data=data,
        )

    def get_custom_widget_worksheet(
        self,
        report: Report,
        widget: Widget,
        start_date: datetime,
        end_date: datetime,
    ) -> ConversationsReportWorksheet:
        """
        Get custom widgets results.
        """
        datalake_config = widget.config.get("datalake_config", {})
        key = datalake_config.get("key", "")
        agent_uuid = datalake_config.get("agent_uuid", "")

        if not key or not agent_uuid:
            raise ValueError("Key or agent_uuid is missing in the widget config")

        events = self.get_datalake_events(
            report,
            key=key,
            event_name="weni_nexus_data",
            project=report.project.uuid,
            date_start=start_date,
            date_end=end_date,
            metadata_key="agent_uuid",
            metadata_value=agent_uuid,
        )

        worksheet_name = widget.name

        with override(report.requested_by.language or "en"):
            date_label = gettext("Date")
            value_label = gettext("Value")

        data = []

        for event in events:
            data.append(
                {
                    "URN": event.get("contact_urn"),
                    date_label: self._format_date(event.get("date"), report),
                    value_label: event.get("value"),
                }
            )

        if len(data) == 0:
            data = [
                {
                    "URN": "",
                    date_label: "",
                    value_label: "",
                }
            ]

        return ConversationsReportWorksheet(
            name=worksheet_name,
            data=data,
        )<|MERGE_RESOLUTION|>--- conflicted
+++ resolved
@@ -813,91 +813,6 @@
 
         return datetime_date.strftime("%d/%m/%Y %H:%M:%S")
 
-<<<<<<< HEAD
-=======
-    def get_flowsrun_results_by_contacts(
-        self,
-        report: Report,
-        flow_uuid: str,
-        start_date: str,
-        end_date: str,
-        op_field: str,
-    ) -> list[dict]:
-        """
-        Get flowsrun results by contacts.
-        """
-        cache_key = f"flowsrun_results_by_contacts:{report.uuid}:{flow_uuid}:{start_date}:{end_date}:{op_field}"
-
-        if cached_results := self.cache_client.get(cache_key):
-            try:
-                cached_results = json.loads(cached_results)
-                self._add_cache_key(report.uuid, cache_key)
-                return cached_results
-            except Exception as e:
-                logger.error(
-                    "[CONVERSATIONS REPORT SERVICE] Failed to deserialize cached results for report %s. Error: %s",
-                    report.uuid,
-                    e,
-                )
-
-        data = []
-
-        current_page = 1
-        page_size = self.elastic_page_size
-        page_limit = self.elastic_page_limit
-
-        while True:
-            if current_page >= page_limit:
-                logger.error(
-                    "[CONVERSATIONS REPORT SERVICE] Report %s has more than %s pages. Finishing flowsrun results by contacts retrieval",
-                    report.uuid,
-                    page_limit,
-                )
-                raise ValueError("Report has more than %s pages" % page_limit)
-
-            report.refresh_from_db(fields=["status"])
-
-            if report.status != ReportStatus.IN_PROGRESS:
-                logger.info(
-                    "[CONVERSATIONS REPORT SERVICE] Report %s is not in progress. Finishing flowsrun results by contacts retrieval",
-                    report.uuid,
-                )
-                raise ValueError("Report %s is not in progress" % report.uuid)
-
-            logger.info(
-                "[CONVERSATIONS REPORT SERVICE] Retrieving flowsrun results by contacts for page %s for report %s",
-                current_page,
-                report.uuid,
-            )
-
-            paginated_results = (
-                self.elasticsearch_service.get_flowsrun_results_by_contacts(
-                    project_uuid=report.project.uuid,
-                    flow_uuid=flow_uuid,
-                    start_date=start_date,
-                    end_date=end_date,
-                    op_field=op_field,
-                    page_size=page_size,
-                    page_number=current_page,
-                )
-            )
-
-            contacts = paginated_results.get("contacts", [])
-
-            if len(contacts) == 0 or contacts == [{}]:
-                break
-
-            data.extend(paginated_results["contacts"])
-            current_page += 1
-
-        self.cache_client.set(
-            cache_key, json.dumps(data), ex=settings.REPORT_GENERATION_TIMEOUT
-        )
-        self._add_cache_key(report.uuid, cache_key)
-
-        return data
-
->>>>>>> bfa6416f
     def get_resolutions_worksheet(
         self,
         report: Report,
