from datetime import datetime
import io
import csv
import json
import xlsxwriter
import logging
from abc import ABC, abstractmethod

from django.core.mail import EmailMessage
from django.conf import settings
from django.utils.translation import gettext_lazy as _
from django.utils.translation import gettext, override
from django.utils import translation, timezone
from sentry_sdk import capture_exception

from insights.metrics.conversations.enums import ConversationType
from insights.metrics.conversations.reports.dataclass import (
    ConversationsReportFile,
    ConversationsReportWorksheet,
)
from insights.metrics.conversations.services import ConversationsMetricsService
from insights.reports.models import Report
from insights.reports.choices import ReportStatus, ReportFormat, ReportSource
from insights.users.models import User
from insights.projects.models import Project
from insights.sources.dl_events.clients import BaseDataLakeEventsClient
from insights.metrics.conversations.integrations.elasticsearch.services import (
    ConversationsElasticsearchService,
)


logger = logging.getLogger(__name__)


def serialize_filters_for_json(filters: dict) -> dict:
    """
    Serialize datetime objects in filters dictionary to JSON-compatible format.
    This ensures that filters containing datetime objects can be stored in JSONField.
    """
    if not filters:
        return filters

    serialized_filters = {}
    for key, value in filters.items():
        if isinstance(value, datetime):
            # Convert datetime to ISO format string
            serialized_filters[key] = value.isoformat()
        elif isinstance(value, dict):
            # Recursively handle nested dictionaries
            serialized_filters[key] = serialize_filters_for_json(value)
        elif isinstance(value, list):
            # Handle lists that might contain datetime objects
            serialized_list = []
            for item in value:
                if isinstance(item, datetime):
                    serialized_list.append(item.isoformat())
                elif isinstance(item, dict):
                    serialized_list.append(serialize_filters_for_json(item))
                else:
                    serialized_list.append(item)
            serialized_filters[key] = serialized_list
        else:
            serialized_filters[key] = value

    return serialized_filters


class BaseConversationsReportService(ABC):
    """
    Base class for conversations report services.
    """

    @abstractmethod
    def process_csv(
        self, report: Report, worksheets: list[ConversationsReportWorksheet]
    ) -> list[ConversationsReportFile]:
        """
        Process the csv for the conversations report.
        """
        raise NotImplementedError("Subclasses must implement this method")

    @abstractmethod
    def process_xlsx(
        self, report: Report, worksheets: list[ConversationsReportWorksheet]
    ) -> list[ConversationsReportFile]:
        """
        Process the xlsx for the conversations report.
        """
        raise NotImplementedError("Subclasses must implement this method")

    @abstractmethod
    def send_email(self, report: Report, file_content: str) -> None:
        """
        Send the email for the conversations report.
        """
        raise NotImplementedError("Subclasses must implement this method")

    @abstractmethod
    def request_generation(
        self,
        project: Project,
        source_config: dict,
        filters: dict,
        report_format: ReportFormat,
        requested_by: User,
    ) -> None:
        """
        Request the generation of a conversations report.
        """
        raise NotImplementedError("Subclasses must implement this method")

    @abstractmethod
    def generate(self, report: Report) -> None:
        """
        Start the generation of a conversations report.
        """
        raise NotImplementedError("Subclasses must implement this method")

    @abstractmethod
    def get_current_report_for_project(self, project: Project) -> bool:
        """
        Check if the project can receive new reports generation.
        """
        raise NotImplementedError("Subclasses must implement this method")

    @abstractmethod
    def get_next_report_to_generate(self) -> Report | None:
        """
        Get the next report to generate.
        """
        raise NotImplementedError("Subclasses must implement this method")

    @abstractmethod
    def get_datalake_events(self, report: Report, **kwargs) -> list[dict]:
        """
        Get datalake events.
        """
        raise NotImplementedError("Subclasses must implement this method")

    @abstractmethod
    def get_resolutions_worksheet(
        self,
        report: Report,
        start_date: datetime,
        end_date: datetime,
    ) -> ConversationsReportWorksheet:
        """
        Get the resolutions worksheet.
        """
        raise NotImplementedError("Subclasses must implement this method")

    @abstractmethod
    def get_topics_distribution_worksheet(
        self,
        report: Report,
        start_date: datetime,
        end_date: datetime,
        conversation_type: ConversationType,
    ) -> ConversationsReportWorksheet:
        """
        Get the topics distribution worksheet.
        """
        raise NotImplementedError("Subclasses must implement this method")

    @abstractmethod
    def get_csat_ai_worksheet(
        self, report: Report, start_date: datetime, end_date: datetime
    ) -> ConversationsReportWorksheet:
        """
        Get the csat ai worksheet.
        """
        raise NotImplementedError("Subclasses must implement this method")

    @abstractmethod
    def get_flowsrun_results_by_contacts(
        self,
        report: Report,
        flow_uuid: str,
        start_date: str,
        end_date: str,
        op_field: str,
    ) -> list[dict]:
        """
        Get flowsrun results by contacts.
        """
        raise NotImplementedError("Subclasses must implement this method")

    @abstractmethod
    def get_csat_human_worksheet(
        self, report: Report, start_date: str, end_date: str
    ) -> ConversationsReportWorksheet:
        """
        Get csat human worksheet.
        """
        raise NotImplementedError("Subclasses must implement this method")


class ConversationsReportService(BaseConversationsReportService):
    """
    Service to generate conversations reports.
    """

    def __init__(
        self,
        datalake_events_client: BaseDataLakeEventsClient,
        metrics_service: ConversationsMetricsService,
        elasticsearch_service: ConversationsElasticsearchService,
        events_limit_per_page: int = 5000,
        page_limit: int = 100,
        elastic_page_size: int = 1000,
        elastic_page_limit: int = 100,
    ):
        self.source = ReportSource.CONVERSATIONS_DASHBOARD
        self.datalake_events_client = datalake_events_client
        self.metrics_service = metrics_service
        self.events_limit_per_page = events_limit_per_page
        self.page_limit = page_limit
        self.elasticsearch_service = elasticsearch_service
        self.elastic_page_size = elastic_page_size
        self.elastic_page_limit = elastic_page_limit

    def process_csv(
        self, report: Report, worksheets: list[ConversationsReportWorksheet]
    ) -> list[ConversationsReportFile]:
        """
        Process the csv for the conversations report.
        """
        files: list[ConversationsReportFile] = []

        for worksheet in worksheets:
            with io.StringIO() as csv_buffer:
                fieldnames = list(worksheet.data[0].keys()) if worksheet.data else []
                writer = csv.DictWriter(csv_buffer, fieldnames=fieldnames)
                writer.writeheader()
                writer.writerows(worksheet.data)
                file_content = csv_buffer.getvalue()

            files.append(
                ConversationsReportFile(
                    name=f"{worksheet.name}.csv", content=file_content
                )
            )

        return files

    def process_xlsx(
        self, report: Report, worksheets: list[ConversationsReportWorksheet]
    ) -> list[ConversationsReportFile]:
        """
        Process the xlsx for the conversations report.
        """
        output = io.BytesIO()
        workbook = xlsxwriter.Workbook(output, {"in_memory": True})

        with override(report.requested_by.language):
            file_name = gettext("Conversations dashboard report")

        for worksheet in worksheets:
            worksheet_name = worksheet.name
            worksheet_data = worksheet.data

            xlsx_worksheet = workbook.add_worksheet(worksheet_name)
            xlsx_worksheet.write_row(0, 0, worksheet_data[0].keys())

            for row_num, row_data in enumerate(worksheet_data, start=1):
                xlsx_worksheet.write_row(row_num, 0, row_data.values())

        workbook.close()
        output.seek(0)

        return [
            ConversationsReportFile(name=f"{file_name}.xlsx", content=output.getvalue())
        ]

    def send_email(self, report: Report, files: list[ConversationsReportFile]) -> None:
        """
        Send the email for the conversations report.
        """
        # TODO: Send multiple files if report type is CSV
        with translation.override(report.requested_by.language):
            subject = _("Conversations dashboard report")
            body = _("Please find the conversations report attached.")

            email = EmailMessage(
                subject=subject,
                body=body,
                from_email=settings.DEFAULT_FROM_EMAIL,
                to=[report.requested_by.email],
            )

            for file in files:
                email.attach(
                    file.name,
                    file.content,
                    (
                        "application/csv"
                        if report.format == ReportFormat.CSV
                        else "application/vnd.openxmlformats-officedocument.spreadsheetml.sheet"
                    ),
                )

            email.send(fail_silently=False)

    def request_generation(
        self,
        project: Project,
        source_config: dict,
        filters: dict,
        report_format: ReportFormat,
        requested_by: User,
    ) -> None:
        """
        Request the generation of a conversations report.
        """
        logger.info(
            "[CONVERSATIONS REPORT SERVICE] Requesting generation of conversations report for project %s",
            project.uuid,
        )

        if not source_config:
            logger.error(
                "[CONVERSATIONS REPORT SERVICE] source_config is empty for project %s",
                project.uuid,
            )
            raise ValueError(
                "source_config cannot be empty when requesting generation of conversations report"
            )

        if not filters:
            logger.error(
                "[CONVERSATIONS REPORT SERVICE] filters is empty for project %s",
                project.uuid,
            )
            raise ValueError(
                "filters cannot be empty when requesting generation of conversations report"
            )

        sections = source_config.get("sections", [])
        custom_widgets = source_config.get("custom_widgets", [])

        if len(sections) == 0 and len(custom_widgets) == 0:
            logger.error(
                "[CONVERSATIONS REPORT SERVICE] sections or custom_widgets is empty for project %s",
                project.uuid,
            )
            raise ValueError(
                "sections or custom_widgets cannot be empty when requesting generation of conversations report"
            )

        # Serialize datetime objects in filters to make them JSON-compatible
        serialized_filters = serialize_filters_for_json(filters)

        report = Report.objects.create(
            project=project,
            source=self.source,
            source_config=source_config,
            filters=serialized_filters,
            format=report_format,
            requested_by=requested_by,
            status=ReportStatus.PENDING,
        )

        logger.info(
            "[CONVERSATIONS REPORT SERVICE] Conversations report created %s",
            report.uuid,
        )

        return report

    def generate(self, report: Report) -> None:
        """
        Start the generation of a conversations report.
        """
        logger.info(
            "[CONVERSATIONS REPORT SERVICE] Starting generation of conversations report %s",
            report.uuid,
        )
        report.status = ReportStatus.IN_PROGRESS
        report.started_at = timezone.now()
        report.save(update_fields=["status", "started_at"])

        try:
            filters = report.filters or {}

            start_date = filters.get("start")
            end_date = filters.get("end")

            if not start_date or not end_date:
                logger.error(
                    "[CONVERSATIONS REPORT SERVICE] Start date or end date is missing for report %s",
                    report.uuid,
                )
                raise ValueError(
                    "Start date or end date is missing for report %s" % report.uuid
                )

            start_date = datetime.fromisoformat(start_date)
            end_date = datetime.fromisoformat(end_date)

            logger.info(
                "[CONVERSATIONS REPORT SERVICE] Start date: %s, End date: %s",
                start_date,
                end_date,
            )

<<<<<<< HEAD
            sections = report.source_config.get("sections", [])

            worksheets = []

            if "RESOLUTIONS" in sections:
                resolutions_worksheet = self.get_resolutions_worksheet(
                    report,
                    report.filters.get("start"),
                    report.filters.get("end"),
                )
                worksheets.append(resolutions_worksheet)

            if "TRANSFERRED" in sections:
                transferred_worksheet = self.get_transferred_to_human_worksheet(
                    report,
                    report.filters.get("start"),
                    report.filters.get("end"),
                )
                worksheets.append(transferred_worksheet)

            if "TOPICS_AI" in sections:
                topics_ai_worksheet = self.get_topics_distribution_worksheet(
                    report=report,
                    start_date=start_date,
                    end_date=end_date,
                    conversation_type=ConversationType.AI,
                )
                worksheets.append(topics_ai_worksheet)

            if "TOPICS_HUMAN" in sections:
                topics_human_worksheet = self.get_topics_distribution_worksheet(
                    report=report,
                    start_date=start_date,
                    end_date=end_date,
                    conversation_type=ConversationType.HUMAN,
                )
                worksheets.append(topics_human_worksheet)

            if "CSAT_AI" in sections:
                worksheet = self.get_csat_ai_worksheet(report, start_date, end_date)
                worksheets.append(worksheet)

            if "NPS_AI" in sections:
                worksheet = self.get_nps_ai_worksheet(report, start_date, end_date)
                worksheets.append(worksheet)

=======
            source_config = report.source_config or {}

            sections = source_config.get("sections", [])

            worksheets = []

            if "CSAT_HUMAN" in sections:
                worksheet = self.get_csat_human_worksheet(report, start_date, end_date)
                worksheets.append(worksheet)

>>>>>>> 76e05c43
            files: list[ConversationsReportFile] = []

            if report.format == ReportFormat.CSV:
                files.extend(self.process_csv(report, worksheets))
            elif report.format == ReportFormat.XLSX:
                files.extend(self.process_xlsx(report, worksheets))

        except Exception as e:
            logger.error(
                "[CONVERSATIONS REPORT SERVICE] Failed to generate report %s. Error: %s",
                report.uuid,
                e,
            )
            report.status = ReportStatus.FAILED
            report.completed_at = timezone.now()
            errors = report.errors or {}
            errors["generate"] = str(e)
            errors["event_id"] = capture_exception(e)
            report.errors = errors
            report.save(update_fields=["status", "completed_at", "errors"])
            raise e

        logger.info(
            "[CONVERSATIONS REPORT SERVICE] Sending email for conversations report %s to %s",
            report.uuid,
            report.requested_by.email,
        )

        try:
            self.send_email(report, files)
        except Exception as e:
            event_id = capture_exception(e)
            logger.error(
                "[CONVERSATIONS REPORT SERVICE] Failed to send email for conversations report %s. Event_id: %s",
                report.uuid,
                event_id,
            )
            report.status = ReportStatus.FAILED
            report.completed_at = timezone.now()
            errors = report.errors or {}
            errors["send_email"] = str(e)
            errors["event_id"] = event_id
            report.errors = errors
            report.save(update_fields=["status", "completed_at", "errors"])
            raise e

        logger.info(
            "[CONVERSATIONS REPORT SERVICE] Email for conversations report %s sent to %s",
            report.uuid,
            report.requested_by.email,
        )

        report.status = ReportStatus.READY
        report.completed_at = timezone.now()
        report.save(update_fields=["status", "completed_at"])

        logger.info(
            "[CONVERSATIONS REPORT SERVICE] Conversations report completed %s",
            report.uuid,
        )

    def get_current_report_for_project(self, project: Project) -> Report | None:
        """
        Check if the project can receive new reports generation.
        """
        return (
            Report.objects.filter(
                project=project,
                source=self.source,
                status__in=[ReportStatus.PENDING, ReportStatus.IN_PROGRESS],
            )
            .order_by("created_on")
            .first()
        )

    def get_next_report_to_generate(self) -> Report | None:
        """
        Get the next report to generate.
        """
        return (
            Report.objects.filter(
                source=self.source,
                status=ReportStatus.PENDING,
            )
            .order_by("created_on")
            .first()
        )

    def get_datalake_events(self, report: Report, **kwargs) -> list[dict]:
        """
        Get datalake events.
        """
        limit = self.events_limit_per_page
        offset = 0

        events = []

        current_page = 1
        page_limit = self.page_limit

        while True:
            if current_page >= page_limit:
                logger.error(
                    "[CONVERSATIONS REPORT SERVICE] Report %s has more than %s pages. Finishing datalake events retrieval"
                    % (
                        report.uuid,
                        page_limit,
                    ),
                )
                raise ValueError("Report has more than %s pages" % page_limit)

            report.refresh_from_db(fields=["status"])

            if report.status != ReportStatus.IN_PROGRESS:
                logger.info(
                    "[CONVERSATIONS REPORT SERVICE] Report %s is not in progress. Finishing datalake events retrieval",
                    report.uuid,
                )
                raise ValueError("Report %s is not in progress" % report.uuid)

            logger.info(
                "[CONVERSATIONS REPORT SERVICE] Retrieving datalake events for page %s for report %s",
                current_page,
                report.uuid,
            )

            paginated_events = self.datalake_events_client.get_events(
                **kwargs,
                limit=limit,
                offset=offset,
            )

            if len(paginated_events) == 0 or paginated_events == [{}]:
                print("paginated_events", paginated_events)
                break

            events.extend(paginated_events)
            offset += limit
            current_page += 1

        return events

    def _format_date(self, date: str) -> str:
        """
        Format the date.
        """
        return datetime.strptime(date, "%Y-%m-%dT%H:%M:%S.%fZ").strftime(
            "%d/%m/%Y %H:%M:%S"
        )

    def get_resolutions_worksheet(
        self,
        report: Report,
        start_date: datetime,
        end_date: datetime,
    ) -> ConversationsReportWorksheet:
        """
        Get the resolutions worksheet.
        """
        events = self.get_datalake_events(
            report=report,
            project=report.project.uuid,
            date_start=start_date,
            date_end=end_date,
            event_name="weni_nexus_data",
            key="conversation_classification",
        )

        with override(report.requested_by.language):
            worksheet_name = gettext("Resolutions")

            resolutions_label = gettext("Resolution")
            date_label = gettext("Date")

            resolved_label = gettext("Optimized Resolutions")
            unresolved_label = gettext("Other conclusions")

        if len(events) == 0:
            return ConversationsReportWorksheet(
                name=worksheet_name,
                data=[],
            )

        data = []

        for event in events:
            data.append(
                {
                    "URN": event.get("contact_urn", ""),
                    resolutions_label: (
                        resolved_label
                        if event.get("value") == "resolved"
                        else unresolved_label
                    ),
                    date_label: (
                        self._format_date(event.get("date", ""))
                        if event.get("date")
                        else ""
                    ),
                }
            )

        setattr(self, "_conversation_classification_events_cache", events)

        return ConversationsReportWorksheet(
            name=worksheet_name,
            data=data,
        )

    def get_transferred_to_human_worksheet(
        self,
        report: Report,
        start_date: datetime,
        end_date: datetime,
    ) -> ConversationsReportWorksheet:
        """
        Get the transferred to human worksheet.
        """
        if hasattr(self, "_conversation_classification_events_cache"):
            events = getattr(self, "_conversation_classification_events_cache")
        else:
            events = self.get_datalake_events(
                report=report,
                project=report.project.uuid,
                date_start=start_date,
                date_end=end_date,
                event_name="weni_nexus_data",
                key="conversation_classification",
            )

        with override(report.requested_by.language):
            worksheet_name = gettext("Transferred to Human")

            transferred_to_human_label = gettext("Transferred to Human")
            yes_label = gettext("Yes")
            no_label = gettext("No")
            date_label = gettext("Conversation date")

        if len(events) == 0:
            return ConversationsReportWorksheet(
                name=worksheet_name,
                data=[],
            )

        data = []

        for event in events:
            metadata = json.loads(event.get("metadata"))
            data.append(
                {
                    "URN": event.get("contact_urn", ""),
                    transferred_to_human_label: (
                        yes_label if metadata.get("human_support", False) else no_label
                    ),
                    date_label: (
                        self._format_date(event.get("date", ""))
                        if event.get("date")
                        else ""
                    ),
                }
            )

        return ConversationsReportWorksheet(
            name=worksheet_name,
            data=data,
        )

    def get_topics_distribution_worksheet(
        self,
        report: Report,
        start_date: datetime,
        end_date: datetime,
        conversation_type: ConversationType,
    ) -> ConversationsReportWorksheet:
        """
        Get the topics distribution worksheet.
        """
        # Mock for the staging environment
        mock_urns = ["55988776655", "55988776656", "55988776657"]

        return ConversationsReportWorksheet(
            name=(
                gettext("Topics Distribution AI")
                if conversation_type == ConversationType.AI
                else gettext("Topics Distribution Human")
            ),
            data=[
                {
                    "URN": mock_urn,
                    gettext("Topic"): "Test Topic",
                    gettext("Subtopic"): "Test Subtopic",
                    gettext("Date"): self._format_date("2025-01-01T00:00:00.000000Z"),
                }
                for mock_urn in mock_urns
            ],
        )

        nexus_topics_data = self.metrics_service.get_topics(report.project.uuid)

        topics_data = {}

        for topic_data in nexus_topics_data:
            topic_uuid = str(topic_data.get("uuid"))
            topics_data[topic_uuid] = {
                "name": topic_data.get("name"),
                "uuid": topic_uuid,
                "subtopics": {},
            }

            if not topic_data.get("subtopic"):
                continue

            for subtopic_data in topic_data.get("subtopic", []):
                subtopic_uuid = str(subtopic_data.get("uuid"))
                topics_data[topic_uuid]["subtopics"][subtopic_uuid] = {
                    "name": subtopic_data.get("name"),
                    "uuid": subtopic_uuid,
                }

        human_support = (
            "true" if conversation_type == ConversationType.HUMAN else "false"
        )
        events = self.get_datalake_events(
            report=report,
            project=report.project.uuid,
            date_start=start_date,
            date_end=end_date,
            event_name="weni_nexus_data",
            key="topics",
            metadata_key="human_support",
            metadata_value=human_support,
        )

        with override(report.requested_by.language or "en"):
            worksheet_name = (
                gettext("Topics Distribution AI")
                if conversation_type == ConversationType.AI
                else gettext("Topics Distribution Human")
            )
            date_label = gettext("Date")
            topic_label = gettext("Topic")
            subtopic_label = gettext("Subtopic")
            unclassified_label = gettext("Unclassified")

        results_data = []

        for event in events:
            try:
                metadata = json.loads(event.get("metadata", "{}"))
            except Exception as e:
                logger.error(
                    "Error parsing metadata for event %s: %s", event.get("id"), e
                )
                capture_exception(e)
                continue

            topic_name = event.get("value")
            subtopic_name = metadata.get("subtopic")

            topic_uuid = (
                str(metadata.get("topic_uuid")) if metadata.get("topic_uuid") else None
            )
            subtopic_uuid = (
                str(metadata.get("subtopic_uuid"))
                if metadata.get("subtopic_uuid")
                else None
            )

            if not topic_uuid or topic_uuid not in topics_data:
                topic_name = unclassified_label

            if (
                topic_uuid
                and topic_uuid in topics_data
                and not subtopic_uuid
                and subtopic_uuid not in topics_data[topic_uuid]["subtopics"]
            ) or (not topic_uuid or topic_uuid not in topics_data):
                subtopic_name = unclassified_label

            results_data.append(
                {
                    "URN": event.get("contact_urn"),
                    topic_label: topic_name,
                    subtopic_label: subtopic_name,
                    date_label: (
                        self._format_date(event.get("date"))
                        if event.get("date")
                        else ""
                    ),
                }
            )

        return ConversationsReportWorksheet(
            name=worksheet_name,
            data=results_data,
        )

    def get_csat_ai_worksheet(
        self, report: Report, start_date: datetime, end_date: datetime
    ) -> ConversationsReportWorksheet:
        """
        Get the csat ai worksheet.
        """
        agent_uuid = report.source_config.get("csat_ai_agent_uuid", None)

        if not agent_uuid:
            raise ValueError("Agent UUID is required in the report source config")

        events = self.get_datalake_events(
            report,
            project=str(report.project.uuid),
            date_start=start_date,
            date_end=end_date,
            metadata_key="agent_uuid",
            metadata_value=agent_uuid,
            key="weni_csat",
            event_name="weni_nexus_data",
        )

        with override(report.requested_by.language or "en"):
            date_label = gettext("Date")
            score_label = gettext("Score")

        data = []

        scores = {"1", "2", "3", "4", "5"}

        for event in events:
            if event.get("value") not in scores:
                continue

            data.append(
                {
                    "URN": event.get("contact_urn"),
                    date_label: self._format_date(event.get("date")),
                    score_label: event.get("value"),
                }
            )

        return ConversationsReportWorksheet(
            name="CSAT AI",
            data=data,
        )

    def get_nps_ai_worksheet(
        self, report: Report, start_date: datetime, end_date: datetime
    ) -> ConversationsReportWorksheet:
        """
        Get nps ai worksheet
        """

        agent_uuid = report.source_config.get("nps_ai_agent_uuid", None)

        if not agent_uuid:
            raise ValueError("Agent UUID is required in the report source config")

        events = self.get_datalake_events(
            report,
            project=str(report.project.uuid),
            date_start=start_date,
            date_end=end_date,
            metadata_key="agent_uuid",
            metadata_value=agent_uuid,
            key="weni_nps",
            event_name="weni_nexus_data",
        )

        with override(report.requested_by.language or "en"):
            worksheet_name = gettext("NPS AI")
            date_label = gettext("Date")
            score_label = gettext("Score")

        data = []
        scores = {str(n): 0 for n in range(0, 11)}

        for event in events:
            if event.get("value") not in scores:
                continue

            data.append(
                {
                    "URN": event.get("contact_urn"),
                    date_label: (
                        self._format_date(event.get("date"))
                        if event.get("date")
                        else ""
                    ),
                    score_label: event.get("value"),
                }
            )

        return ConversationsReportWorksheet(name=worksheet_name, data=data)

    def get_flowsrun_results_by_contacts(
        self,
        report: Report,
        flow_uuid: str,
        start_date: str,
        end_date: str,
        op_field: str,
    ) -> list[dict]:
        """
        Get flowsrun results by contacts.
        """
        data = []

        current_page = 1
        page_size = self.elastic_page_size
        page_limit = self.elastic_page_limit

        while True:
            if current_page >= page_limit:
                logger.error(
                    "[CONVERSATIONS REPORT SERVICE] Report %s has more than %s pages. Finishing flowsrun results by contacts retrieval",
                    report.uuid,
                    page_limit,
                )
                raise ValueError("Report has more than %s pages" % page_limit)

            report.refresh_from_db(fields=["status"])

            if report.status != ReportStatus.IN_PROGRESS:
                logger.info(
                    "[CONVERSATIONS REPORT SERVICE] Report %s is not in progress. Finishing flowsrun results by contacts retrieval",
                    report.uuid,
                )
                raise ValueError("Report %s is not in progress" % report.uuid)

            logger.info(
                "[CONVERSATIONS REPORT SERVICE] Retrieving flowsrun results by contacts for page %s for report %s",
                current_page,
                report.uuid,
            )

            paginated_results = (
                self.elasticsearch_service.get_flowsrun_results_by_contacts(
                    project_uuid=report.project.uuid,
                    flow_uuid=flow_uuid,
                    start_date=start_date,
                    end_date=end_date,
                    op_field=op_field,
                    page_size=page_size,
                    page_number=current_page,
                )
            )

            contacts = paginated_results.get("contacts", [])

            if len(contacts) == 0 or contacts == [{}]:
                break

            data.extend(paginated_results["contacts"])
            current_page += 1

        return data

    def get_csat_human_worksheet(
        self, report: Report, start_date: str, end_date: str
    ) -> ConversationsReportWorksheet:
        """
        Get csat human worksheet.
        """
        flow_uuid = report.source_config.get("csat_human_flow_uuid", None)
        op_field = report.source_config.get("csat_human_op_field", None)

        missing_fields = []

        if not flow_uuid:
            missing_fields.append("flow_uuid")

        if not op_field:
            missing_fields.append("op_field")

        if missing_fields:
            logger.error(
                "[CONVERSATIONS REPORT SERVICE] Missing fields for report %s: %s",
                report.uuid,
                ", ".join(missing_fields),
            )
            raise ValueError(
                "Missing fields for report %s: %s"
                % (report.uuid, ", ".join(missing_fields))
            )

        docs = self.get_flowsrun_results_by_contacts(
            report=report,
            flow_uuid=flow_uuid,
            start_date=start_date,
            end_date=end_date,
            op_field=op_field,
        )

        with override(report.requested_by.language or "en"):
            worksheet_name = gettext("CSAT Human")
            date_label = gettext("Date")
            score_label = gettext("Score")

        data = []

        for doc in docs:
            if doc["op_field_value"] is None:
                continue

            data.append(
                {
                    "URN": doc["urn"],
                    date_label: self._format_date(doc["modified_on"]),
                    score_label: doc["op_field_value"],
                }
            )

        return ConversationsReportWorksheet(
            name=worksheet_name,
            data=data,
        )<|MERGE_RESOLUTION|>--- conflicted
+++ resolved
@@ -403,7 +403,6 @@
                 end_date,
             )
 
-<<<<<<< HEAD
             sections = report.source_config.get("sections", [])
 
             worksheets = []
@@ -450,18 +449,10 @@
                 worksheet = self.get_nps_ai_worksheet(report, start_date, end_date)
                 worksheets.append(worksheet)
 
-=======
-            source_config = report.source_config or {}
-
-            sections = source_config.get("sections", [])
-
-            worksheets = []
-
             if "CSAT_HUMAN" in sections:
                 worksheet = self.get_csat_human_worksheet(report, start_date, end_date)
                 worksheets.append(worksheet)
 
->>>>>>> 76e05c43
             files: list[ConversationsReportFile] = []
 
             if report.format == ReportFormat.CSV:
