--- conflicted
+++ resolved
@@ -168,13 +168,6 @@
         raise NotImplementedError("Subclasses must implement this method")
 
     @abstractmethod
-<<<<<<< HEAD
-    def get_nps_human_worksheet(
-        self, report: Report, start_date: str, end_date: str
-    ) -> ConversationsReportWorksheet:
-        """
-        Get nps human worksheet.
-=======
     def get_resolutions_worksheet(
         self,
         report: Report,
@@ -210,7 +203,15 @@
     ) -> ConversationsReportWorksheet:
         """
         Get csat human worksheet.
->>>>>>> 19770111
+        """
+        raise NotImplementedError("Subclasses must implement this method")
+
+    @abstractmethod
+    def get_nps_human_worksheet(
+        self, report: Report, start_date: str, end_date: str
+    ) -> ConversationsReportWorksheet:
+        """
+        Get nps human worksheet.
         """
         raise NotImplementedError("Subclasses must implement this method")
 
@@ -492,15 +493,6 @@
             )
 
             source_config = report.source_config or {}
-<<<<<<< HEAD
-
-            sections = source_config.get("sections", [])
-
-            worksheets = []
-
-            if "NPS_HUMAN" in sections:
-                worksheet = self.get_nps_human_worksheet(report, start_date, end_date)
-=======
             sections = source_config.get("sections", [])
 
             worksheets = []
@@ -549,7 +541,10 @@
 
             if "CSAT_HUMAN" in sections:
                 worksheet = self.get_csat_human_worksheet(report, start_date, end_date)
->>>>>>> 19770111
+                worksheets.append(worksheet)
+
+            if "NPS_HUMAN" in sections:
+                worksheet = self.get_nps_human_worksheet(report, start_date, end_date)
                 worksheets.append(worksheet)
 
             files: list[ConversationsReportFile] = []
@@ -847,18 +842,6 @@
             data.extend(paginated_results["contacts"])
             current_page += 1
 
-<<<<<<< HEAD
-        return data
-
-    def get_nps_human_worksheet(
-        self, report: Report, start_date: str, end_date: str
-    ) -> ConversationsReportWorksheet:
-        """
-        Get nps human worksheet.
-        """
-        flow_uuid = report.source_config.get("nps_human_flow_uuid", None)
-        op_field = report.source_config.get("nps_human_op_field", None)
-=======
         self.cache_client.set(
             cache_key, json.dumps(data), ex=settings.REPORT_GENERATION_TIMEOUT
         )
@@ -1199,7 +1182,6 @@
         """
         flow_uuid = report.source_config.get("csat_human_flow_uuid", None)
         op_field = report.source_config.get("csat_human_op_field", None)
->>>>>>> 19770111
 
         missing_fields = []
 
@@ -1229,11 +1211,7 @@
         )
 
         with override(report.requested_by.language or "en"):
-<<<<<<< HEAD
-            worksheet_name = gettext("NPS Human")
-=======
             worksheet_name = gettext("CSAT Human")
->>>>>>> 19770111
             date_label = gettext("Date")
             score_label = gettext("Score")
 
@@ -1254,4 +1232,64 @@
         return ConversationsReportWorksheet(
             name=worksheet_name,
             data=data,
+        )
+
+    def get_nps_human_worksheet(
+        self, report: Report, start_date: str, end_date: str
+    ) -> ConversationsReportWorksheet:
+        """
+        Get nps human worksheet.
+        """
+        flow_uuid = report.source_config.get("nps_human_flow_uuid", None)
+        op_field = report.source_config.get("nps_human_op_field", None)
+
+        missing_fields = []
+
+        if not flow_uuid:
+            missing_fields.append("flow_uuid")
+
+        if not op_field:
+            missing_fields.append("op_field")
+
+        if missing_fields:
+            logger.error(
+                "[CONVERSATIONS REPORT SERVICE] Missing fields for report %s: %s",
+                report.uuid,
+                ", ".join(missing_fields),
+            )
+            raise ValueError(
+                "Missing fields for report %s: %s"
+                % (report.uuid, ", ".join(missing_fields))
+            )
+
+        docs = self.get_flowsrun_results_by_contacts(
+            report=report,
+            flow_uuid=flow_uuid,
+            start_date=start_date,
+            end_date=end_date,
+            op_field=op_field,
+        )
+
+        with override(report.requested_by.language or "en"):
+            worksheet_name = gettext("NPS Human")
+            date_label = gettext("Date")
+            score_label = gettext("Score")
+
+        data = []
+
+        for doc in docs:
+            if doc["op_field_value"] is None:
+                continue
+
+            data.append(
+                {
+                    "URN": doc["urn"],
+                    date_label: self._format_date(doc["modified_on"], report),
+                    score_label: doc["op_field_value"],
+                }
+            )
+
+        return ConversationsReportWorksheet(
+            name=worksheet_name,
+            data=data,
         )