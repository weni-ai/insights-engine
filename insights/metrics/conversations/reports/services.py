--- conflicted
+++ resolved
@@ -139,7 +139,6 @@
         raise NotImplementedError("Subclasses must implement this method")
 
     @abstractmethod
-<<<<<<< HEAD
     def get_topics_distribution_worksheet(
         self,
         report: Report,
@@ -149,7 +148,9 @@
     ) -> ConversationsReportWorksheet:
         """
         Get the topics distribution worksheet.
-=======
+        """
+        raise NotImplementedError("Subclasses must implement this method")
+
     def get_flowsrun_results_by_contacts(
         self,
         report: Report,
@@ -160,7 +161,6 @@
     ) -> list[dict]:
         """
         Get flowsrun results by contacts.
->>>>>>> e14dab8c
         """
         raise NotImplementedError("Subclasses must implement this method")
 
@@ -569,122 +569,6 @@
         """
         Format the date.
         """
-<<<<<<< HEAD
-        return datetime.strptime(date, "%Y-%m-%dT%H:%M:%S.%fZ").strftime(
-            "%d/%m/%Y %H:%M:%S"
-        )
-
-    def get_topics_distribution_worksheet(
-        self,
-        report: Report,
-        start_date: datetime,
-        end_date: datetime,
-        conversation_type: ConversationType,
-    ) -> ConversationsReportWorksheet:
-        """
-        Get the topics distribution worksheet.
-        """
-        nexus_topics_data = self.metrics_service.get_topics(report.project.uuid)
-
-        topics_data = {}
-
-        for topic_data in nexus_topics_data:
-            topic_uuid = str(topic_data.get("uuid"))
-            topics_data[topic_uuid] = {
-                "name": topic_data.get("name"),
-                "uuid": topic_uuid,
-                "subtopics": {},
-            }
-
-            if not topic_data.get("subtopic"):
-                continue
-
-            for subtopic_data in topic_data.get("subtopic", []):
-                subtopic_uuid = str(subtopic_data.get("uuid"))
-                topics_data[topic_uuid]["subtopics"][subtopic_uuid] = {
-                    "name": subtopic_data.get("name"),
-                    "uuid": subtopic_uuid,
-                }
-
-        human_support = (
-            "true" if conversation_type == ConversationType.HUMAN else "false"
-        )
-
-        events = self.get_datalake_events(
-            report=report,
-            project=report.project.uuid,
-            date_start=start_date,
-            date_end=end_date,
-            event_name="weni_nexus_data",
-            key="topics",
-            metadata_key="human_support",
-            metadata_value=human_support,
-        )
-
-        with override(report.requested_by.language or "en"):
-            worksheet_name = (
-                gettext("Topics Distribution AI")
-                if conversation_type == ConversationType.AI
-                else gettext("Topics Distribution Human")
-            )
-            date_label = gettext("Date")
-            topic_label = gettext("Topic")
-            subtopic_label = gettext("Subtopic")
-            unclassified_label = gettext("Unclassified")
-
-        results_data = []
-
-        for event in events:
-            try:
-                metadata = json.loads(event.get("metadata", "{}"))
-            except Exception as e:
-                logger.error(
-                    "Error parsing metadata for event %s: %s", event.get("id"), e
-                )
-                capture_exception(e)
-                continue
-
-            topic_name = event.get("value")
-            subtopic_name = metadata.get("subtopic")
-
-            topic_uuid = (
-                str(metadata.get("topic_uuid")) if metadata.get("topic_uuid") else None
-            )
-            subtopic_uuid = (
-                str(metadata.get("subtopic_uuid"))
-                if metadata.get("subtopic_uuid")
-                else None
-            )
-
-            if not topic_uuid or topic_uuid not in topics_data:
-                topic_name = unclassified_label
-
-            if (
-                topic_uuid
-                and topic_uuid in topics_data
-                and not subtopic_uuid
-                and subtopic_uuid not in topics_data[topic_uuid]["subtopics"]
-            ) or (not topic_uuid or topic_uuid not in topics_data):
-                subtopic_name = unclassified_label
-
-            results_data.append(
-                {
-                    "URN": event.get("contact_urn"),
-                    topic_label: topic_name,
-                    subtopic_label: subtopic_name,
-                    date_label: (
-                        self._format_date(event.get("date"))
-                        if event.get("date")
-                        else ""
-                    ),
-                }
-            )
-
-        return ConversationsReportWorksheet(
-            name=worksheet_name,
-            data=results_data,
-        )
-=======
 
         formats = ["%Y-%m-%dT%H:%M:%S.%fZ", "%Y-%m-%dT%H:%M:%S"]
 
@@ -791,4 +675,114 @@
             current_page += 1
 
         return data
->>>>>>> e14dab8c
+
+    def get_topics_distribution_worksheet(
+        self,
+        report: Report,
+        start_date: datetime,
+        end_date: datetime,
+        conversation_type: ConversationType,
+    ) -> ConversationsReportWorksheet:
+        """
+        Get the topics distribution worksheet.
+        """
+        nexus_topics_data = self.metrics_service.get_topics(report.project.uuid)
+
+        topics_data = {}
+
+        for topic_data in nexus_topics_data:
+            topic_uuid = str(topic_data.get("uuid"))
+            topics_data[topic_uuid] = {
+                "name": topic_data.get("name"),
+                "uuid": topic_uuid,
+                "subtopics": {},
+            }
+
+            if not topic_data.get("subtopic"):
+                continue
+
+            for subtopic_data in topic_data.get("subtopic", []):
+                subtopic_uuid = str(subtopic_data.get("uuid"))
+                topics_data[topic_uuid]["subtopics"][subtopic_uuid] = {
+                    "name": subtopic_data.get("name"),
+                    "uuid": subtopic_uuid,
+                }
+
+        human_support = (
+            "true" if conversation_type == ConversationType.HUMAN else "false"
+        )
+
+        events = self.get_datalake_events(
+            report=report,
+            project=report.project.uuid,
+            date_start=start_date,
+            date_end=end_date,
+            event_name="weni_nexus_data",
+            key="topics",
+            metadata_key="human_support",
+            metadata_value=human_support,
+        )
+
+        with override(report.requested_by.language or "en"):
+            worksheet_name = (
+                gettext("Topics Distribution AI")
+                if conversation_type == ConversationType.AI
+                else gettext("Topics Distribution Human")
+            )
+            date_label = gettext("Date")
+            topic_label = gettext("Topic")
+            subtopic_label = gettext("Subtopic")
+            unclassified_label = gettext("Unclassified")
+
+        results_data = []
+
+        for event in events:
+            try:
+                metadata = json.loads(event.get("metadata", "{}"))
+            except Exception as e:
+                logger.error(
+                    "Error parsing metadata for event %s: %s", event.get("id"), e
+                )
+                capture_exception(e)
+                continue
+
+            topic_name = event.get("value")
+            subtopic_name = metadata.get("subtopic")
+
+            topic_uuid = (
+                str(metadata.get("topic_uuid")) if metadata.get("topic_uuid") else None
+            )
+            subtopic_uuid = (
+                str(metadata.get("subtopic_uuid"))
+                if metadata.get("subtopic_uuid")
+                else None
+            )
+
+            if not topic_uuid or topic_uuid not in topics_data:
+                topic_name = unclassified_label
+
+            if (
+                topic_uuid
+                and topic_uuid in topics_data
+                and not subtopic_uuid
+                and subtopic_uuid not in topics_data[topic_uuid]["subtopics"]
+            ) or (not topic_uuid or topic_uuid not in topics_data):
+                subtopic_name = unclassified_label
+
+            results_data.append(
+                {
+                    "URN": event.get("contact_urn"),
+                    topic_label: topic_name,
+                    subtopic_label: subtopic_name,
+                    date_label: (
+                        self._format_date(event.get("date"), report)
+                        if event.get("date")
+                        else ""
+                    ),
+                }
+            )
+
+        return ConversationsReportWorksheet(
+            name=worksheet_name,
+            data=results_data,
+        )