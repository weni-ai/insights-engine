from datetime import datetime
import time
import io
import csv
import json
from uuid import UUID
import xlsxwriter
import logging
from abc import ABC, abstractmethod
from datetime import datetime
import pytz

from django.core.mail import EmailMessage
from django.conf import settings
from django.utils.translation import gettext_lazy as _
from django.utils.translation import gettext, override
from django.utils import translation, timezone
from sentry_sdk import capture_exception

from insights.metrics.conversations.enums import ConversationType
from insights.metrics.conversations.reports.dataclass import (
    ConversationsReportFile,
    ConversationsReportWorksheet,
)
from insights.metrics.conversations.services import ConversationsMetricsService
from insights.reports.models import Report
from insights.reports.choices import ReportStatus, ReportFormat, ReportSource
from insights.users.models import User
from insights.projects.models import Project
from insights.sources.dl_events.clients import BaseDataLakeEventsClient
from insights.metrics.conversations.integrations.elasticsearch.services import (
    ConversationsElasticsearchService,
)
from insights.widgets.models import Widget
from insights.sources.cache import CacheClient


logger = logging.getLogger(__name__)


def serialize_filters_for_json(filters: dict) -> dict:
    """
    Serialize datetime objects in filters dictionary to JSON-compatible format.
    This ensures that filters containing datetime objects can be stored in JSONField.
    """
    if not filters:
        return filters

    serialized_filters = {}
    for key, value in filters.items():
        if isinstance(value, datetime):
            # Convert datetime to ISO format string
            serialized_filters[key] = value.isoformat()
        elif isinstance(value, dict):
            # Recursively handle nested dictionaries
            serialized_filters[key] = serialize_filters_for_json(value)
        elif isinstance(value, list):
            # Handle lists that might contain datetime objects
            serialized_list = []
            for item in value:
                if isinstance(item, datetime):
                    serialized_list.append(item.isoformat())
                elif isinstance(item, dict):
                    serialized_list.append(serialize_filters_for_json(item))
                else:
                    serialized_list.append(item)
            serialized_filters[key] = serialized_list
        else:
            serialized_filters[key] = value

    return serialized_filters


class BaseConversationsReportService(ABC):
    """
    Base class for conversations report services.
    """

    @abstractmethod
    def process_csv(
        self, report: Report, worksheets: list[ConversationsReportWorksheet]
    ) -> list[ConversationsReportFile]:
        """
        Process the csv for the conversations report.
        """
        raise NotImplementedError("Subclasses must implement this method")

    @abstractmethod
    def process_xlsx(
        self, report: Report, worksheets: list[ConversationsReportWorksheet]
    ) -> list[ConversationsReportFile]:
        """
        Process the xlsx for the conversations report.
        """
        raise NotImplementedError("Subclasses must implement this method")

    @abstractmethod
    def send_email(self, report: Report, file_content: str) -> None:
        """
        Send the email for the conversations report.
        """
        raise NotImplementedError("Subclasses must implement this method")

    @abstractmethod
    def request_generation(
        self,
        project: Project,
        source_config: dict,
        filters: dict,
        report_format: ReportFormat,
        requested_by: User,
    ) -> None:
        """
        Request the generation of a conversations report.
        """
        raise NotImplementedError("Subclasses must implement this method")

    @abstractmethod
    def generate(self, report: Report) -> None:
        """
        Start the generation of a conversations report.
        """
        raise NotImplementedError("Subclasses must implement this method")

    @abstractmethod
    def get_current_report_for_project(self, project: Project) -> bool:
        """
        Check if the project can receive new reports generation.
        """
        raise NotImplementedError("Subclasses must implement this method")

    @abstractmethod
    def get_next_report_to_generate(self) -> Report | None:
        """
        Get the next report to generate.
        """
        raise NotImplementedError("Subclasses must implement this method")

    @abstractmethod
    def get_datalake_events(self, report: Report, **kwargs) -> list[dict]:
        """
        Get datalake events.
        """
        raise NotImplementedError("Subclasses must implement this method")

    @abstractmethod
    def get_resolutions_worksheet(
        self,
        report: Report,
        start_date: datetime,
        end_date: datetime,
    ) -> ConversationsReportWorksheet:
        """
        Get the resolutions worksheet.
        """
        raise NotImplementedError("Subclasses must implement this method")

    @abstractmethod
    def get_topics_distribution_worksheet(
        self,
        report: Report,
        start_date: datetime,
        end_date: datetime,
        conversation_type: ConversationType,
    ) -> ConversationsReportWorksheet:
        """
        Get the topics distribution worksheet.
        """
        raise NotImplementedError("Subclasses must implement this method")

    @abstractmethod
    def get_csat_ai_worksheet(
        self, report: Report, start_date: datetime, end_date: datetime
    ) -> ConversationsReportWorksheet:
        """
        Get the csat ai worksheet.
        """
        raise NotImplementedError("Subclasses must implement this method")

    def get_nps_ai_worksheet(
        self, report: Report, start_date: datetime, end_date: datetime
    ) -> ConversationsReportWorksheet:
        """
        Get nps ai worksheet.
        """
        raise NotImplementedError("Subclasses must implement this method")

    @abstractmethod
    def get_flowsrun_results_by_contacts(
        self,
        report: Report,
        flow_uuid: str,
        start_date: str,
        end_date: str,
        op_field: str,
    ) -> list[dict]:
        """
        Get flowsrun results by contacts.
        """
        raise NotImplementedError("Subclasses must implement this method")

    @abstractmethod
    def get_csat_human_worksheet(
        self, report: Report, start_date: str, end_date: str
    ) -> ConversationsReportWorksheet:
        """
        Get csat human worksheet.
        """
        raise NotImplementedError("Subclasses must implement this method")

<<<<<<< HEAD
    @abstractmethod
    def get_nps_human_worksheet(
        self, report: Report, start_date: str, end_date: str
    ) -> ConversationsReportWorksheet:
        """
        Get nps human worksheet.
        """
        raise NotImplementedError("Subclasses must implement this method")

=======
>>>>>>> 7051bf11

class ConversationsReportService(BaseConversationsReportService):
    """
    Service to generate conversations reports.
    """

    def __init__(
        self,
        datalake_events_client: BaseDataLakeEventsClient,
        metrics_service: ConversationsMetricsService,
        elasticsearch_service: ConversationsElasticsearchService,
        cache_client: CacheClient,
        events_limit_per_page: int = 5000,
        page_limit: int = 100,
        elastic_page_size: int = 1000,
        elastic_page_limit: int = 100,
    ):
        self.source = ReportSource.CONVERSATIONS_DASHBOARD
        self.datalake_events_client = datalake_events_client
        self.metrics_service = metrics_service
        self.events_limit_per_page = events_limit_per_page
        self.page_limit = page_limit
        self.elasticsearch_service = elasticsearch_service
        self.cache_client = cache_client
        self.elastic_page_size = elastic_page_size
        self.elastic_page_limit = elastic_page_limit

        self.cache_keys = {}

    def process_csv(
        self, report: Report, worksheets: list[ConversationsReportWorksheet]
    ) -> list[ConversationsReportFile]:
        """
        Process the csv for the conversations report.
        """
        files: list[ConversationsReportFile] = []

        for worksheet in worksheets:
            with io.StringIO() as csv_buffer:
                fieldnames = list(worksheet.data[0].keys()) if worksheet.data else []
                writer = csv.DictWriter(csv_buffer, fieldnames=fieldnames)
                writer.writeheader()
                writer.writerows(worksheet.data)
                file_content = csv_buffer.getvalue()

            files.append(
                ConversationsReportFile(
                    name=f"{worksheet.name}.csv", content=file_content
                )
            )

        return files

    def _ensure_unique_worksheet_name(self, name: str, used_names: set[str]) -> str:
        """
        Ensure worksheet name is unique by appending a number if needed.

        Args:
            name: The original worksheet name
            used_names: Set of already used worksheet names

        Returns:
            A unique worksheet name
        """
        if name not in used_names:
            used_names.add(name)
            return name

        counter = 1
        while f"{name} ({counter})" in used_names:
            counter += 1

            if counter > 20:
                raise ValueError("Too many unique names found")

        unique_name = f"{name} ({counter})"
        used_names.add(unique_name)
        return unique_name

    def _add_cache_key(self, report_uuid: UUID, cache_key: str) -> None:
        """
        Add cache key to report.
        """
        report_uuid = str(report_uuid)

        if report_uuid not in self.cache_keys:
            self.cache_keys[report_uuid] = set()

        self.cache_keys[report_uuid].add(cache_key)

    def _clear_cache_keys(self, report_uuid: UUID) -> None:
        """
        Clear cache keys for report.
        """
        report_uuid = str(report_uuid)

        if report_uuid in self.cache_keys:
            for cache_key in self.cache_keys[report_uuid]:
                self.cache_client.delete(cache_key)

            del self.cache_keys[report_uuid]

    def process_xlsx(
        self, report: Report, worksheets: list[ConversationsReportWorksheet]
    ) -> list[ConversationsReportFile]:
        """
        Process the xlsx for the conversations report.
        """
        output = io.BytesIO()
        workbook = xlsxwriter.Workbook(output, {"in_memory": True})

        with override(report.requested_by.language):
            file_name = gettext("Conversations dashboard report")

        used_worksheet_names = set()
        for worksheet in worksheets:
            worksheet_name = self._ensure_unique_worksheet_name(
                worksheet.name, used_worksheet_names
            )
            worksheet_data = worksheet.data

            xlsx_worksheet = workbook.add_worksheet(worksheet_name)
            xlsx_worksheet.write_row(0, 0, worksheet_data[0].keys())

            for row_num, row_data in enumerate(worksheet_data, start=1):
                xlsx_worksheet.write_row(row_num, 0, row_data.values())

        workbook.close()
        output.seek(0)

        return [
            ConversationsReportFile(name=f"{file_name}.xlsx", content=output.getvalue())
        ]

    def send_email(self, report: Report, files: list[ConversationsReportFile]) -> None:
        """
        Send the email for the conversations report.
        """
        # TODO: Send multiple files if report type is CSV
        with translation.override(report.requested_by.language):
            subject = _("Conversations dashboard report")
            body = _("Please find the conversations report attached.")

            email = EmailMessage(
                subject=subject,
                body=body,
                from_email=settings.DEFAULT_FROM_EMAIL,
                to=[report.requested_by.email],
            )

            for file in files:
                email.attach(
                    file.name,
                    file.content,
                    (
                        "application/csv"
                        if report.format == ReportFormat.CSV
                        else "application/vnd.openxmlformats-officedocument.spreadsheetml.sheet"
                    ),
                )

            email.send(fail_silently=False)

    def request_generation(
        self,
        project: Project,
        source_config: dict,
        filters: dict,
        report_format: ReportFormat,
        requested_by: User,
    ) -> None:
        """
        Request the generation of a conversations report.
        """
        logger.info(
            "[CONVERSATIONS REPORT SERVICE] Requesting generation of conversations report for project %s",
            project.uuid,
        )

        if not source_config:
            logger.error(
                "[CONVERSATIONS REPORT SERVICE] source_config is empty for project %s",
                project.uuid,
            )
            raise ValueError(
                "source_config cannot be empty when requesting generation of conversations report"
            )

        if not filters:
            logger.error(
                "[CONVERSATIONS REPORT SERVICE] filters is empty for project %s",
                project.uuid,
            )
            raise ValueError(
                "filters cannot be empty when requesting generation of conversations report"
            )

        sections = source_config.get("sections", [])
        custom_widgets = source_config.get("custom_widgets", [])

        if len(sections) == 0 and len(custom_widgets) == 0:
            logger.error(
                "[CONVERSATIONS REPORT SERVICE] sections or custom_widgets is empty for project %s",
                project.uuid,
            )
            raise ValueError(
                "sections or custom_widgets cannot be empty when requesting generation of conversations report"
            )

        # Serialize datetime objects in filters to make them JSON-compatible
        serialized_filters = serialize_filters_for_json(filters)

        report = Report.objects.create(
            project=project,
            source=self.source,
            source_config=source_config,
            filters=serialized_filters,
            format=report_format,
            requested_by=requested_by,
            status=ReportStatus.PENDING,
        )

        logger.info(
            "[CONVERSATIONS REPORT SERVICE] Conversations report created %s",
            report.uuid,
        )

        return report

    def generate(self, report: Report) -> None:
        """
        Start the generation of a conversations report.
        """
        logger.info(
            "[CONVERSATIONS REPORT SERVICE] Starting generation of conversations report %s",
            report.uuid,
        )

        fields_to_update = []

        if report.status == ReportStatus.PENDING:
            report.status = ReportStatus.IN_PROGRESS
            fields_to_update.append("status")

        if not report.started_at:
            # If the report generation was interrupted and restarted
            # the field will be already set. Otherwise, we set it to the current time
            report.started_at = timezone.now()
            fields_to_update.append("started_at")

        if fields_to_update:
            report.save(update_fields=fields_to_update)

        try:
            filters = report.filters or {}

            start_date = filters.get("start")
            end_date = filters.get("end")

            if not start_date or not end_date:
                logger.error(
                    "[CONVERSATIONS REPORT SERVICE] Start date or end date is missing for report %s",
                    report.uuid,
                )
                raise ValueError(
                    "Start date or end date is missing for report %s" % report.uuid
                )

            start_date = datetime.fromisoformat(start_date)
            end_date = datetime.fromisoformat(end_date)

            logger.info(
                "[CONVERSATIONS REPORT SERVICE] Start date: %s, End date: %s",
                start_date,
                end_date,
            )

<<<<<<< HEAD
            sections = report.source_config.get("sections", [])
            source_config = report.source_config or {}

            custom_widgets = source_config.get("custom_widgets", [])

            worksheets = []

            if "RESOLUTIONS" in sections:
                resolutions_worksheet = self.get_resolutions_worksheet(
                    report,
                    report.filters.get("start"),
                    report.filters.get("end"),
                )
                worksheets.append(resolutions_worksheet)

            if "TRANSFERRED" in sections:
                transferred_worksheet = self.get_transferred_to_human_worksheet(
                    report,
                    report.filters.get("start"),
                    report.filters.get("end"),
                )
                worksheets.append(transferred_worksheet)

            if "TOPICS_AI" in sections:
                topics_ai_worksheet = self.get_topics_distribution_worksheet(
                    report=report,
                    start_date=start_date,
                    end_date=end_date,
                    conversation_type=ConversationType.AI,
                )
                worksheets.append(topics_ai_worksheet)

            if "TOPICS_HUMAN" in sections:
                topics_human_worksheet = self.get_topics_distribution_worksheet(
                    report=report,
                    start_date=start_date,
                    end_date=end_date,
                    conversation_type=ConversationType.HUMAN,
                )
                worksheets.append(topics_human_worksheet)

            if "CSAT_AI" in sections:
                worksheet = self.get_csat_ai_worksheet(report, start_date, end_date)
                worksheets.append(worksheet)

            if "NPS_AI" in sections:
                worksheet = self.get_nps_ai_worksheet(report, start_date, end_date)
                worksheets.append(worksheet)

            if "CSAT_HUMAN" in sections:
                worksheet = self.get_csat_human_worksheet(report, start_date, end_date)
                worksheets.append(worksheet)

            if "NPS_HUMAN" in sections:
                worksheet = self.get_nps_human_worksheet(report, start_date, end_date)

            if custom_widgets:
                widgets = Widget.objects.filter(
                    uuid__in=custom_widgets, dashboard__project=report.project
                )

                for widget in widgets:
                    worksheets.append(
                        self.get_custom_widget_worksheet(
                            report,
                            widget,
                            start_date,
                            end_date,
                        )
                    )
=======
            source_config = report.source_config or {}

            sections = source_config.get("sections", [])

            worksheets = []

            if "CSAT_HUMAN" in sections:
                worksheet = self.get_csat_human_worksheet(report, start_date, end_date)
                worksheets.append(worksheet)
>>>>>>> 7051bf11

            files: list[ConversationsReportFile] = []

            if report.format == ReportFormat.CSV:
                files.extend(self.process_csv(report, worksheets))
            elif report.format == ReportFormat.XLSX:
                files.extend(self.process_xlsx(report, worksheets))

        except Exception as e:
            logger.error(
                "[CONVERSATIONS REPORT SERVICE] Failed to generate report %s. Error: %s",
                report.uuid,
                e,
            )
            report.status = ReportStatus.FAILED
            report.completed_at = timezone.now()
            errors = report.errors or {}
            errors["generate"] = str(e)
            errors["event_id"] = capture_exception(e)
            report.errors = errors
            report.save(update_fields=["status", "completed_at", "errors"])
            self._clear_cache_keys(report.uuid)
            raise e

        report.refresh_from_db(fields=["config"])

        config = report.config or {}
        if config.get("interrupted"):
            logger.info(
                "[CONVERSATIONS REPORT SERVICE] Report %s is interrupted. Finishing generation",
                report.uuid,
            )
            return

        logger.info(
            "[CONVERSATIONS REPORT SERVICE] Sending email for conversations report %s to %s",
            report.uuid,
            report.requested_by.email,
        )

        try:
            self.send_email(report, files)
        except Exception as e:
            event_id = capture_exception(e)
            logger.error(
                "[CONVERSATIONS REPORT SERVICE] Failed to send email for conversations report %s. Event_id: %s",
                report.uuid,
                event_id,
            )
            report.status = ReportStatus.FAILED
            report.completed_at = timezone.now()
            errors = report.errors or {}
            errors["send_email"] = str(e)
            errors["event_id"] = event_id
            report.errors = errors
            report.save(update_fields=["status", "completed_at", "errors"])
            self._clear_cache_keys(report.uuid)
            raise e

        logger.info(
            "[CONVERSATIONS REPORT SERVICE] Email for conversations report %s sent to %s",
            report.uuid,
            report.requested_by.email,
        )

        report.status = ReportStatus.READY
        report.completed_at = timezone.now()
        report.save(update_fields=["status", "completed_at"])

        self._clear_cache_keys(report.uuid)

        logger.info(
            "[CONVERSATIONS REPORT SERVICE] Conversations report completed %s",
            report.uuid,
        )

    def get_current_report_for_project(self, project: Project) -> Report | None:
        """
        Check if the project can receive new reports generation.
        """
        return (
            Report.objects.filter(
                project=project,
                source=self.source,
                status__in=[ReportStatus.PENDING, ReportStatus.IN_PROGRESS],
            )
            .order_by("created_on")
            .first()
        )

    def get_next_report_to_generate(self) -> Report | None:
        """
        Get the next report to generate.
        """
        return (
            Report.objects.filter(
                source=self.source,
                status=ReportStatus.PENDING,
            )
            .order_by("created_on")
            .first()
        )

    def get_datalake_events(self, report: Report, **kwargs) -> list[dict]:
        """
        Get datalake events.
        """
        kwargs_str = json.dumps(kwargs, sort_keys=True, default=str)
        cache_key = f"datalake_events:{report.uuid}:{kwargs_str}"

        if cached_events := self.cache_client.get(cache_key):
            try:
                cached_events = json.loads(cached_events)
                self._add_cache_key(report.uuid, cache_key)
            except Exception as e:
                logger.error(
                    "[CONVERSATIONS REPORT SERVICE] Failed to deserialize cached events for report %s. Error: %s",
                    report.uuid,
                    e,
                )

        limit = self.events_limit_per_page
        offset = 0

        events = []

        current_page = 1
        page_limit = self.page_limit

        while True:
            if current_page >= page_limit:
                logger.error(
                    "[CONVERSATIONS REPORT SERVICE] Report %s has more than %s pages. Finishing datalake events retrieval"
                    % (
                        report.uuid,
                        page_limit,
                    ),
                )
                raise ValueError("Report has more than %s pages" % page_limit)

            report.refresh_from_db(fields=["status"])

            if report.status != ReportStatus.IN_PROGRESS:
                logger.info(
                    "[CONVERSATIONS REPORT SERVICE] Report %s is not in progress. Finishing datalake events retrieval",
                    report.uuid,
                )
                raise ValueError("Report %s is not in progress" % report.uuid)

            logger.info(
                "[CONVERSATIONS REPORT SERVICE] Retrieving datalake events for page %s for report %s",
                current_page,
                report.uuid,
            )

            paginated_events = self.datalake_events_client.get_events(
                **kwargs,
                limit=limit,
                offset=offset,
            )

            if len(paginated_events) == 0 or paginated_events == [{}]:
                print("paginated_events", paginated_events)
                break

            events.extend(paginated_events)
            offset += limit
            current_page += 1

        self.cache_client.set(
            cache_key, json.dumps(events), ex=settings.REPORT_GENERATION_TIMEOUT
        )
        self._add_cache_key(report.uuid, cache_key)

        return events

    def _format_date(self, date_str: str, report: Report) -> str:
        """
        Format the date.
        """

        formats = ["%Y-%m-%dT%H:%M:%S.%fZ", "%Y-%m-%dT%H:%M:%S"]

        datetime_date = None

        for _format in formats:
            try:
                datetime_date = datetime.strptime(date_str, _format)
                break
            except Exception as e:
                logger.error(
                    "[CONVERSATIONS REPORT SERVICE] Failed to format date %s for report %s. Error: %s"
                    % (
                        date_str,
                        report.uuid,
                        e,
                    ),
                )
                capture_exception(e)
                continue

        if not datetime_date:
            try:
                datetime_date = datetime.fromisoformat(date_str)
            except Exception as e:
                logger.error(
                    "[CONVERSATIONS REPORT SERVICE] Failed to format date %s for report %s. Error: %s"
                    % (
                        date_str,
                        report.uuid,
                        e,
                    ),
                )
                capture_exception(e)
                raise e

        tz_name = report.project.timezone

        if tz_name:
            tz = pytz.timezone(tz_name)
            datetime_date = datetime_date.astimezone(tz)

        return datetime_date.strftime("%d/%m/%Y %H:%M:%S")

    def get_resolutions_worksheet(
        self,
        report: Report,
        start_date: datetime,
        end_date: datetime,
    ) -> ConversationsReportWorksheet:
        """
        Get the resolutions worksheet.
        """
        events = self.get_datalake_events(
            report=report,
            project=report.project.uuid,
            date_start=start_date,
            date_end=end_date,
            event_name="weni_nexus_data",
            key="conversation_classification",
        )

        with override(report.requested_by.language):
            worksheet_name = gettext("Resolutions")

            resolutions_label = gettext("Resolution")
            date_label = gettext("Date")

            resolved_label = gettext("Optimized Resolutions")
            unresolved_label = gettext("Other conclusions")

        if len(events) == 0:
            return ConversationsReportWorksheet(
                name=worksheet_name,
                data=[],
            )

        data = []

        for event in events:
            data.append(
                {
                    "URN": event.get("contact_urn", ""),
                    resolutions_label: (
                        resolved_label
                        if event.get("value") == "resolved"
                        else unresolved_label
                    ),
                    date_label: (
                        self._format_date(event.get("date", ""), report)
                        if event.get("date")
                        else ""
                    ),
                }
            )

        setattr(self, "_conversation_classification_events_cache", events)

        return ConversationsReportWorksheet(
            name=worksheet_name,
            data=data,
        )

    def get_transferred_to_human_worksheet(
        self,
        report: Report,
        start_date: datetime,
        end_date: datetime,
    ) -> ConversationsReportWorksheet:
        """
        Get the transferred to human worksheet.
        """
        if hasattr(self, "_conversation_classification_events_cache"):
            events = getattr(self, "_conversation_classification_events_cache")
        else:
            events = self.get_datalake_events(
                report=report,
                project=report.project.uuid,
                date_start=start_date,
                date_end=end_date,
                event_name="weni_nexus_data",
                key="conversation_classification",
            )

        with override(report.requested_by.language):
            worksheet_name = gettext("Transferred to Human")

            transferred_to_human_label = gettext("Transferred to Human")
            yes_label = gettext("Yes")
            no_label = gettext("No")
            date_label = gettext("Conversation date")

        if len(events) == 0:
            return ConversationsReportWorksheet(
                name=worksheet_name,
                data=[],
            )

        data = []

        for event in events:
            metadata = json.loads(event.get("metadata"))
            data.append(
                {
                    "URN": event.get("contact_urn", ""),
                    transferred_to_human_label: (
                        yes_label if metadata.get("human_support", False) else no_label
                    ),
                    date_label: (
                        self._format_date(event.get("date", ""))
                        if event.get("date")
                        else ""
                    ),
                }
            )

        return ConversationsReportWorksheet(
            name=worksheet_name,
            data=data,
        )

    def get_topics_distribution_worksheet(
        self,
        report: Report,
        start_date: datetime,
        end_date: datetime,
        conversation_type: ConversationType,
    ) -> ConversationsReportWorksheet:
        """
        Get the topics distribution worksheet.
        """
        # Mock for the staging environment
        mock_urns = ["55988776655", "55988776656", "55988776657"]

        return ConversationsReportWorksheet(
            name=(
                gettext("Topics Distribution AI")
                if conversation_type == ConversationType.AI
                else gettext("Topics Distribution Human")
            ),
            data=[
                {
                    "URN": mock_urn,
                    gettext("Topic"): "Test Topic",
                    gettext("Subtopic"): "Test Subtopic",
                    gettext("Date"): self._format_date(
                        "2025-01-01T00:00:00.000000Z", report
                    ),
                }
                for mock_urn in mock_urns
            ],
        )

        nexus_topics_data = self.metrics_service.get_topics(report.project.uuid)

        topics_data = {}

        for topic_data in nexus_topics_data:
            topic_uuid = str(topic_data.get("uuid"))
            topics_data[topic_uuid] = {
                "name": topic_data.get("name"),
                "uuid": topic_uuid,
                "subtopics": {},
            }

            if not topic_data.get("subtopic"):
                continue

            for subtopic_data in topic_data.get("subtopic", []):
                subtopic_uuid = str(subtopic_data.get("uuid"))
                topics_data[topic_uuid]["subtopics"][subtopic_uuid] = {
                    "name": subtopic_data.get("name"),
                    "uuid": subtopic_uuid,
                }

        human_support = (
            "true" if conversation_type == ConversationType.HUMAN else "false"
        )
        events = self.get_datalake_events(
            report=report,
            project=report.project.uuid,
            date_start=start_date,
            date_end=end_date,
            event_name="weni_nexus_data",
            key="topics",
            metadata_key="human_support",
            metadata_value=human_support,
        )

        with override(report.requested_by.language or "en"):
            worksheet_name = (
                gettext("Topics Distribution AI")
                if conversation_type == ConversationType.AI
                else gettext("Topics Distribution Human")
            )
            date_label = gettext("Date")
            topic_label = gettext("Topic")
            subtopic_label = gettext("Subtopic")
            unclassified_label = gettext("Unclassified")

        results_data = []

        for event in events:
            try:
                metadata = json.loads(event.get("metadata", "{}"))
            except Exception as e:
                logger.error(
                    "Error parsing metadata for event %s: %s", event.get("id"), e
                )
                capture_exception(e)
                continue

            topic_name = event.get("value")
            subtopic_name = metadata.get("subtopic")

            topic_uuid = (
                str(metadata.get("topic_uuid")) if metadata.get("topic_uuid") else None
            )
            subtopic_uuid = (
                str(metadata.get("subtopic_uuid"))
                if metadata.get("subtopic_uuid")
                else None
            )

            if not topic_uuid or topic_uuid not in topics_data:
                topic_name = unclassified_label

            if (
                topic_uuid
                and topic_uuid in topics_data
                and not subtopic_uuid
                and subtopic_uuid not in topics_data[topic_uuid]["subtopics"]
            ) or (not topic_uuid or topic_uuid not in topics_data):
                subtopic_name = unclassified_label

            results_data.append(
                {
                    "URN": event.get("contact_urn"),
                    topic_label: topic_name,
                    subtopic_label: subtopic_name,
                    date_label: (
                        self._format_date(event.get("date"), report)
                        if event.get("date")
                        else ""
                    ),
                }
            )

        return ConversationsReportWorksheet(
            name=worksheet_name,
            data=results_data,
        )

    def get_csat_ai_worksheet(
        self, report: Report, start_date: datetime, end_date: datetime
    ) -> ConversationsReportWorksheet:
        """
        Get the csat ai worksheet.
        """
        agent_uuid = report.source_config.get("csat_ai_agent_uuid", None)

        if not agent_uuid:
            raise ValueError("Agent UUID is required in the report source config")

        events = self.get_datalake_events(
            report,
            project=str(report.project.uuid),
            date_start=start_date,
            date_end=end_date,
            metadata_key="agent_uuid",
            metadata_value=agent_uuid,
            key="weni_csat",
            event_name="weni_nexus_data",
        )

        with override(report.requested_by.language or "en"):
            worksheet_name = gettext("CSAT AI")
            date_label = gettext("Date")
            score_label = gettext("Score")

        data = []

        scores = {"1", "2", "3", "4", "5"}

        for event in events:
            if event.get("value") not in scores:
                continue

            data.append(
                {
                    "URN": event.get("contact_urn"),
                    date_label: self._format_date(event.get("date"), report),
                    score_label: event.get("value"),
                }
            )

        return ConversationsReportWorksheet(
            name=worksheet_name,
            data=data,
        )

    def get_nps_ai_worksheet(
        self, report: Report, start_date: datetime, end_date: datetime
    ) -> ConversationsReportWorksheet:
        """
        Get nps ai worksheet
        """

        agent_uuid = report.source_config.get("nps_ai_agent_uuid", None)

        if not agent_uuid:
            raise ValueError("Agent UUID is required in the report source config")

        events = self.get_datalake_events(
            report,
            project=str(report.project.uuid),
            date_start=start_date,
            date_end=end_date,
            metadata_key="agent_uuid",
            metadata_value=agent_uuid,
            key="weni_nps",
            event_name="weni_nexus_data",
        )

        with override(report.requested_by.language or "en"):
            worksheet_name = gettext("NPS AI")
            date_label = gettext("Date")
            score_label = gettext("Score")

        data = []
        scores = {str(n): 0 for n in range(0, 11)}

        for event in events:
            if event.get("value") not in scores:
                continue

            data.append(
                {
                    "URN": event.get("contact_urn"),
                    date_label: (
                        self._format_date(event.get("date"), report)
                        if event.get("date")
                        else ""
                    ),
                    score_label: event.get("value"),
                }
            )

        return ConversationsReportWorksheet(name=worksheet_name, data=data)

    def get_flowsrun_results_by_contacts(
        self,
        report: Report,
        flow_uuid: str,
        start_date: str,
        end_date: str,
        op_field: str,
    ) -> list[dict]:
        """
        Get flowsrun results by contacts.
        """
        cache_key = f"flowsrun_results_by_contacts:{report.uuid}:{flow_uuid}:{start_date}:{end_date}:{op_field}"

        if cached_results := self.cache_client.get(cache_key):
            try:
                cached_results = json.loads(cached_results)
                self._add_cache_key(report.uuid, cache_key)
            except Exception as e:
                logger.error(
                    "[CONVERSATIONS REPORT SERVICE] Failed to deserialize cached results for report %s. Error: %s",
                    report.uuid,
                    e,
                )

        data = []

        current_page = 1
        page_size = self.elastic_page_size
        page_limit = self.elastic_page_limit

        while True:
            if current_page >= page_limit:
                logger.error(
                    "[CONVERSATIONS REPORT SERVICE] Report %s has more than %s pages. Finishing flowsrun results by contacts retrieval",
                    report.uuid,
                    page_limit,
                )
                raise ValueError("Report has more than %s pages" % page_limit)

            report.refresh_from_db(fields=["status"])

            if report.status != ReportStatus.IN_PROGRESS:
                logger.info(
                    "[CONVERSATIONS REPORT SERVICE] Report %s is not in progress. Finishing flowsrun results by contacts retrieval",
                    report.uuid,
                )
                raise ValueError("Report %s is not in progress" % report.uuid)

            logger.info(
                "[CONVERSATIONS REPORT SERVICE] Retrieving flowsrun results by contacts for page %s for report %s",
                current_page,
                report.uuid,
            )

            paginated_results = (
                self.elasticsearch_service.get_flowsrun_results_by_contacts(
                    project_uuid=report.project.uuid,
                    flow_uuid=flow_uuid,
                    start_date=start_date,
                    end_date=end_date,
                    op_field=op_field,
                    page_size=page_size,
                    page_number=current_page,
                )
            )

            contacts = paginated_results.get("contacts", [])

            if len(contacts) == 0 or contacts == [{}]:
                break

            data.extend(paginated_results["contacts"])
            current_page += 1

<<<<<<< HEAD
        self.cache_client.set(
            cache_key, json.dumps(data), ex=settings.REPORT_GENERATION_TIMEOUT
        )
        self._add_cache_key(report.uuid, cache_key)

=======
>>>>>>> 7051bf11
        return data

    def get_csat_human_worksheet(
        self, report: Report, start_date: str, end_date: str
    ) -> ConversationsReportWorksheet:
        """
        Get csat human worksheet.
        """
<<<<<<< HEAD
        # Mock for the staging environment
        mock_urns = ["55988776655", "55988776656", "55988776657"]

        data = []

        for mock_urn in mock_urns:
            data.append(
                {
                    "URN": mock_urn,
                    "Date": self._format_date("2025-01-01T00:00:00.000000Z"),
                    "Score": "5",
                }
            )

        return ConversationsReportWorksheet(
            name="CSAT Human",
            data=data,
        )

=======
>>>>>>> 7051bf11
        flow_uuid = report.source_config.get("csat_human_flow_uuid", None)
        op_field = report.source_config.get("csat_human_op_field", None)

        missing_fields = []

        if not flow_uuid:
            missing_fields.append("flow_uuid")

        if not op_field:
            missing_fields.append("op_field")

        if missing_fields:
            logger.error(
                "[CONVERSATIONS REPORT SERVICE] Missing fields for report %s: %s",
                report.uuid,
                ", ".join(missing_fields),
            )
            raise ValueError(
                "Missing fields for report %s: %s"
                % (report.uuid, ", ".join(missing_fields))
            )

        docs = self.get_flowsrun_results_by_contacts(
            report=report,
            flow_uuid=flow_uuid,
            start_date=start_date,
            end_date=end_date,
            op_field=op_field,
        )

        with override(report.requested_by.language or "en"):
            worksheet_name = gettext("CSAT Human")
            date_label = gettext("Date")
            score_label = gettext("Score")

        data = []

        for doc in docs:
            if doc["op_field_value"] is None:
                continue

            data.append(
                {
                    "URN": doc["urn"],
<<<<<<< HEAD
                    date_label: self._format_date(doc["modified_on"]),
                    score_label: doc["op_field_value"],
                }
            )

        return ConversationsReportWorksheet(
            name=worksheet_name,
            data=data,
        )

    def get_nps_human_worksheet(
        self, report: Report, start_date: str, end_date: str
    ) -> ConversationsReportWorksheet:
        """
        Get nps human worksheet.
        """
        # Mock for the staging environment
        mock_urns = ["55988776655", "55988776656", "55988776657"]

        data = []

        for mock_urn in mock_urns:
            data.append(
                {
                    "URN": mock_urn,
                    "Date": self._format_date("2025-01-01T00:00:00.000000Z"),
                    "Score": "10",
                }
            )

        return ConversationsReportWorksheet(
            name="NPS Human",
            data=data,
        )
        flow_uuid = report.source_config.get("nps_human_flow_uuid", None)
        op_field = report.source_config.get("nps_human_op_field", None)

        missing_fields = []

        if not flow_uuid:
            missing_fields.append("flow_uuid")

        if not op_field:
            missing_fields.append("op_field")

        if missing_fields:
            logger.error(
                "[CONVERSATIONS REPORT SERVICE] Missing fields for report %s: %s",
                report.uuid,
                ", ".join(missing_fields),
            )
            raise ValueError(
                "Missing fields for report %s: %s"
                % (report.uuid, ", ".join(missing_fields))
            )

        docs = self.get_flowsrun_results_by_contacts(
            report=report,
            flow_uuid=flow_uuid,
            start_date=start_date,
            end_date=end_date,
            op_field=op_field,
        )

        with override(report.requested_by.language or "en"):
            worksheet_name = gettext("NPS Human")
            date_label = gettext("Date")
            score_label = gettext("Score")

        data = []

        for doc in docs:
            if doc["op_field_value"] is None:
                continue

            data.append(
                {
                    "URN": doc["urn"],
                    date_label: self._format_date(doc["modified_on"]),
=======
                    date_label: self._format_date(doc["modified_on"], report),
>>>>>>> 7051bf11
                    score_label: doc["op_field_value"],
                }
            )

        return ConversationsReportWorksheet(
            name=worksheet_name,
            data=data,
<<<<<<< HEAD
        )

    def get_custom_widget_worksheet(
        self,
        report: Report,
        widget: Widget,
        start_date: datetime,
        end_date: datetime,
    ) -> ConversationsReportWorksheet:
        """
        Get custom widgets results.
        """
        datalake_config = widget.config.get("datalake_config", {})
        key = datalake_config.get("key", "")
        agent_uuid = datalake_config.get("agent_uuid", "")

        if not key or not agent_uuid:
            raise ValueError("Key or agent_uuid is missing in the widget config")

        events = self.get_datalake_events(
            report,
            key=key,
            event_name="weni_nexus_data",
            project=report.project.uuid,
            date_start=start_date,
            date_end=end_date,
            metadata_key="agent_uuid",
            metadata_value=agent_uuid,
        )

        worksheet_name = widget.name

        with override(report.requested_by.language or "en"):
            date_label = gettext("Date")
            value_label = gettext("Value")

        data = []

        for event in events:
            data.append(
                {
                    "URN": event.get("contact_urn"),
                    date_label: self._format_date(event.get("date"), report),
                    value_label: event.get("value"),
                }
            )

        return ConversationsReportWorksheet(
            name=worksheet_name,
            data=data,
=======
>>>>>>> 7051bf11
        )<|MERGE_RESOLUTION|>--- conflicted
+++ resolved
@@ -208,7 +208,6 @@
         """
         raise NotImplementedError("Subclasses must implement this method")
 
-<<<<<<< HEAD
     @abstractmethod
     def get_nps_human_worksheet(
         self, report: Report, start_date: str, end_date: str
@@ -218,8 +217,6 @@
         """
         raise NotImplementedError("Subclasses must implement this method")
 
-=======
->>>>>>> 7051bf11
 
 class ConversationsReportService(BaseConversationsReportService):
     """
@@ -497,7 +494,6 @@
                 end_date,
             )
 
-<<<<<<< HEAD
             sections = report.source_config.get("sections", [])
             source_config = report.source_config or {}
 
@@ -568,17 +564,6 @@
                             end_date,
                         )
                     )
-=======
-            source_config = report.source_config or {}
-
-            sections = source_config.get("sections", [])
-
-            worksheets = []
-
-            if "CSAT_HUMAN" in sections:
-                worksheet = self.get_csat_human_worksheet(report, start_date, end_date)
-                worksheets.append(worksheet)
->>>>>>> 7051bf11
 
             files: list[ConversationsReportFile] = []
 
@@ -1223,14 +1208,11 @@
             data.extend(paginated_results["contacts"])
             current_page += 1
 
-<<<<<<< HEAD
         self.cache_client.set(
             cache_key, json.dumps(data), ex=settings.REPORT_GENERATION_TIMEOUT
         )
         self._add_cache_key(report.uuid, cache_key)
 
-=======
->>>>>>> 7051bf11
         return data
 
     def get_csat_human_worksheet(
@@ -1239,7 +1221,6 @@
         """
         Get csat human worksheet.
         """
-<<<<<<< HEAD
         # Mock for the staging environment
         mock_urns = ["55988776655", "55988776656", "55988776657"]
 
@@ -1259,8 +1240,6 @@
             data=data,
         )
 
-=======
->>>>>>> 7051bf11
         flow_uuid = report.source_config.get("csat_human_flow_uuid", None)
         op_field = report.source_config.get("csat_human_op_field", None)
 
@@ -1305,8 +1284,7 @@
             data.append(
                 {
                     "URN": doc["urn"],
-<<<<<<< HEAD
-                    date_label: self._format_date(doc["modified_on"]),
+                    date_label: self._format_date(doc["modified_on"], report),
                     score_label: doc["op_field_value"],
                 }
             )
@@ -1385,9 +1363,6 @@
                 {
                     "URN": doc["urn"],
                     date_label: self._format_date(doc["modified_on"]),
-=======
-                    date_label: self._format_date(doc["modified_on"], report),
->>>>>>> 7051bf11
                     score_label: doc["op_field_value"],
                 }
             )
@@ -1395,7 +1370,6 @@
         return ConversationsReportWorksheet(
             name=worksheet_name,
             data=data,
-<<<<<<< HEAD
         )
 
     def get_custom_widget_worksheet(
@@ -1446,6 +1420,4 @@
         return ConversationsReportWorksheet(
             name=worksheet_name,
             data=data,
-=======
->>>>>>> 7051bf11
         )