import json
from datetime import datetime
import logging
from typing import TYPE_CHECKING
from uuid import UUID

import pytz
from rest_framework import status

from sentry_sdk import capture_exception, capture_message
from insights.projects.parsers import parse_dict_to_json

from insights.metrics.conversations.dataclass import (
    AvailableWidgetsList,
    ConversationsTotalsMetrics,
    CrosstabItemData,
    CrosstabSubItemData,
    NPSMetrics,
    SalesFunnelMetrics,
    SubtopicMetrics,
    TopicMetrics,
    TopicsDistributionMetrics,
    NPSMetrics,
)
from insights.metrics.conversations.exceptions import ConversationsMetricsError
from insights.metrics.conversations.integrations.datalake.dataclass import (
    CrosstabSource,
)
from insights.metrics.conversations.integrations.datalake.services import (
    BaseConversationsMetricsService,
    DatalakeConversationsMetricsService,
)
from insights.metrics.conversations.mixins import ConversationsServiceCachingMixin
from insights.projects.parsers import parse_dict_to_json
from insights.sources.cache import CacheClient
from insights.sources.flowruns.usecases.query_execute import (
    QueryExecutor as FlowRunsQueryExecutor,
)
from insights.metrics.conversations.enums import (
    AvailableWidgets,
    AvailableWidgetsListType,
    ConversationType,
    ConversationsMetricsResource,
    CsatMetricsType,
    NpsMetricsType,
)
from insights.metrics.conversations.exceptions import ConversationsMetricsError
from insights.metrics.conversations.mixins import ConversationsServiceCachingMixin
from insights.metrics.conversations.integrations.datalake.services import (
    BaseConversationsMetricsService,
    DatalakeConversationsMetricsService,
)
from insights.sources.cache import CacheClient
from insights.sources.flowruns.usecases.query_execute import (
    QueryExecutor as FlowRunsQueryExecutor,
)
from insights.sources.integrations.clients import NexusClient
from insights.widgets.models import Widget


logger = logging.getLogger(__name__)


if TYPE_CHECKING:
    from insights.projects.models import Project


class ConversationsMetricsService(ConversationsServiceCachingMixin):
    """
    Service to get conversations metrics
    """

    def __init__(
        self,
        datalake_service: BaseConversationsMetricsService = DatalakeConversationsMetricsService(),
        nexus_client: NexusClient = NexusClient(),
        cache_client: CacheClient = CacheClient(),
        nexus_cache_ttl: int = 60,
        flowruns_query_executor: FlowRunsQueryExecutor = FlowRunsQueryExecutor,
    ):
        self.datalake_service = datalake_service
        self.nexus_client = nexus_client
        self.cache_client = cache_client
        self.nexus_cache_ttl = nexus_cache_ttl
        self.flowruns_query_executor = flowruns_query_executor

    def get_totals(
        self, project: "Project", start_date: datetime, end_date: datetime
    ) -> ConversationsTotalsMetrics:
        """
        Get conversations metrics totals
        """

        print("get totals (metrics service)")
        print("start_date", start_date)
        print("end_date", end_date)

        return self.datalake_service.get_conversations_totals(
            project_uuid=project.uuid,
            start_date=start_date,
            end_date=end_date,
        )

    def get_topics(self, project_uuid: UUID) -> dict:
        """
        Get conversation topics
        """

        if cached_results := self._get_cache_for_project_resource(
            project_uuid, ConversationsMetricsResource.TOPICS
        ):
            return json.loads(cached_results)

        try:
            response = self.nexus_client.get_topics(project_uuid)

        except Exception as e:
            logger.error("Error fetching topics for project %s: %s", project_uuid, e)
            event_id = capture_exception(e)

            raise ConversationsMetricsError(
                f"Error fetching topics for project {project_uuid}. Event_id: {event_id}"
            ) from e

        try:
            response_content = response.json()
        except Exception as e:
            logger.error("Error parsing topics for project %s: %s", project_uuid, e)
            response_content = response.text

        if not status.is_success(response.status_code):
            logger.error(
                "Error fetching topics for project %s: %s", project_uuid, response.text
            )
            event_id = capture_message(
                f"Error fetching topics for project {project_uuid}: {response.text}"
            )

            raise ConversationsMetricsError(
                f"Error fetching topics for project {project_uuid}. Event_id: {event_id}"
            )

        self._save_cache_for_project_resource(
            project_uuid, ConversationsMetricsResource.TOPICS, response_content
        )

        return response_content

    def get_subtopics(self, project_uuid: UUID, topic_uuid: UUID) -> dict:
        """
        Get conversation subtopics
        """
        try:
            response = self.nexus_client.get_subtopics(project_uuid, topic_uuid)

        except Exception as e:
            logger.error("Error fetching subtopics for project %s: %s", project_uuid, e)
            event_id = capture_exception(e)

            raise ConversationsMetricsError(
                f"Error fetching subtopics for project {project_uuid}. Event_id: {event_id}"
            ) from e

        try:
            response_content = response.json()
        except Exception as e:
            logger.error("Error parsing topics for project %s: %s", project_uuid, e)
            response_content = response.text

        if not status.is_success(response.status_code):
            logger.error(
                "Error fetching topics for project %s: %s", project_uuid, response.text
            )
            event_id = capture_message(
                f"Error fetching topics for project {project_uuid}: {response.text}"
            )

            raise ConversationsMetricsError(
                f"Error fetching topics for project {project_uuid}. Event_id: {event_id}"
            )

        return response_content

    def create_topic(self, project_uuid: UUID, name: str, description: str) -> dict:
        """
        Create a conversation topic
        """
        try:
            response = self.nexus_client.create_topic(project_uuid, name, description)

        except Exception as e:
            logger.error("Error creating topic for project %s: %s", project_uuid, e)
            event_id = capture_exception(e)

            raise ConversationsMetricsError(
                f"Error creating topic for project {project_uuid}. Event_id: {event_id}"
            ) from e

        try:
            response_content = response.json()
        except Exception as e:
            logger.error("Error parsing topics for project %s: %s", project_uuid, e)
            response_content = response.text

        if not status.is_success(response.status_code):
            logger.error(
                "Error creating topic for project %s: %s", project_uuid, response.text
            )
            event_id = capture_message(
                f"Error creating topic for project {project_uuid}: {response.text}"
            )

            raise ConversationsMetricsError(
                f"Error creating topic for project {project_uuid}"
            )

        self._clear_cache_for_project_resource(
            project_uuid, ConversationsMetricsResource.TOPICS
        )

        return response_content

    def create_subtopic(
        self, project_uuid: UUID, topic_uuid: UUID, name: str, description: str
    ) -> dict:
        """
        Create a conversation subtopic
        """

        try:
            response = self.nexus_client.create_subtopic(
                project_uuid, topic_uuid, name, description
            )

        except Exception as e:
            logger.error("Error creating subtopic for project %s: %s", project_uuid, e)
            event_id = capture_exception(e)
            raise ConversationsMetricsError(
                f"Error creating subtopic for project {project_uuid}. Event_id: {event_id}"
            ) from e

        try:
            response_content = response.json()
        except Exception as e:
            logger.error("Error parsing topics for project %s: %s", project_uuid, e)
            response_content = response.text

        if not status.is_success(response.status_code):
            logger.error(
                "Error creating subtopic for project %s: %s",
                project_uuid,
                response.text,
            )
            event_id = capture_message(
                f"Error creating subtopic for project {project_uuid}: {response.text}"
            )

            raise ConversationsMetricsError(
                f"Error creating subtopic for project {project_uuid}. Event_id: {event_id}"
            )

        self._clear_cache_for_project_resource(
            project_uuid, ConversationsMetricsResource.TOPICS
        )

        return response_content

    def delete_topic(self, project_uuid: UUID, topic_uuid: UUID) -> dict:
        """
        Delete a conversation topic
        """

        try:
            response = self.nexus_client.delete_topic(project_uuid, topic_uuid)

        except Exception as e:
            logger.error("Error deleting topic for project %s: %s", project_uuid, e)
            event_id = capture_exception(e)
            raise ConversationsMetricsError(
                f"Error deleting topic for project {project_uuid}. Event_id: {event_id}"
            ) from e

        if not status.is_success(response.status_code):
            logger.error(
                "Error deleting topic for project %s: %s", project_uuid, response.text
            )
            event_id = capture_message(
                f"Error deleting topic for project {project_uuid}: {response.text}"
            )

            raise ConversationsMetricsError(
                f"Error deleting topic for project {project_uuid}. Event_id: {event_id}"
            )

        self._clear_cache_for_project_resource(
            project_uuid, ConversationsMetricsResource.TOPICS
        )

        return None

    def delete_subtopic(
        self, project_uuid: UUID, topic_uuid: UUID, subtopic_uuid: UUID
    ) -> dict:
        """
        Delete a conversation subtopic
        """

        try:
            response = self.nexus_client.delete_subtopic(
                project_uuid, topic_uuid, subtopic_uuid
            )

        except Exception as e:
            logger.error("Error deleting subtopic for project %s: %s", project_uuid, e)
            event_id = capture_exception(e)
            raise ConversationsMetricsError(
                f"Error deleting subtopic for project {project_uuid}. Event_id: {event_id}"
            ) from e

        if not status.is_success(response.status_code):
            logger.error(
                "Error deleting subtopic for project %s: %s",
                project_uuid,
                response.text,
            )
            event_id = capture_message(
                f"Error deleting subtopic for project {project_uuid}: {response.text}"
            )

            raise ConversationsMetricsError(
                f"Error deleting subtopic for project {project_uuid}. Event_id: {event_id}"
            )

        self._clear_cache_for_project_resource(
            project_uuid, ConversationsMetricsResource.TOPICS
        )

        return None

    def get_topics_distribution(
        self,
        project: "Project",
        start_date: datetime,
        end_date: datetime,
        conversation_type: ConversationType,
        output_language: str = "en",
    ) -> TopicsDistributionMetrics:
        """
        Get topics distribution
        """
        # If the topic distribution is limited by Nexus topics,
        # the client will see other topics listed as "OTHER"
        current_topics_data = self.get_topics(project.uuid)

        try:
            topics = self.datalake_service.get_topics_distribution(
                project_uuid=project.uuid,
                start_date=start_date,
                end_date=end_date,
                conversation_type=conversation_type,
                current_topics_data=current_topics_data,
                output_language=output_language,
            )
        except Exception as e:
            logger.error("Failed to get topics distribution", exc_info=True)
            event_id = capture_exception(e)

            raise ConversationsMetricsError(
                f"Failed to get topics distribution. Event ID: {event_id}"
            ) from e

        topics_metrics = []

        total_count = (
            sum(topic_data.get("count", 0) for topic_data in topics.values())
            if topics
            else 0
        )

        print("Topics", topics)

        for topic_uuid, topic_data in topics.items():
            subtopic_metrics = []
            topic_count = topic_data.get("count")
            for subtopic_uuid, subtopic_data in topic_data["subtopics"].items():
                subtopic_metrics.append(
                    SubtopicMetrics(
                        uuid=subtopic_uuid,
                        name=subtopic_data.get("name"),
                        quantity=subtopic_data.get("count"),
                        percentage=(
                            round(((subtopic_data.get("count") / topic_count) * 100), 2)
                            if topic_count
                            else 0
                        ),
                    )
                )

            topics_metrics.append(
                TopicMetrics(
                    uuid=topic_uuid,
                    name=topic_data.get("name"),
                    quantity=topic_data.get("count"),
                    percentage=(
                        round(((topic_data.get("count") / total_count) * 100), 2)
                        if total_count
                        else 0
                    ),
                    subtopics=subtopic_metrics,
                )
            )

        return TopicsDistributionMetrics(
            topics=topics_metrics,
        )

    def _get_csat_metrics_from_flowruns(
        self,
        flow_uuid: UUID,
        project_uuid: UUID,
        op_field: str,
        start_date: datetime,
        end_date: datetime,
    ) -> dict:
        filters = {
            "modified_on": {
                "gte": start_date,
                "lte": end_date,
            },
            "flow": flow_uuid,
        }

        return self.flowruns_query_executor.execute(
            filters,
            operation="recurrence",
            parser=parse_dict_to_json,
            query_kwargs={
                "project": project_uuid,
                "op_field": op_field,
            },
        )

    def _get_csat_metrics_from_datalake(
        self,
        project_uuid: UUID,
        agent_uuid: UUID,
        start_date: datetime,
        end_date: datetime,
    ) -> dict:
        metrics = self.datalake_service.get_csat_metrics(
            project_uuid, agent_uuid, start_date, end_date
        )

        total_count = sum(metrics.values())

        results = {
            "results": [
                {
                    "label": score,
                    "value": (
                        round((score_count / total_count) * 100, 2)
                        if total_count
                        else 0
                    ),
                    "full_value": score_count,
                }
                for score, score_count in metrics.items()
            ]
        }

        return results

    def get_csat_metrics(
        self,
        project_uuid: UUID,
        widget: Widget,
        start_date: datetime,
        end_date: datetime,
        metric_type: CsatMetricsType,
    ) -> dict:
        """
        Get csat metrics
        """
        # HUMAN
        if metric_type == CsatMetricsType.HUMAN:
            flow_uuid = widget.config.get("filter", {}).get("flow")
            op_field = widget.config.get("op_field")

            if not flow_uuid:
                event_id = capture_message("Flow UUID is required in the widget config")

                raise ConversationsMetricsError(
                    f"Flow UUID is required in the widget config. Event ID: {event_id}"
                )

            if not op_field:
                event_id = capture_message("Op field is required in the widget config")

                raise ConversationsMetricsError(
                    f"Op field is required in the widget config. Event ID: {event_id}"
                )

            return self._get_csat_metrics_from_flowruns(
                flow_uuid, project_uuid, op_field, start_date, end_date
            )

        # AI
        agent_uuid = widget.config.get("datalake_config", {}).get("agent_uuid")

        if not agent_uuid:
            raise ConversationsMetricsError(
                "Agent UUID is required in the widget config"
            )

        return self._get_csat_metrics_from_datalake(
            project_uuid, agent_uuid, start_date, end_date
        )

    def _transform_nps_results(self, results: dict) -> NPSMetrics:
        """
        Apply NPS methodology to the results

        https://www.salesforce.com/eu/learning-centre/customer-service/calculate-net-promoter-score/
        """

        total_responses = sum(results.get(str(i), 0) for i in range(11))
        promoters = results.get("10", 0) + results.get("9", 0)
        passives = results.get("8", 0) + results.get("7", 0)
        detractors = sum(results.get(str(i), 0) for i in range(7))

        promoters_percentage = (
            round((promoters / total_responses) * 100, 2) if total_responses else 0
        )
        passives_percentage = (
            round((passives / total_responses) * 100, 2) if total_responses else 0
        )
        detractors_percentage = (
            round((detractors / total_responses) * 100, 2) if total_responses else 0
        )

        score = round(
            (promoters - detractors) / total_responses * 100 if total_responses else 0,
            2,
        )

        return NPSMetrics(
            total_responses=total_responses,
            promoters=promoters_percentage,
            passives=passives_percentage,
            detractors=detractors_percentage,
            score=score,
        )

    def _get_nps_metrics_from_flowruns(
        self,
        flow_uuid: UUID,
        project_uuid: UUID,
        op_field: str,
        start_date: datetime,
        end_date: datetime,
    ) -> dict:
        """
        Get nps metrics from flowruns
        """
        filters = {
            "modified_on": {
                "gte": start_date,
                "lte": end_date,
            },
            "flow": flow_uuid,
        }

        results = self.flowruns_query_executor.execute(
            filters,
            operation="recurrence",
            parser=parse_dict_to_json,
            query_kwargs={
                "project": project_uuid,
                "op_field": op_field,
            },
        )

        assert "results" in results, "Results must contain a 'results' key"
        assert isinstance(results["results"], list), "Results must be a list"

        results_counts = {
            result.get("label"): result.get("full_value", 0)
            for result in results["results"]
        }

        return self._transform_nps_results(results_counts)

    def _get_nps_metrics_from_datalake(
        self,
        project_uuid: UUID,
        agent_uuid: UUID,
        start_date: datetime,
        end_date: datetime,
    ) -> dict:
        """
        Get nps metrics from datalake
        """

        results = self.datalake_service.get_nps_metrics(
            project_uuid, agent_uuid, start_date, end_date
        )

        return self._transform_nps_results(results)

    def get_nps_metrics(
        self,
        project_uuid: UUID,
        widget: Widget,
        start_date: datetime,
        end_date: datetime,
        metric_type: NpsMetricsType,
    ) -> dict:
        """
        Get nps metrics
        """
        # HUMAN
        if metric_type == NpsMetricsType.HUMAN:
            flow_uuid = widget.config.get("filter", {}).get("flow")
            op_field = widget.config.get("op_field")

            if not flow_uuid:
                event_id = capture_message("Flow UUID is required in the widget config")

                raise ConversationsMetricsError(
                    f"Flow UUID is required in the widget config. Event ID: {event_id}"
                )

            if not op_field:
                event_id = capture_message("Op field is required in the widget config")

                raise ConversationsMetricsError(
                    f"Op field is required in the widget config. Event ID: {event_id}"
                )

            return self._get_nps_metrics_from_flowruns(
                flow_uuid, project_uuid, op_field, start_date, end_date
            )

        # AI
        agent_uuid = widget.config.get("datalake_config", {}).get("agent_uuid")

        if not agent_uuid:
            event_id = capture_message("Agent UUID is required in the widget config")

            raise ConversationsMetricsError(
                f"Agent UUID is required in the widget config. Event ID: {event_id}"
            )

        return self._get_nps_metrics_from_datalake(
            project_uuid, agent_uuid, start_date, end_date
        )

    def get_generic_metrics_by_key(
        self,
        project_uuid: UUID,
        widget: Widget,
        start_date: datetime,
        end_date: datetime,
    ):
        """
        Get generic metrics by key
        """
        agent_uuid = widget.config.get("datalake_config", {}).get("agent_uuid")

        if not agent_uuid:
            raise ConversationsMetricsError(
                "Agent UUID is required in the widget config"
            )

        key = widget.config.get("datalake_config", {}).get("key")

        if not key:
            raise ConversationsMetricsError("Key is required in the widget config")

        metrics = self.datalake_service.get_generic_metrics_by_key(
            project_uuid, agent_uuid, start_date, end_date, key
        )

        total_count = sum(metrics.values())

        results = {
            "results": [
                {
                    "label": score,
                    "value": (
                        round((score_count / total_count) * 100, 2)
                        if total_count
                        else 0
                    ),
                    "full_value": score_count,
                }
                for score, score_count in metrics.items()
            ]
        }

        return results

    def get_sales_funnel_data(
        self,
        project_uuid: UUID,
        start_date: datetime,
        end_date: datetime,
    ) -> SalesFunnelMetrics:
        """
        Get sales funnel data
        """
        data = self.datalake_service.get_sales_funnel_data(
            project_uuid, start_date, end_date
        )

        return SalesFunnelMetrics(
            leads_count=data.leads_count,
            total_orders_count=data.total_orders_count,
            total_orders_value=data.total_orders_value,
            currency_code=data.currency_code,
        )

<<<<<<< HEAD
    def _validate_crosstab_source(self, source: str) -> CrosstabSource:
        """
        Validate crosstab source
        """
        key = source.get("key")
        field = source.get("field", "value")

        if not key:
            raise ConversationsMetricsError("Key is required")

        return CrosstabSource(key=key, field=field)

    def _validate_crosstab_widget(self, widget: Widget) -> None:
        """
        Validate crosstab widget
        """
        if (
            widget.type != "conversations.crosstab"
            or widget.source != "conversations.crosstab"
        ):
            raise ConversationsMetricsError("Widget type or source is not valid")

        config = widget.config or {}

        source_a = self._validate_crosstab_source(config.get("source_a", {}))
        source_b = self._validate_crosstab_source(config.get("source_b", {}))

        return source_a, source_b

    def get_crosstab_data(
        self,
        project_uuid: UUID,
        widget: Widget,
        start_date: datetime,
        end_date: datetime,
    ) -> dict:
        """
        Get crosstab data
        """
        source_a, source_b = self._validate_crosstab_widget(widget)

        # STAGING ONLY:
        return [
            CrosstabItemData(
                title="Delivery",
                total=20,
                subitems=[
                    CrosstabSubItemData(
                        title="Satisfied",
                        count=10,
                        percentage=50,
                    ),
                    CrosstabSubItemData(
                        title="Unsatisfied",
                        count=10,
                        percentage=50,
                    ),
                ],
            ),
            CrosstabItemData(
                title="Shopping",
                total=20,
                subitems=[
                    CrosstabSubItemData(
                        title="Satisfied",
                        count=10,
                        percentage=50,
                    ),
                    CrosstabSubItemData(
                        title="Unsatisfied",
                        count=10,
                        percentage=50,
                    ),
                ],
            ),
        ]

        data = self.datalake_service.get_crosstab_data(
            project_uuid, source_a, source_b, start_date, end_date
        )

        items: list[CrosstabItemData] = []

        for label, item in data.items():
            total = sum(item.values())
            subitems: list[CrosstabSubItemData] = []

            for subitem_label, count in item.items():
                subitems.append(
                    CrosstabSubItemData(
                        title=subitem_label,
                        count=count,
                        percentage=round((count / total) * 100, 2) if total else 0,
                    )
                )

            items.append(
                CrosstabItemData(
                    title=label,
                    total=total,
                    subitems=subitems,
                )
            )

        return items
=======
    def check_if_sales_funnel_data_exists(self, project_uuid: UUID) -> bool:
        """
        Check if sales funnel data exists in Datalake.
        """
        return self.datalake_service.check_if_sales_funnel_data_exists(project_uuid)

    def _get_native_available_widgets(
        self, project_uuid: UUID
    ) -> list[AvailableWidgets]:
        """
        Get native available widgets.
        """
        available_widgets = []

        if self.check_if_sales_funnel_data_exists(project_uuid):
            available_widgets.append(AvailableWidgets.SALES_FUNNEL)

        return available_widgets

    def get_available_widgets(
        self, project_uuid: UUID, widget_type: AvailableWidgetsListType | None = None
    ) -> AvailableWidgetsList:
        """
        Get available widgets.
        """
        available_widgets = []

        if widget_type == AvailableWidgetsListType.NATIVE or widget_type is None:
            native_available_widgets = self._get_native_available_widgets(project_uuid)
            available_widgets.extend(native_available_widgets)

        return AvailableWidgetsList(available_widgets=available_widgets)
>>>>>>> 9ce4e0be
<|MERGE_RESOLUTION|>--- conflicted
+++ resolved
@@ -720,7 +720,6 @@
             currency_code=data.currency_code,
         )
 
-<<<<<<< HEAD
     def _validate_crosstab_source(self, source: str) -> CrosstabSource:
         """
         Validate crosstab source
@@ -826,7 +825,7 @@
             )
 
         return items
-=======
+
     def check_if_sales_funnel_data_exists(self, project_uuid: UUID) -> bool:
         """
         Check if sales funnel data exists in Datalake.
@@ -858,5 +857,4 @@
             native_available_widgets = self._get_native_available_widgets(project_uuid)
             available_widgets.extend(native_available_widgets)
 
-        return AvailableWidgetsList(available_widgets=available_widgets)
->>>>>>> 9ce4e0be
+        return AvailableWidgetsList(available_widgets=available_widgets)