<<<<<<< HEAD
import json
import logging
from datetime import datetime
from typing import TYPE_CHECKING
from uuid import UUID

import pytz
from rest_framework import status

from sentry_sdk import capture_exception, capture_message

from insights.metrics.conversations.dataclass import (
    NPS,
    ConversationsTimeseriesMetrics,
    ConversationsTotalsMetrics,
    QueueMetric,
    RoomsByQueueMetric,
    SubjectMetricData,
    SubjectsMetrics,
=======
from datetime import datetime
import json
import logging
from typing import TYPE_CHECKING
from uuid import UUID

from rest_framework import status

from sentry_sdk import capture_exception, capture_message

from insights.metrics.conversations.dataclass import (
    ConversationsTotalsMetrics,
>>>>>>> b87a0211
    SubtopicMetrics,
    SubtopicTopicRelation,
    TopicMetrics,
    TopicsDistributionMetrics,
)
from insights.metrics.conversations.enums import (
    ConversationType,
    ConversationsMetricsResource,
<<<<<<< HEAD
    ConversationsSubjectsType,
    ConversationsTimeseriesUnit,
    NPSType,
)
from insights.metrics.conversations.exceptions import ConversationsMetricsError
from insights.metrics.conversations.integrations.chats.db.client import ChatsClient
from insights.metrics.conversations.mixins import ConversationsServiceCachingMixin
from insights.metrics.conversations.tests.mock import (
    CONVERSATIONS_SUBJECTS_METRICS_MOCK_DATA,
    CONVERSATIONS_TIMESERIES_METRICS_MOCK_DATA,
    NPS_METRICS_MOCK_DATA,
)
=======
)
from insights.metrics.conversations.exceptions import ConversationsMetricsError
>>>>>>> b87a0211
from insights.metrics.conversations.integrations.datalake.services import (
    BaseConversationsMetricsService,
    DatalakeConversationsMetricsService,
)
<<<<<<< HEAD
=======
from insights.metrics.conversations.mixins import ConversationsServiceCachingMixin
>>>>>>> b87a0211
from insights.sources.cache import CacheClient
from insights.sources.integrations.clients import NexusClient


logger = logging.getLogger(__name__)

if TYPE_CHECKING:
    from datetime import date
    from insights.projects.models import Project


class ConversationsMetricsService(ConversationsServiceCachingMixin):
    """
    Service to get conversations metrics
    """

    def __init__(
        self,
        datalake_service: BaseConversationsMetricsService = DatalakeConversationsMetricsService(),
        nexus_client: NexusClient = NexusClient(),
        cache_client: CacheClient = CacheClient(),
        nexus_cache_ttl: int = 60,
    ):
        self.datalake_service = datalake_service
        self.nexus_client = nexus_client
        self.cache_client = cache_client
        self.nexus_cache_ttl = nexus_cache_ttl
<<<<<<< HEAD
=======

    def get_topics(self, project_uuid: UUID) -> dict:
        """
        Get conversation topics
        """

        if cached_results := self._get_cache_for_project_resource(
            project_uuid, ConversationsMetricsResource.TOPICS
        ):
            return json.loads(cached_results)

        try:
            response = self.nexus_client.get_topics(project_uuid)

        except Exception as e:
            logger.error("Error fetching topics for project %s: %s", project_uuid, e)
            event_id = capture_exception(e)

            raise ConversationsMetricsError(
                f"Error fetching topics for project {project_uuid}. Event_id: {event_id}"
            ) from e

        try:
            response_content = response.json()
        except Exception as e:
            logger.error("Error parsing topics for project %s: %s", project_uuid, e)
            response_content = response.text

        if not status.is_success(response.status_code):
            logger.error(
                "Error fetching topics for project %s: %s", project_uuid, response.text
            )
            event_id = capture_message(
                f"Error fetching topics for project {project_uuid}: {response.text}"
            )

            raise ConversationsMetricsError(
                f"Error fetching topics for project {project_uuid}. Event_id: {event_id}"
            )

        self._save_cache_for_project_resource(
            project_uuid, ConversationsMetricsResource.TOPICS, response_content
        )

        return response_content

    def get_subtopics(self, project_uuid: UUID, topic_uuid: UUID) -> dict:
        """
        Get conversation subtopics
        """
        try:
            response = self.nexus_client.get_subtopics(project_uuid, topic_uuid)

        except Exception as e:
            logger.error("Error fetching subtopics for project %s: %s", project_uuid, e)
            event_id = capture_exception(e)

            raise ConversationsMetricsError(
                f"Error fetching subtopics for project {project_uuid}. Event_id: {event_id}"
            ) from e

        try:
            response_content = response.json()
        except Exception as e:
            logger.error("Error parsing topics for project %s: %s", project_uuid, e)
            response_content = response.text

        if not status.is_success(response.status_code):
            logger.error(
                "Error fetching topics for project %s: %s", project_uuid, response.text
            )
            event_id = capture_message(
                f"Error fetching topics for project {project_uuid}: {response.text}"
            )

            raise ConversationsMetricsError(
                f"Error fetching topics for project {project_uuid}. Event_id: {event_id}"
            )

        return response_content

    def create_topic(self, project_uuid: UUID, name: str, description: str) -> dict:
        """
        Create a conversation topic
        """
        try:
            response = self.nexus_client.create_topic(project_uuid, name, description)

        except Exception as e:
            logger.error("Error creating topic for project %s: %s", project_uuid, e)
            event_id = capture_exception(e)

            raise ConversationsMetricsError(
                f"Error creating topic for project {project_uuid}. Event_id: {event_id}"
            ) from e

        try:
            response_content = response.json()
        except Exception as e:
            logger.error("Error parsing topics for project %s: %s", project_uuid, e)
            response_content = response.text

        if not status.is_success(response.status_code):
            logger.error(
                "Error creating topic for project %s: %s", project_uuid, response.text
            )
            event_id = capture_message(
                f"Error creating topic for project {project_uuid}: {response.text}"
            )

            raise ConversationsMetricsError(
                f"Error creating topic for project {project_uuid}"
            )

        self._clear_cache_for_project_resource(
            project_uuid, ConversationsMetricsResource.TOPICS
        )

        return response_content

    def create_subtopic(
        self, project_uuid: UUID, topic_uuid: UUID, name: str, description: str
    ) -> dict:
        """
        Create a conversation subtopic
        """

        try:
            response = self.nexus_client.create_subtopic(
                project_uuid, topic_uuid, name, description
            )

        except Exception as e:
            logger.error("Error creating subtopic for project %s: %s", project_uuid, e)
            event_id = capture_exception(e)
            raise ConversationsMetricsError(
                f"Error creating subtopic for project {project_uuid}. Event_id: {event_id}"
            ) from e

        try:
            response_content = response.json()
        except Exception as e:
            logger.error("Error parsing topics for project %s: %s", project_uuid, e)
            response_content = response.text

        if not status.is_success(response.status_code):
            logger.error(
                "Error creating subtopic for project %s: %s",
                project_uuid,
                response.text,
            )
            event_id = capture_message(
                f"Error creating subtopic for project {project_uuid}: {response.text}"
            )

            raise ConversationsMetricsError(
                f"Error creating subtopic for project {project_uuid}. Event_id: {event_id}"
            )

        self._clear_cache_for_project_resource(
            project_uuid, ConversationsMetricsResource.TOPICS
        )

        return response_content

    def delete_topic(self, project_uuid: UUID, topic_uuid: UUID) -> dict:
        """
        Delete a conversation topic
        """

        try:
            response = self.nexus_client.delete_topic(project_uuid, topic_uuid)

        except Exception as e:
            logger.error("Error deleting topic for project %s: %s", project_uuid, e)
            event_id = capture_exception(e)
            raise ConversationsMetricsError(
                f"Error deleting topic for project {project_uuid}. Event_id: {event_id}"
            ) from e

        if not status.is_success(response.status_code):
            logger.error(
                "Error deleting topic for project %s: %s", project_uuid, response.text
            )
            event_id = capture_message(
                f"Error deleting topic for project {project_uuid}: {response.text}"
            )

            raise ConversationsMetricsError(
                f"Error deleting topic for project {project_uuid}. Event_id: {event_id}"
            )

        self._clear_cache_for_project_resource(
            project_uuid, ConversationsMetricsResource.TOPICS
        )

        return None

    def delete_subtopic(
        self, project_uuid: UUID, topic_uuid: UUID, subtopic_uuid: UUID
    ) -> dict:
        """
        Delete a conversation subtopic
        """

        try:
            response = self.nexus_client.delete_subtopic(
                project_uuid, topic_uuid, subtopic_uuid
            )

        except Exception as e:
            logger.error("Error deleting subtopic for project %s: %s", project_uuid, e)
            event_id = capture_exception(e)
            raise ConversationsMetricsError(
                f"Error deleting subtopic for project {project_uuid}. Event_id: {event_id}"
            ) from e

        if not status.is_success(response.status_code):
            logger.error(
                "Error deleting subtopic for project %s: %s",
                project_uuid,
                response.text,
            )
            event_id = capture_message(
                f"Error deleting subtopic for project {project_uuid}: {response.text}"
            )

            raise ConversationsMetricsError(
                f"Error deleting subtopic for project {project_uuid}. Event_id: {event_id}"
            )

        self._clear_cache_for_project_resource(
            project_uuid, ConversationsMetricsResource.TOPICS
        )

        return None

    def get_topics_distribution(
        self,
        project: "Project",
        start_date: datetime,
        end_date: datetime,
        conversation_type: ConversationType,
    ) -> TopicsDistributionMetrics:
        """
        Get topics distribution
        """
        # If the topic distribution is limited by Nexus topics,
        # the client will see other topics listed as "OTHER"
        current_topics_data = self.get_topics(project.uuid)

        subtopics = [
            SubtopicTopicRelation(
                subtopic_uuid=subtopic.get("uuid"),
                subtopic_name=subtopic.get("name"),
                topic_uuid=topic.get("uuid"),
                topic_name=topic.get("name"),
            )
            for topic in current_topics_data
            for subtopic in topic["subtopic"]
        ]

        try:
            topics = self.datalake_service.get_topics_distribution(
                project_uuid=project.uuid,
                start_date=start_date,
                end_date=end_date,
                conversation_type=conversation_type,
                subtopics=subtopics,
            )
        except Exception as e:
            logger.error("Failed to get topics distribution", exc_info=True)
            event_id = capture_exception(e)

            raise ConversationsMetricsError(
                f"Failed to get topics distribution. Event ID: {event_id}"
            ) from e

        topics_metrics = []

        total_count = (
            sum(topic_data.get("count", 0) for topic_data in topics.values())
            if topics
            else 0
        )

        for topic_uuid, topic_data in topics.items():
            subtopic_metrics = []
            topic_count = topic_data.get("count")
            for subtopic_uuid, subtopic_data in topic_data["subtopics"].items():
                subtopic_metrics.append(
                    SubtopicMetrics(
                        uuid=subtopic_uuid,
                        name=subtopic_data.get("name"),
                        quantity=subtopic_data.get("count"),
                        percentage=(
                            ((subtopic_data.get("count") / topic_count) * 100)
                            if topic_count
                            else 0
                        ),
                    )
                )

            topics_metrics.append(
                TopicMetrics(
                    uuid=topic_uuid,
                    name=topic_data.get("name"),
                    quantity=topic_data.get("count"),
                    percentage=(
                        ((topic_data.get("count") / total_count) * 100)
                        if total_count
                        else 0
                    ),
                    subtopics=subtopic_metrics,
                )
            )

        return TopicsDistributionMetrics(
            topics=topics_metrics,
        )
>>>>>>> b87a0211

    def get_totals(
        self, project: "Project", start_date: datetime, end_date: datetime
    ) -> ConversationsTotalsMetrics:
        """
        Get conversations metrics totals
        """

        return self.datalake_service.get_conversations_totals(
            project_uuid=project.uuid,
            start_date=start_date,
            end_date=end_date,
        )

    def get_timeseries(
        cls,
        project: "Project",
        start_date: datetime,
        end_date: datetime,
        unit: ConversationsTimeseriesUnit,
    ) -> ConversationsTimeseriesMetrics:
        # Mock data for now
        return ConversationsTimeseriesMetrics(
            unit=unit,
            total=CONVERSATIONS_TIMESERIES_METRICS_MOCK_DATA[unit]["total"],
            by_human=CONVERSATIONS_TIMESERIES_METRICS_MOCK_DATA[unit]["by_human"],
        )

    def get_subjects_metrics(
        self,
        project_uuid: str,
        start_date: datetime,
        end_date: datetime,
        conversation_type: ConversationsSubjectsType,
        limit: int | None = None,
    ) -> SubjectsMetrics:
        """
        Get subjects metrics
        """
        # Mock data for now
        subjects = CONVERSATIONS_SUBJECTS_METRICS_MOCK_DATA.get("subjects", [])
        total_mock_subjects_qty = len(subjects)

        if limit is None:
            limit = total_mock_subjects_qty
            has_more = False
        else:
            has_more = limit < total_mock_subjects_qty

        subjects_to_show = [
            SubjectMetricData(
                name=subject.get("name"),
                percentage=subject.get("percentage"),
            )
            for subject in subjects[:limit]
        ]

        return SubjectsMetrics(
            has_more=has_more,
            subjects=subjects_to_show,
        )

    @classmethod
    def get_rooms_numbers_by_queue(
        cls,
        project: "Project",
        start_date: "date",
        end_date: "date",
        limit: int | None = None,
    ):
        """
        Get the rooms numbers by queue.
        """

        if project.timezone is None:
            tz = pytz.utc
        else:
            tz = pytz.timezone(project.timezone)

        # Create naive datetime at midnight in the project's timezone
        local_start = datetime.combine(start_date, datetime.min.time())
        local_end = datetime.combine(end_date, datetime.max.time())

        # Convert to UTC while preserving the intended local time
        start_datetime = tz.localize(local_start).astimezone(pytz.UTC)
        end_datetime = tz.localize(local_end).astimezone(pytz.UTC)

        queues = list(
            ChatsClient().get_rooms_numbers_by_queue(
                project.uuid,
                start_datetime,
                end_datetime,
            )
        )
        qty = len(queues)
        has_more = False

        queues_metrics = []
        total_rooms = sum(queue.rooms_number for queue in queues)

        queues_range = min(qty, limit) if limit else qty

        for queue in queues[:queues_range]:
            # Handle case where total_rooms is 0 to avoid ZeroDivisionError
            percentage = (
                0
                if total_rooms == 0
                else round(queue.rooms_number / total_rooms * 100, 2)
            )
            queues_metrics.append(
                QueueMetric(
                    name=queue.queue_name,
                    percentage=percentage,
                )
            )

        if limit and qty > limit:
            has_more = True

        return RoomsByQueueMetric(queues=queues_metrics, has_more=has_more)

    @classmethod
    def get_nps(
        cls,
        project: "Project",
        start_date: datetime.date,
        end_date: datetime.date,
        type: NPSType,
    ) -> NPS:
        """
        Get the NPS for a project
        """
        # Mock data for now
        return NPS(**NPS_METRICS_MOCK_DATA)

    def get_topics(self, project_uuid: UUID) -> dict:
        """
        Get conversation topics
        """

        if cached_results := self._get_cache_for_project_resource(
            project_uuid, ConversationsMetricsResource.TOPICS
        ):
            return json.loads(cached_results)

        try:
            response = self.nexus_client.get_topics(project_uuid)

        except Exception as e:
            logger.error("Error fetching topics for project %s: %s", project_uuid, e)
            event_id = capture_exception(e)

            raise ConversationsMetricsError(
                f"Error fetching topics for project {project_uuid}. Event_id: {event_id}"
            ) from e

        try:
            response_content = response.json()
        except Exception as e:
            logger.error("Error parsing topics for project %s: %s", project_uuid, e)
            response_content = response.text

        if not status.is_success(response.status_code):
            logger.error(
                "Error fetching topics for project %s: %s", project_uuid, response.text
            )
            event_id = capture_message(
                f"Error fetching topics for project {project_uuid}: {response.text}"
            )

            raise ConversationsMetricsError(
                f"Error fetching topics for project {project_uuid}. Event_id: {event_id}"
            )

        self._save_cache_for_project_resource(
            project_uuid, ConversationsMetricsResource.TOPICS, response_content
        )

        return response_content

    def get_subtopics(self, project_uuid: UUID, topic_uuid: UUID) -> dict:
        """
        Get conversation subtopics
        """
        try:
            response = self.nexus_client.get_subtopics(project_uuid, topic_uuid)

        except Exception as e:
            logger.error("Error fetching subtopics for project %s: %s", project_uuid, e)
            event_id = capture_exception(e)

            raise ConversationsMetricsError(
                f"Error fetching subtopics for project {project_uuid}. Event_id: {event_id}"
            ) from e

        try:
            response_content = response.json()
        except Exception as e:
            logger.error("Error parsing topics for project %s: %s", project_uuid, e)
            response_content = response.text

        if not status.is_success(response.status_code):
            logger.error(
                "Error fetching topics for project %s: %s", project_uuid, response.text
            )
            event_id = capture_message(
                f"Error fetching topics for project {project_uuid}: {response.text}"
            )

            raise ConversationsMetricsError(
                f"Error fetching topics for project {project_uuid}. Event_id: {event_id}"
            )

        return response_content

    def create_topic(self, project_uuid: UUID, name: str, description: str) -> dict:
        """
        Create a conversation topic
        """
        try:
            response = self.nexus_client.create_topic(project_uuid, name, description)

        except Exception as e:
            logger.error("Error creating topic for project %s: %s", project_uuid, e)
            event_id = capture_exception(e)

            raise ConversationsMetricsError(
                f"Error creating topic for project {project_uuid}. Event_id: {event_id}"
            ) from e

        try:
            response_content = response.json()
        except Exception as e:
            logger.error("Error parsing topics for project %s: %s", project_uuid, e)
            response_content = response.text

        if not status.is_success(response.status_code):
            logger.error(
                "Error creating topic for project %s: %s", project_uuid, response.text
            )
            event_id = capture_message(
                f"Error creating topic for project {project_uuid}: {response.text}"
            )

            raise ConversationsMetricsError(
                f"Error creating topic for project {project_uuid}"
            )

        self._clear_cache_for_project_resource(
            project_uuid, ConversationsMetricsResource.TOPICS
        )

        return response_content

    def create_subtopic(
        self, project_uuid: UUID, topic_uuid: UUID, name: str, description: str
    ) -> dict:
        """
        Create a conversation subtopic
        """

        try:
            response = self.nexus_client.create_subtopic(
                project_uuid, topic_uuid, name, description
            )

        except Exception as e:
            logger.error("Error creating subtopic for project %s: %s", project_uuid, e)
            event_id = capture_exception(e)
            raise ConversationsMetricsError(
                f"Error creating subtopic for project {project_uuid}. Event_id: {event_id}"
            ) from e

        try:
            response_content = response.json()
        except Exception as e:
            logger.error("Error parsing topics for project %s: %s", project_uuid, e)
            response_content = response.text

        if not status.is_success(response.status_code):
            logger.error(
                "Error creating subtopic for project %s: %s",
                project_uuid,
                response.text,
            )
            event_id = capture_message(
                f"Error creating subtopic for project {project_uuid}: {response.text}"
            )

            raise ConversationsMetricsError(
                f"Error creating subtopic for project {project_uuid}. Event_id: {event_id}"
            )

        self._clear_cache_for_project_resource(
            project_uuid, ConversationsMetricsResource.TOPICS
        )

        return response_content

    def delete_topic(self, project_uuid: UUID, topic_uuid: UUID) -> dict:
        """
        Delete a conversation topic
        """

        try:
            response = self.nexus_client.delete_topic(project_uuid, topic_uuid)

        except Exception as e:
            logger.error("Error deleting topic for project %s: %s", project_uuid, e)
            event_id = capture_exception(e)
            raise ConversationsMetricsError(
                f"Error deleting topic for project {project_uuid}. Event_id: {event_id}"
            ) from e

        if not status.is_success(response.status_code):
            logger.error(
                "Error deleting topic for project %s: %s", project_uuid, response.text
            )
            event_id = capture_message(
                f"Error deleting topic for project {project_uuid}: {response.text}"
            )

            raise ConversationsMetricsError(
                f"Error deleting topic for project {project_uuid}. Event_id: {event_id}"
            )

        self._clear_cache_for_project_resource(
            project_uuid, ConversationsMetricsResource.TOPICS
        )

        return None

    def delete_subtopic(
        self, project_uuid: UUID, topic_uuid: UUID, subtopic_uuid: UUID
    ) -> dict:
        """
        Delete a conversation subtopic
        """

        try:
            response = self.nexus_client.delete_subtopic(
                project_uuid, topic_uuid, subtopic_uuid
            )

        except Exception as e:
            logger.error("Error deleting subtopic for project %s: %s", project_uuid, e)
            event_id = capture_exception(e)
            raise ConversationsMetricsError(
                f"Error deleting subtopic for project {project_uuid}. Event_id: {event_id}"
            ) from e

        if not status.is_success(response.status_code):
            logger.error(
                "Error deleting subtopic for project %s: %s",
                project_uuid,
                response.text,
            )
            event_id = capture_message(
                f"Error deleting subtopic for project {project_uuid}: {response.text}"
            )

            raise ConversationsMetricsError(
                f"Error deleting subtopic for project {project_uuid}. Event_id: {event_id}"
            )

        self._clear_cache_for_project_resource(
            project_uuid, ConversationsMetricsResource.TOPICS
        )

        return None

    def get_topics_distribution(
        self,
        project: "Project",
        start_date: datetime,
        end_date: datetime,
        conversation_type: ConversationType,
        mock_data: bool = False,
    ) -> TopicsDistributionMetrics:
        """
        Get topics distribution
        """
        # If the topic distribution is limited by Nexus topics,
        # the client will see other topics listed as "OTHER"
        current_topics_data = self.get_topics(project.uuid)

        subtopics = [
            SubtopicTopicRelation(
                subtopic_uuid=subtopic.get("uuid"),
                subtopic_name=subtopic.get("name"),
                topic_uuid=topic.get("uuid"),
                topic_name=topic.get("name"),
            )
            for topic in current_topics_data
            for subtopic in topic["subtopic"]
        ]

        try:
            topics = self.datalake_service.get_topics_distribution(
                project_uuid=project.uuid,
                start_date=start_date,
                end_date=end_date,
                conversation_type=conversation_type,
                subtopics=subtopics,
                mock_data=mock_data,
            )
        except Exception as e:
            logger.error("Failed to get topics distribution", exc_info=True)
            event_id = capture_exception(e)

            raise ConversationsMetricsError(
                f"Failed to get topics distribution. Event ID: {event_id}"
            ) from e

        topics_metrics = []

        total_count = sum(topic_data.get("count", 0) for topic_data in topics.values())

        print("Topics", topics)

        for topic_uuid, topic_data in topics.items():
            subtopic_metrics = []
            topic_count = topic_data.get("count")
            for subtopic_uuid, subtopic_data in topic_data["subtopics"].items():
                subtopic_metrics.append(
                    SubtopicMetrics(
                        uuid=subtopic_uuid,
                        name=subtopic_data.get("name"),
                        quantity=subtopic_data.get("count"),
                        percentage=(
                            ((subtopic_data.get("count") / topic_count) * 100)
                            if topic_count
                            else 0
                        ),
                    )
                )

            topics_metrics.append(
                TopicMetrics(
                    uuid=topic_uuid,
                    name=topic_data.get("name"),
                    quantity=topic_data.get("count"),
                    percentage=(
                        ((topic_data.get("count") / total_count) * 100)
                        if total_count
                        else 0
                    ),
                    subtopics=subtopic_metrics,
                )
            )

        return TopicsDistributionMetrics(
            topics=topics_metrics,
        )<|MERGE_RESOLUTION|>--- conflicted
+++ resolved
@@ -1,7 +1,6 @@
-<<<<<<< HEAD
 import json
+from datetime import datetime
 import logging
-from datetime import datetime
 from typing import TYPE_CHECKING
 from uuid import UUID
 
@@ -18,20 +17,6 @@
     RoomsByQueueMetric,
     SubjectMetricData,
     SubjectsMetrics,
-=======
-from datetime import datetime
-import json
-import logging
-from typing import TYPE_CHECKING
-from uuid import UUID
-
-from rest_framework import status
-
-from sentry_sdk import capture_exception, capture_message
-
-from insights.metrics.conversations.dataclass import (
-    ConversationsTotalsMetrics,
->>>>>>> b87a0211
     SubtopicMetrics,
     SubtopicTopicRelation,
     TopicMetrics,
@@ -40,7 +25,6 @@
 from insights.metrics.conversations.enums import (
     ConversationType,
     ConversationsMetricsResource,
-<<<<<<< HEAD
     ConversationsSubjectsType,
     ConversationsTimeseriesUnit,
     NPSType,
@@ -53,18 +37,10 @@
     CONVERSATIONS_TIMESERIES_METRICS_MOCK_DATA,
     NPS_METRICS_MOCK_DATA,
 )
-=======
-)
-from insights.metrics.conversations.exceptions import ConversationsMetricsError
->>>>>>> b87a0211
 from insights.metrics.conversations.integrations.datalake.services import (
     BaseConversationsMetricsService,
     DatalakeConversationsMetricsService,
 )
-<<<<<<< HEAD
-=======
-from insights.metrics.conversations.mixins import ConversationsServiceCachingMixin
->>>>>>> b87a0211
 from insights.sources.cache import CacheClient
 from insights.sources.integrations.clients import NexusClient
 
@@ -92,8 +68,140 @@
         self.nexus_client = nexus_client
         self.cache_client = cache_client
         self.nexus_cache_ttl = nexus_cache_ttl
-<<<<<<< HEAD
-=======
+
+    def get_totals(
+        self, project: "Project", start_date: datetime, end_date: datetime
+    ) -> ConversationsTotalsMetrics:
+        """
+        Get conversations metrics totals
+        """
+
+        return self.datalake_service.get_conversations_totals(
+            project_uuid=project.uuid,
+            start_date=start_date,
+            end_date=end_date,
+        )
+
+    def get_timeseries(
+        self,
+        project: "Project",
+        start_date: datetime,
+        end_date: datetime,
+        unit: ConversationsTimeseriesUnit,
+    ) -> ConversationsTimeseriesMetrics:
+        # Mock data for now
+        return ConversationsTimeseriesMetrics(
+            unit=unit,
+            total=CONVERSATIONS_TIMESERIES_METRICS_MOCK_DATA[unit]["total"],
+            by_human=CONVERSATIONS_TIMESERIES_METRICS_MOCK_DATA[unit]["by_human"],
+        )
+
+    def get_subjects_metrics(
+        self,
+        project_uuid: str,
+        start_date: datetime,
+        end_date: datetime,
+        conversation_type: ConversationsSubjectsType,
+        limit: int | None = None,
+    ) -> SubjectsMetrics:
+        """
+        Get subjects metrics
+        """
+        # Mock data for now
+        subjects = CONVERSATIONS_SUBJECTS_METRICS_MOCK_DATA.get("subjects", [])
+        total_mock_subjects_qty = len(subjects)
+
+        if limit is None:
+            limit = total_mock_subjects_qty
+            has_more = False
+        else:
+            has_more = limit < total_mock_subjects_qty
+
+        subjects_to_show = [
+            SubjectMetricData(
+                name=subject.get("name"),
+                percentage=subject.get("percentage"),
+            )
+            for subject in subjects[:limit]
+        ]
+
+        return SubjectsMetrics(
+            has_more=has_more,
+            subjects=subjects_to_show,
+        )
+
+    @classmethod
+    def get_rooms_numbers_by_queue(
+        cls,
+        project: "Project",
+        start_date: "date",
+        end_date: "date",
+        limit: int | None = None,
+    ):
+        """
+        Get the rooms numbers by queue.
+        """
+
+        if project.timezone is None:
+            tz = pytz.utc
+        else:
+            tz = pytz.timezone(project.timezone)
+
+        # Create naive datetime at midnight in the project's timezone
+        local_start = datetime.combine(start_date, datetime.min.time())
+        local_end = datetime.combine(end_date, datetime.max.time())
+
+        # Convert to UTC while preserving the intended local time
+        start_datetime = tz.localize(local_start).astimezone(pytz.UTC)
+        end_datetime = tz.localize(local_end).astimezone(pytz.UTC)
+
+        queues = list(
+            ChatsClient().get_rooms_numbers_by_queue(
+                project.uuid,
+                start_datetime,
+                end_datetime,
+            )
+        )
+        qty = len(queues)
+        has_more = False
+
+        queues_metrics = []
+        total_rooms = sum(queue.rooms_number for queue in queues)
+
+        queues_range = min(qty, limit) if limit else qty
+
+        for queue in queues[:queues_range]:
+            # Handle case where total_rooms is 0 to avoid ZeroDivisionError
+            percentage = (
+                0
+                if total_rooms == 0
+                else round(queue.rooms_number / total_rooms * 100, 2)
+            )
+            queues_metrics.append(
+                QueueMetric(
+                    name=queue.queue_name,
+                    percentage=percentage,
+                )
+            )
+
+        if limit and qty > limit:
+            has_more = True
+
+        return RoomsByQueueMetric(queues=queues_metrics, has_more=has_more)
+
+    @classmethod
+    def get_nps(
+        cls,
+        project: "Project",
+        start_date: datetime.date,
+        end_date: datetime.date,
+        type: NPSType,
+    ) -> NPS:
+        """
+        Get the NPS for a project
+        """
+        # Mock data for now
+        return NPS(**NPS_METRICS_MOCK_DATA)
 
     def get_topics(self, project_uuid: UUID) -> dict:
         """
@@ -337,6 +445,7 @@
         start_date: datetime,
         end_date: datetime,
         conversation_type: ConversationType,
+        mock_data: bool = False,
     ) -> TopicsDistributionMetrics:
         """
         Get topics distribution
@@ -363,6 +472,7 @@
                 end_date=end_date,
                 conversation_type=conversation_type,
                 subtopics=subtopics,
+                mock_data=mock_data,
             )
         except Exception as e:
             logger.error("Failed to get topics distribution", exc_info=True)
@@ -379,6 +489,8 @@
             if topics
             else 0
         )
+
+        print("Topics", topics)
 
         for topic_uuid, topic_data in topics.items():
             subtopic_metrics = []
@@ -413,459 +525,4 @@
 
         return TopicsDistributionMetrics(
             topics=topics_metrics,
-        )
->>>>>>> b87a0211
-
-    def get_totals(
-        self, project: "Project", start_date: datetime, end_date: datetime
-    ) -> ConversationsTotalsMetrics:
-        """
-        Get conversations metrics totals
-        """
-
-        return self.datalake_service.get_conversations_totals(
-            project_uuid=project.uuid,
-            start_date=start_date,
-            end_date=end_date,
-        )
-
-    def get_timeseries(
-        cls,
-        project: "Project",
-        start_date: datetime,
-        end_date: datetime,
-        unit: ConversationsTimeseriesUnit,
-    ) -> ConversationsTimeseriesMetrics:
-        # Mock data for now
-        return ConversationsTimeseriesMetrics(
-            unit=unit,
-            total=CONVERSATIONS_TIMESERIES_METRICS_MOCK_DATA[unit]["total"],
-            by_human=CONVERSATIONS_TIMESERIES_METRICS_MOCK_DATA[unit]["by_human"],
-        )
-
-    def get_subjects_metrics(
-        self,
-        project_uuid: str,
-        start_date: datetime,
-        end_date: datetime,
-        conversation_type: ConversationsSubjectsType,
-        limit: int | None = None,
-    ) -> SubjectsMetrics:
-        """
-        Get subjects metrics
-        """
-        # Mock data for now
-        subjects = CONVERSATIONS_SUBJECTS_METRICS_MOCK_DATA.get("subjects", [])
-        total_mock_subjects_qty = len(subjects)
-
-        if limit is None:
-            limit = total_mock_subjects_qty
-            has_more = False
-        else:
-            has_more = limit < total_mock_subjects_qty
-
-        subjects_to_show = [
-            SubjectMetricData(
-                name=subject.get("name"),
-                percentage=subject.get("percentage"),
-            )
-            for subject in subjects[:limit]
-        ]
-
-        return SubjectsMetrics(
-            has_more=has_more,
-            subjects=subjects_to_show,
-        )
-
-    @classmethod
-    def get_rooms_numbers_by_queue(
-        cls,
-        project: "Project",
-        start_date: "date",
-        end_date: "date",
-        limit: int | None = None,
-    ):
-        """
-        Get the rooms numbers by queue.
-        """
-
-        if project.timezone is None:
-            tz = pytz.utc
-        else:
-            tz = pytz.timezone(project.timezone)
-
-        # Create naive datetime at midnight in the project's timezone
-        local_start = datetime.combine(start_date, datetime.min.time())
-        local_end = datetime.combine(end_date, datetime.max.time())
-
-        # Convert to UTC while preserving the intended local time
-        start_datetime = tz.localize(local_start).astimezone(pytz.UTC)
-        end_datetime = tz.localize(local_end).astimezone(pytz.UTC)
-
-        queues = list(
-            ChatsClient().get_rooms_numbers_by_queue(
-                project.uuid,
-                start_datetime,
-                end_datetime,
-            )
-        )
-        qty = len(queues)
-        has_more = False
-
-        queues_metrics = []
-        total_rooms = sum(queue.rooms_number for queue in queues)
-
-        queues_range = min(qty, limit) if limit else qty
-
-        for queue in queues[:queues_range]:
-            # Handle case where total_rooms is 0 to avoid ZeroDivisionError
-            percentage = (
-                0
-                if total_rooms == 0
-                else round(queue.rooms_number / total_rooms * 100, 2)
-            )
-            queues_metrics.append(
-                QueueMetric(
-                    name=queue.queue_name,
-                    percentage=percentage,
-                )
-            )
-
-        if limit and qty > limit:
-            has_more = True
-
-        return RoomsByQueueMetric(queues=queues_metrics, has_more=has_more)
-
-    @classmethod
-    def get_nps(
-        cls,
-        project: "Project",
-        start_date: datetime.date,
-        end_date: datetime.date,
-        type: NPSType,
-    ) -> NPS:
-        """
-        Get the NPS for a project
-        """
-        # Mock data for now
-        return NPS(**NPS_METRICS_MOCK_DATA)
-
-    def get_topics(self, project_uuid: UUID) -> dict:
-        """
-        Get conversation topics
-        """
-
-        if cached_results := self._get_cache_for_project_resource(
-            project_uuid, ConversationsMetricsResource.TOPICS
-        ):
-            return json.loads(cached_results)
-
-        try:
-            response = self.nexus_client.get_topics(project_uuid)
-
-        except Exception as e:
-            logger.error("Error fetching topics for project %s: %s", project_uuid, e)
-            event_id = capture_exception(e)
-
-            raise ConversationsMetricsError(
-                f"Error fetching topics for project {project_uuid}. Event_id: {event_id}"
-            ) from e
-
-        try:
-            response_content = response.json()
-        except Exception as e:
-            logger.error("Error parsing topics for project %s: %s", project_uuid, e)
-            response_content = response.text
-
-        if not status.is_success(response.status_code):
-            logger.error(
-                "Error fetching topics for project %s: %s", project_uuid, response.text
-            )
-            event_id = capture_message(
-                f"Error fetching topics for project {project_uuid}: {response.text}"
-            )
-
-            raise ConversationsMetricsError(
-                f"Error fetching topics for project {project_uuid}. Event_id: {event_id}"
-            )
-
-        self._save_cache_for_project_resource(
-            project_uuid, ConversationsMetricsResource.TOPICS, response_content
-        )
-
-        return response_content
-
-    def get_subtopics(self, project_uuid: UUID, topic_uuid: UUID) -> dict:
-        """
-        Get conversation subtopics
-        """
-        try:
-            response = self.nexus_client.get_subtopics(project_uuid, topic_uuid)
-
-        except Exception as e:
-            logger.error("Error fetching subtopics for project %s: %s", project_uuid, e)
-            event_id = capture_exception(e)
-
-            raise ConversationsMetricsError(
-                f"Error fetching subtopics for project {project_uuid}. Event_id: {event_id}"
-            ) from e
-
-        try:
-            response_content = response.json()
-        except Exception as e:
-            logger.error("Error parsing topics for project %s: %s", project_uuid, e)
-            response_content = response.text
-
-        if not status.is_success(response.status_code):
-            logger.error(
-                "Error fetching topics for project %s: %s", project_uuid, response.text
-            )
-            event_id = capture_message(
-                f"Error fetching topics for project {project_uuid}: {response.text}"
-            )
-
-            raise ConversationsMetricsError(
-                f"Error fetching topics for project {project_uuid}. Event_id: {event_id}"
-            )
-
-        return response_content
-
-    def create_topic(self, project_uuid: UUID, name: str, description: str) -> dict:
-        """
-        Create a conversation topic
-        """
-        try:
-            response = self.nexus_client.create_topic(project_uuid, name, description)
-
-        except Exception as e:
-            logger.error("Error creating topic for project %s: %s", project_uuid, e)
-            event_id = capture_exception(e)
-
-            raise ConversationsMetricsError(
-                f"Error creating topic for project {project_uuid}. Event_id: {event_id}"
-            ) from e
-
-        try:
-            response_content = response.json()
-        except Exception as e:
-            logger.error("Error parsing topics for project %s: %s", project_uuid, e)
-            response_content = response.text
-
-        if not status.is_success(response.status_code):
-            logger.error(
-                "Error creating topic for project %s: %s", project_uuid, response.text
-            )
-            event_id = capture_message(
-                f"Error creating topic for project {project_uuid}: {response.text}"
-            )
-
-            raise ConversationsMetricsError(
-                f"Error creating topic for project {project_uuid}"
-            )
-
-        self._clear_cache_for_project_resource(
-            project_uuid, ConversationsMetricsResource.TOPICS
-        )
-
-        return response_content
-
-    def create_subtopic(
-        self, project_uuid: UUID, topic_uuid: UUID, name: str, description: str
-    ) -> dict:
-        """
-        Create a conversation subtopic
-        """
-
-        try:
-            response = self.nexus_client.create_subtopic(
-                project_uuid, topic_uuid, name, description
-            )
-
-        except Exception as e:
-            logger.error("Error creating subtopic for project %s: %s", project_uuid, e)
-            event_id = capture_exception(e)
-            raise ConversationsMetricsError(
-                f"Error creating subtopic for project {project_uuid}. Event_id: {event_id}"
-            ) from e
-
-        try:
-            response_content = response.json()
-        except Exception as e:
-            logger.error("Error parsing topics for project %s: %s", project_uuid, e)
-            response_content = response.text
-
-        if not status.is_success(response.status_code):
-            logger.error(
-                "Error creating subtopic for project %s: %s",
-                project_uuid,
-                response.text,
-            )
-            event_id = capture_message(
-                f"Error creating subtopic for project {project_uuid}: {response.text}"
-            )
-
-            raise ConversationsMetricsError(
-                f"Error creating subtopic for project {project_uuid}. Event_id: {event_id}"
-            )
-
-        self._clear_cache_for_project_resource(
-            project_uuid, ConversationsMetricsResource.TOPICS
-        )
-
-        return response_content
-
-    def delete_topic(self, project_uuid: UUID, topic_uuid: UUID) -> dict:
-        """
-        Delete a conversation topic
-        """
-
-        try:
-            response = self.nexus_client.delete_topic(project_uuid, topic_uuid)
-
-        except Exception as e:
-            logger.error("Error deleting topic for project %s: %s", project_uuid, e)
-            event_id = capture_exception(e)
-            raise ConversationsMetricsError(
-                f"Error deleting topic for project {project_uuid}. Event_id: {event_id}"
-            ) from e
-
-        if not status.is_success(response.status_code):
-            logger.error(
-                "Error deleting topic for project %s: %s", project_uuid, response.text
-            )
-            event_id = capture_message(
-                f"Error deleting topic for project {project_uuid}: {response.text}"
-            )
-
-            raise ConversationsMetricsError(
-                f"Error deleting topic for project {project_uuid}. Event_id: {event_id}"
-            )
-
-        self._clear_cache_for_project_resource(
-            project_uuid, ConversationsMetricsResource.TOPICS
-        )
-
-        return None
-
-    def delete_subtopic(
-        self, project_uuid: UUID, topic_uuid: UUID, subtopic_uuid: UUID
-    ) -> dict:
-        """
-        Delete a conversation subtopic
-        """
-
-        try:
-            response = self.nexus_client.delete_subtopic(
-                project_uuid, topic_uuid, subtopic_uuid
-            )
-
-        except Exception as e:
-            logger.error("Error deleting subtopic for project %s: %s", project_uuid, e)
-            event_id = capture_exception(e)
-            raise ConversationsMetricsError(
-                f"Error deleting subtopic for project {project_uuid}. Event_id: {event_id}"
-            ) from e
-
-        if not status.is_success(response.status_code):
-            logger.error(
-                "Error deleting subtopic for project %s: %s",
-                project_uuid,
-                response.text,
-            )
-            event_id = capture_message(
-                f"Error deleting subtopic for project {project_uuid}: {response.text}"
-            )
-
-            raise ConversationsMetricsError(
-                f"Error deleting subtopic for project {project_uuid}. Event_id: {event_id}"
-            )
-
-        self._clear_cache_for_project_resource(
-            project_uuid, ConversationsMetricsResource.TOPICS
-        )
-
-        return None
-
-    def get_topics_distribution(
-        self,
-        project: "Project",
-        start_date: datetime,
-        end_date: datetime,
-        conversation_type: ConversationType,
-        mock_data: bool = False,
-    ) -> TopicsDistributionMetrics:
-        """
-        Get topics distribution
-        """
-        # If the topic distribution is limited by Nexus topics,
-        # the client will see other topics listed as "OTHER"
-        current_topics_data = self.get_topics(project.uuid)
-
-        subtopics = [
-            SubtopicTopicRelation(
-                subtopic_uuid=subtopic.get("uuid"),
-                subtopic_name=subtopic.get("name"),
-                topic_uuid=topic.get("uuid"),
-                topic_name=topic.get("name"),
-            )
-            for topic in current_topics_data
-            for subtopic in topic["subtopic"]
-        ]
-
-        try:
-            topics = self.datalake_service.get_topics_distribution(
-                project_uuid=project.uuid,
-                start_date=start_date,
-                end_date=end_date,
-                conversation_type=conversation_type,
-                subtopics=subtopics,
-                mock_data=mock_data,
-            )
-        except Exception as e:
-            logger.error("Failed to get topics distribution", exc_info=True)
-            event_id = capture_exception(e)
-
-            raise ConversationsMetricsError(
-                f"Failed to get topics distribution. Event ID: {event_id}"
-            ) from e
-
-        topics_metrics = []
-
-        total_count = sum(topic_data.get("count", 0) for topic_data in topics.values())
-
-        print("Topics", topics)
-
-        for topic_uuid, topic_data in topics.items():
-            subtopic_metrics = []
-            topic_count = topic_data.get("count")
-            for subtopic_uuid, subtopic_data in topic_data["subtopics"].items():
-                subtopic_metrics.append(
-                    SubtopicMetrics(
-                        uuid=subtopic_uuid,
-                        name=subtopic_data.get("name"),
-                        quantity=subtopic_data.get("count"),
-                        percentage=(
-                            ((subtopic_data.get("count") / topic_count) * 100)
-                            if topic_count
-                            else 0
-                        ),
-                    )
-                )
-
-            topics_metrics.append(
-                TopicMetrics(
-                    uuid=topic_uuid,
-                    name=topic_data.get("name"),
-                    quantity=topic_data.get("count"),
-                    percentage=(
-                        ((topic_data.get("count") / total_count) * 100)
-                        if total_count
-                        else 0
-                    ),
-                    subtopics=subtopic_metrics,
-                )
-            )
-
-        return TopicsDistributionMetrics(
-            topics=topics_metrics,
         )