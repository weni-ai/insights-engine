--- conflicted
+++ resolved
@@ -65,7 +65,6 @@
         self.cache_client = cache_client
         self.nexus_cache_ttl = nexus_cache_ttl
 
-<<<<<<< HEAD
     def get_totals(
         self, project: "Project", start_date: datetime, end_date: datetime
     ) -> ConversationsTotalsMetrics:
@@ -221,10 +220,7 @@
         # Mock data for now
         return NPS(**NPS_METRICS_MOCK_DATA)
 
-    def get_topics(self, project_uuid: UUID) -> tuple[dict, int]:
-=======
     def get_topics(self, project_uuid: UUID) -> dict:
->>>>>>> 8931e4c1
         """
         Get conversation topics
         """
