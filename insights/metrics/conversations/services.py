from typing import TYPE_CHECKING
<<<<<<< HEAD
from datetime import datetime

from insights.metrics.conversations.dataclass import (
    ConversationTotalsMetrics,
    ConversationsTimeseriesMetrics,
    SubjectMetricData,
    SubjectsMetrics,
)
from insights.metrics.conversations.enums import (
    ConversationsSubjectsType,
    ConversationsTimeseriesUnit,
)
from insights.metrics.conversations.tests.mock import (
    CONVERSATIONS_METRICS_TOTALS_MOCK_DATA,
    CONVERSATIONS_SUBJECTS_METRICS_MOCK_DATA,
    CONVERSATIONS_TIMESERIES_METRICS_MOCK_DATA,
)

if TYPE_CHECKING:
    from insights.projects.models import Project
=======
from insights.metrics.conversations.dataclass import RoomsByQueueMetric
from insights.metrics.conversations.integrations.chats.db.client import ChatsClient


if TYPE_CHECKING:
    from uuid import UUID
    from datetime import datetime
>>>>>>> 3ad3a2e5


class ConversationsMetricsService:
    """
    Service to get conversations metrics
    """

    @classmethod
<<<<<<< HEAD
    def get_totals(
        cls, project: "Project", start_date: datetime, end_date: datetime
    ) -> ConversationTotalsMetrics:
        """
        Get conversations metrics totals
        """
        # Mock data for now

        return ConversationTotalsMetrics.from_values(
            by_ai=CONVERSATIONS_METRICS_TOTALS_MOCK_DATA["by_ai"],
            by_human=CONVERSATIONS_METRICS_TOTALS_MOCK_DATA["by_human"],
        )

    def get_timeseries(
        cls,
        project: "Project",
        start_date: datetime,
        end_date: datetime,
        unit: ConversationsTimeseriesUnit,
    ) -> ConversationsTimeseriesMetrics:
        # Mock data for now
        return ConversationsTimeseriesMetrics(
            unit=unit,
            total=CONVERSATIONS_TIMESERIES_METRICS_MOCK_DATA[unit]["total"],
            by_human=CONVERSATIONS_TIMESERIES_METRICS_MOCK_DATA[unit]["by_human"],
        )

    def get_subjects_metrics(
        self,
        project_uuid: str,
        start_date: datetime,
        end_date: datetime,
        conversation_type: ConversationsSubjectsType,
        limit: int | None = None,
    ) -> SubjectsMetrics:
        """
        Get subjects metrics
        """
        # Mock data for now
        subjects = CONVERSATIONS_SUBJECTS_METRICS_MOCK_DATA.get("subjects", [])
        total_mock_subjects_qty = len(subjects)

        if limit is None:
            limit = total_mock_subjects_qty
            has_more = False
        else:
            has_more = limit < total_mock_subjects_qty

        subjects_to_show = [
            SubjectMetricData(
                name=subject.get("name"),
                percentage=subject.get("percentage"),
            )
            for subject in subjects[:limit]
        ]

        return SubjectsMetrics(
            has_more=has_more,
            subjects=subjects_to_show,
        )
=======
    def get_rooms_numbers_by_queue(
        cls,
        project_uuid: "UUID",
        start_date: "datetime",
        end_date: "datetime",
        limit: int | None = None,
    ):
        """
        Get the rooms numbers by queue.
        """
        queues = list(
            ChatsClient().get_rooms_numbers_by_queue(project_uuid, start_date, end_date)
        )
        qty = len(queues)
        has_more = False

        if limit and qty > limit:
            queues = queues[:limit]
            has_more = True

        return RoomsByQueueMetric.from_values(queues, has_more=has_more)
>>>>>>> 3ad3a2e5
<|MERGE_RESOLUTION|>--- conflicted
+++ resolved
@@ -1,10 +1,10 @@
 from typing import TYPE_CHECKING
-<<<<<<< HEAD
 from datetime import datetime
 
 from insights.metrics.conversations.dataclass import (
     ConversationTotalsMetrics,
     ConversationsTimeseriesMetrics,
+    RoomsByQueueMetric,
     SubjectMetricData,
     SubjectsMetrics,
 )
@@ -12,6 +12,7 @@
     ConversationsSubjectsType,
     ConversationsTimeseriesUnit,
 )
+from insights.metrics.conversations.integrations.chats.db.client import ChatsClient
 from insights.metrics.conversations.tests.mock import (
     CONVERSATIONS_METRICS_TOTALS_MOCK_DATA,
     CONVERSATIONS_SUBJECTS_METRICS_MOCK_DATA,
@@ -19,16 +20,9 @@
 )
 
 if TYPE_CHECKING:
-    from insights.projects.models import Project
-=======
-from insights.metrics.conversations.dataclass import RoomsByQueueMetric
-from insights.metrics.conversations.integrations.chats.db.client import ChatsClient
-
-
-if TYPE_CHECKING:
     from uuid import UUID
     from datetime import datetime
->>>>>>> 3ad3a2e5
+    from insights.projects.models import Project
 
 
 class ConversationsMetricsService:
@@ -37,7 +31,6 @@
     """
 
     @classmethod
-<<<<<<< HEAD
     def get_totals(
         cls, project: "Project", start_date: datetime, end_date: datetime
     ) -> ConversationTotalsMetrics:
@@ -98,7 +91,7 @@
             has_more=has_more,
             subjects=subjects_to_show,
         )
-=======
+
     def get_rooms_numbers_by_queue(
         cls,
         project_uuid: "UUID",
@@ -119,5 +112,4 @@
             queues = queues[:limit]
             has_more = True
 
-        return RoomsByQueueMetric.from_values(queues, has_more=has_more)
->>>>>>> 3ad3a2e5
+        return RoomsByQueueMetric.from_values(queues, has_more=has_more)