--- conflicted
+++ resolved
@@ -700,7 +700,6 @@
             currency_code=data.currency_code,
         )
 
-<<<<<<< HEAD
     def check_if_sales_funnel_data_exists(self, project_uuid: UUID) -> bool:
         """
         Check if sales funnel data exists in Datalake.
@@ -733,7 +732,7 @@
             available_widgets.extend(native_available_widgets)
 
         return AvailableWidgetsList(available_widgets=available_widgets)
-=======
+
     def _validate_crosstab_source(self, source: str) -> CrosstabSource:
         """
         Validate crosstab source
@@ -802,5 +801,4 @@
                 )
             )
 
-        return items
->>>>>>> 2dda894c
+        return items