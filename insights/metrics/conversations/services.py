--- conflicted
+++ resolved
@@ -1,15 +1,11 @@
 from typing import TYPE_CHECKING
-<<<<<<< HEAD
 from datetime import datetime
-=======
-from insights.metrics.conversations.dataclass import QueueMetric, RoomsByQueueMetric
-from insights.metrics.conversations.integrations.chats.db.client import ChatsClient
->>>>>>> 5d5516bb
 
 from insights.metrics.conversations.dataclass import (
+    QueueMetric,
+    RoomsByQueueMetric,
     ConversationTotalsMetrics,
     ConversationsTimeseriesMetrics,
-    RoomsByQueueMetric,
     SubjectMetricData,
     SubjectsMetrics,
 )
