--- conflicted
+++ resolved
@@ -443,8 +443,11 @@
                 f"Error deleting subtopic for project {project_uuid}. Event_id: {event_id}"
             )
 
-<<<<<<< HEAD
-        return response_content
+        self._clear_cache_for_project_resource(
+            project_uuid, ConversationsMetricsResource.SUBTOPICS
+        )
+
+        return None
 
     def get_topics_distribution(
         self,
@@ -577,11 +580,4 @@
 
         return TopicsDistributionMetrics(
             topics=topics_metrics,
-        )
-=======
-        self._clear_cache_for_project_resource(
-            project_uuid, ConversationsMetricsResource.SUBTOPICS
-        )
-
-        return None
->>>>>>> 381a5ae6
+        )