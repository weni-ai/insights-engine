import json
from typing import TYPE_CHECKING
from datetime import datetime
from uuid import UUID
import logging
<<<<<<< HEAD
from sentry_sdk import capture_message
=======

from sentry_sdk import capture_message, capture_exception
>>>>>>> e7fa96ab
from rest_framework import status

import pytz

from insights.metrics.conversations.dataclass import (
    NPS,
    QueueMetric,
    RoomsByQueueMetric,
    ConversationsTotalsMetrics,
    ConversationsTimeseriesMetrics,
    SubjectGroup,
    SubjectItem,
    SubjectMetricData,
    SubjectsDistributionMetrics,
    SubjectsMetrics,
)
from insights.metrics.conversations.enums import (
    ConversationsMetricsResource,
    ConversationsSubjectsType,
    ConversationsTimeseriesUnit,
    NPSType,
)
from insights.metrics.conversations.exceptions import ConversationsMetricsError
from insights.metrics.conversations.integrations.chats.db.client import ChatsClient
from insights.metrics.conversations.mixins import ConversationsServiceCachingMixin
from insights.metrics.conversations.tests.mock import (
    CONVERSATIONS_SUBJECTS_DISTRIBUTION_MOCK_DATA,
    CONVERSATIONS_SUBJECTS_METRICS_MOCK_DATA,
    CONVERSATIONS_TIMESERIES_METRICS_MOCK_DATA,
    NPS_METRICS_MOCK_DATA,
)
from insights.metrics.conversations.integrations.datalake.services import (
    BaseConversationsMetricsService,
    DatalakeConversationsMetricsService,
)
from insights.sources.cache import CacheClient
from insights.sources.integrations.clients import NexusClient

logger = logging.getLogger(__name__)

if TYPE_CHECKING:
    from datetime import date
    from insights.projects.models import Project


class ConversationsMetricsService(ConversationsServiceCachingMixin):
    """
    Service to get conversations metrics
    """

    def __init__(
        self,
        datalake_client: BaseConversationsMetricsService = DatalakeConversationsMetricsService(),
        nexus_client: NexusClient = NexusClient(),
        cache_client: CacheClient = CacheClient(),
        nexus_cache_ttl: int = 60,
    ):
        self.datalake_client = datalake_client
        self.nexus_client = nexus_client
        self.cache_client = cache_client
        self.nexus_cache_ttl = nexus_cache_ttl

    def get_totals(
        self, project: "Project", start_date: datetime, end_date: datetime
    ) -> ConversationsTotalsMetrics:
        """
        Get conversations metrics totals
        """

        return self.datalake_client.get_conversations_totals(
            project_uuid=project.uuid,
            start_date=start_date,
            end_date=end_date,
        )

    def get_timeseries(
        cls,
        project: "Project",
        start_date: datetime,
        end_date: datetime,
        unit: ConversationsTimeseriesUnit,
    ) -> ConversationsTimeseriesMetrics:
        # Mock data for now
        return ConversationsTimeseriesMetrics(
            unit=unit,
            total=CONVERSATIONS_TIMESERIES_METRICS_MOCK_DATA[unit]["total"],
            by_human=CONVERSATIONS_TIMESERIES_METRICS_MOCK_DATA[unit]["by_human"],
        )

    def get_subjects_metrics(
        self,
        project_uuid: str,
        start_date: datetime,
        end_date: datetime,
        conversation_type: ConversationsSubjectsType,
        limit: int | None = None,
    ) -> SubjectsMetrics:
        """
        Get subjects metrics
        """
        # Mock data for now
        subjects = CONVERSATIONS_SUBJECTS_METRICS_MOCK_DATA.get("subjects", [])
        total_mock_subjects_qty = len(subjects)

        if limit is None:
            limit = total_mock_subjects_qty
            has_more = False
        else:
            has_more = limit < total_mock_subjects_qty

        subjects_to_show = [
            SubjectMetricData(
                name=subject.get("name"),
                percentage=subject.get("percentage"),
            )
            for subject in subjects[:limit]
        ]

        return SubjectsMetrics(
            has_more=has_more,
            subjects=subjects_to_show,
        )

    @classmethod
    def get_rooms_numbers_by_queue(
        cls,
        project: "Project",
        start_date: "date",
        end_date: "date",
        limit: int | None = None,
    ):
        """
        Get the rooms numbers by queue.
        """

        if project.timezone is None:
            tz = pytz.utc
        else:
            tz = pytz.timezone(project.timezone)

        # Create naive datetime at midnight in the project's timezone
        local_start = datetime.combine(start_date, datetime.min.time())
        local_end = datetime.combine(end_date, datetime.max.time())

        # Convert to UTC while preserving the intended local time
        start_datetime = tz.localize(local_start).astimezone(pytz.UTC)
        end_datetime = tz.localize(local_end).astimezone(pytz.UTC)

        queues = list(
            ChatsClient().get_rooms_numbers_by_queue(
                project.uuid,
                start_datetime,
                end_datetime,
            )
        )
        qty = len(queues)
        has_more = False

        queues_metrics = []
        total_rooms = sum(queue.rooms_number for queue in queues)

        queues_range = min(qty, limit) if limit else qty

        for queue in queues[:queues_range]:
            # Handle case where total_rooms is 0 to avoid ZeroDivisionError
            percentage = (
                0
                if total_rooms == 0
                else round(queue.rooms_number / total_rooms * 100, 2)
            )
            queues_metrics.append(
                QueueMetric(
                    name=queue.queue_name,
                    percentage=percentage,
                )
            )

        if limit and qty > limit:
            has_more = True

        return RoomsByQueueMetric(queues=queues_metrics, has_more=has_more)

    @classmethod
    def get_subjects_distribution(
        cls, project: "Project", start_date: datetime, end_date: datetime
    ) -> SubjectsDistributionMetrics:
        # Mock data for now
        groups = []
        for group in CONVERSATIONS_SUBJECTS_DISTRIBUTION_MOCK_DATA["groups"]:
            subjects = []
            for subject in group["subjects"]:
                subjects.append(
                    SubjectItem(name=subject["name"], percentage=subject["percentage"])
                )
            groups.append(
                SubjectGroup(
                    name=group["name"],
                    percentage=group["percentage"],
                    subjects=subjects,
                )
            )
        return SubjectsDistributionMetrics(groups=groups)

    @classmethod
    def get_nps(
        cls,
        project: "Project",
        start_date: datetime.date,
        end_date: datetime.date,
        type: NPSType,
    ) -> NPS:
        """
        Get the NPS for a project
        """
        # Mock data for now
        return NPS(**NPS_METRICS_MOCK_DATA)

    def get_topics(self, project_uuid: UUID) -> dict:
        """
        Get conversation topics
        """

        if cached_results := self._get_cache_for_project_resource(
            project_uuid, ConversationsMetricsResource.TOPICS
        ):
            return json.loads(cached_results)

        try:
            response = self.nexus_client.get_topics(project_uuid)

        except Exception as e:
            logger.error("Error fetching topics for project %s: %s", project_uuid, e)
            event_id = capture_exception(e)

            raise ConversationsMetricsError(
                f"Error fetching topics for project {project_uuid}. Event_id: {event_id}"
            ) from e

        try:
            response_content = response.json()
        except Exception as e:
            logger.error("Error parsing topics for project %s: %s", project_uuid, e)
            response_content = response.text

        if not status.is_success(response.status_code):
            logger.error(
                "Error fetching topics for project %s: %s", project_uuid, response.text
            )
            event_id = capture_message(
                "Error fetching topics for project %s: %s", project_uuid, response.text
            )

            raise ConversationsMetricsError(
                f"Error fetching topics for project {project_uuid}. Event_id: {event_id}"
            )

        self._save_cache_for_project_resource(
            project_uuid, ConversationsMetricsResource.TOPICS, response_content
        )

        return response_content

    def get_subtopics(self, project_uuid: UUID, topic_uuid: UUID) -> dict:
        """
        Get conversation subtopics
        """

        if cached_results := self._get_cache_for_project_resource(
            project_uuid, ConversationsMetricsResource.SUBTOPICS
        ):
            return json.loads(cached_results)

        try:
            response = self.nexus_client.get_subtopics(project_uuid, topic_uuid)

        except Exception as e:
            logger.error("Error fetching subtopics for project %s: %s", project_uuid, e)
            event_id = capture_exception(e)

            raise ConversationsMetricsError(
                f"Error fetching subtopics for project {project_uuid}. Event_id: {event_id}"
            ) from e

        try:
            response_content = response.json()
        except Exception as e:
            logger.error("Error parsing topics for project %s: %s", project_uuid, e)
            response_content = response.text

        if not status.is_success(response.status_code):
            logger.error(
                "Error fetching topics for project %s: %s", project_uuid, response.text
            )
            event_id = capture_message(
                "Error fetching topics for project %s: %s", project_uuid, response.text
            )

            raise ConversationsMetricsError(
                f"Error fetching topics for project {project_uuid}. Event_id: {event_id}"
            )

        self._save_cache_for_project_resource(
            project_uuid, ConversationsMetricsResource.SUBTOPICS, response_content
        )

        return response_content

    def create_topic(self, project_uuid: UUID, name: str, description: str) -> dict:
        """
        Create a conversation topic
        """
        try:
            response = self.nexus_client.create_topic(project_uuid, name, description)

        except Exception as e:
            logger.error("Error creating topic for project %s: %s", project_uuid, e)
            event_id = capture_exception(e)

            raise ConversationsMetricsError(
                f"Error creating topic for project {project_uuid}. Event_id: {event_id}"
            ) from e

        try:
            response_content = response.json()
        except Exception as e:
            logger.error("Error parsing topics for project %s: %s", project_uuid, e)
            response_content = response.text

        if not status.is_success(response.status_code):
            logger.error(
                "Error creating topic for project %s: %s", project_uuid, response.text
            )
            capture_message(
                "Error creating topic for project %s: %s", project_uuid, response.text
            )

            raise ConversationsMetricsError(
                f"Error creating topic for project {project_uuid}"
            )

        self._clear_cache_for_project_resource(
            project_uuid, ConversationsMetricsResource.TOPICS
        )

        return response_content

    def create_subtopic(
        self, project_uuid: UUID, topic_uuid: UUID, name: str, description: str
    ) -> dict:
        """
        Create a conversation subtopic
        """

        try:
            response = self.nexus_client.delete_topic(project_uuid, topic_uuid)

        except Exception as e:
            logger.error("Error deleting topic for project %s: %s", project_uuid, e)
            event_id = capture_exception(e)
            raise ConversationsMetricsError(
                f"Error creating subtopic for project {project_uuid}. Event_id: {event_id}"
            ) from e

        try:
            response_content = response.json()
        except Exception as e:
            logger.error("Error parsing topics for project %s: %s", project_uuid, e)
            response_content = response.text

        if not status.is_success(response.status_code):
            logger.error(
                "Error creating subtopic for project %s: %s",
                project_uuid,
                response.text,
            )
            event_id = capture_message(
                "Error creating subtopic for project %s: %s",
                project_uuid,
                response.text,
            )

            raise ConversationsMetricsError(
                f"Error creating subtopic for project {project_uuid}. Event_id: {event_id}"
            )

        self._clear_cache_for_project_resource(
            project_uuid, ConversationsMetricsResource.SUBTOPICS
        )

        return response_content

    def delete_topic(self, project_uuid: UUID, topic_uuid: UUID) -> dict:
        """
        Delete a conversation topic
        """

        try:
            response = self.nexus_client.delete_topic(project_uuid, topic_uuid)

        except Exception as e:
            logger.error("Error deleting topic for project %s: %s", project_uuid, e)
            event_id = capture_exception(e)
            raise ConversationsMetricsError(
                f"Error deleting topic for project {project_uuid}. Event_id: {event_id}"
            ) from e

        try:
            response_content = response.json()
        except Exception as e:
            logger.error("Error parsing topics for project %s: %s", project_uuid, e)
            response_content = response.text

        if not status.is_success(response.status_code):
            logger.error(
                "Error deleting topic for project %s: %s", project_uuid, response.text
            )
            event_id = capture_message(
                "Error deleting topic for project %s: %s", project_uuid, response.text
            )

            raise ConversationsMetricsError(
                f"Error deleting topic for project {project_uuid}. Event_id: {event_id}"
            )

        return response_content

    def delete_subtopic(
        self, project_uuid: UUID, topic_uuid: UUID, subtopic_uuid: UUID
    ) -> dict:
        """
        Delete a conversation subtopic
        """

        try:
            response = self.nexus_client.delete_subtopic(
                project_uuid, topic_uuid, subtopic_uuid
            )

        except Exception as e:
            logger.error("Error deleting subtopic for project %s: %s", project_uuid, e)
            event_id = capture_exception(e)
            raise ConversationsMetricsError(
                f"Error deleting subtopic for project {project_uuid}. Event_id: {event_id}"
            ) from e

        try:
            response_content = response.json()
        except Exception as e:
            logger.error("Error parsing topics for project %s: %s", project_uuid, e)
            response_content = response.text

        if not status.is_success(response.status_code):
            logger.error(
                "Error deleting subtopic for project %s: %s",
                project_uuid,
                response.text,
            )
            event_id = capture_message(
                "Error deleting subtopic for project %s: %s",
                project_uuid,
                response.text,
            )

            raise ConversationsMetricsError(
                f"Error deleting subtopic for project {project_uuid}. Event_id: {event_id}"
            )

        return response_content<|MERGE_RESOLUTION|>--- conflicted
+++ resolved
@@ -3,12 +3,8 @@
 from datetime import datetime
 from uuid import UUID
 import logging
-<<<<<<< HEAD
-from sentry_sdk import capture_message
-=======
 
 from sentry_sdk import capture_message, capture_exception
->>>>>>> e7fa96ab
 from rest_framework import status
 
 import pytz
