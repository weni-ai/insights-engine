from typing import TYPE_CHECKING
from datetime import datetime

<<<<<<< HEAD
import pytz

from insights.metrics.conversations.dataclass import (
    NPS,
    QueueMetric,
    RoomsByQueueMetric,
    ConversationTotalsMetrics,
    ConversationsTimeseriesMetrics,
    SubjectGroup,
    SubjectItem,
    SubjectMetricData,
    SubjectsDistributionMetrics,
    SubjectsMetrics,
)
from insights.metrics.conversations.enums import (
    ConversationsSubjectsType,
    ConversationsTimeseriesUnit,
    NPSType,
)
from insights.metrics.conversations.integrations.chats.db.client import ChatsClient
from insights.metrics.conversations.tests.mock import (
    CONVERSATIONS_METRICS_TOTALS_MOCK_DATA,
    CONVERSATIONS_SUBJECTS_DISTRIBUTION_MOCK_DATA,
    CONVERSATIONS_SUBJECTS_METRICS_MOCK_DATA,
    CONVERSATIONS_TIMESERIES_METRICS_MOCK_DATA,
    NPS_METRICS_MOCK_DATA,
)

if TYPE_CHECKING:
    from datetime import date
=======

from insights.metrics.conversations.dataclass import ConversationsTotalsMetrics
from insights.metrics.conversations.integrations.datalake.services import (
    BaseConversationsMetricsService,
    DatalakeConversationsMetricsService,
)

if TYPE_CHECKING:
>>>>>>> 541f471a
    from insights.projects.models import Project


class ConversationsMetricsService:
    """
    Service to get conversations metrics
    """

<<<<<<< HEAD
    @classmethod
    def get_totals(
        cls, project: "Project", start_date: datetime, end_date: datetime
    ) -> ConversationTotalsMetrics:
        """
        Get conversations metrics totals
        """
        # Mock data for now

        return ConversationTotalsMetrics.from_values(
            by_ai=CONVERSATIONS_METRICS_TOTALS_MOCK_DATA["by_ai"],
            by_human=CONVERSATIONS_METRICS_TOTALS_MOCK_DATA["by_human"],
        )

    def get_timeseries(
        cls,
        project: "Project",
        start_date: datetime,
        end_date: datetime,
        unit: ConversationsTimeseriesUnit,
    ) -> ConversationsTimeseriesMetrics:
        # Mock data for now
        return ConversationsTimeseriesMetrics(
            unit=unit,
            total=CONVERSATIONS_TIMESERIES_METRICS_MOCK_DATA[unit]["total"],
            by_human=CONVERSATIONS_TIMESERIES_METRICS_MOCK_DATA[unit]["by_human"],
        )

    def get_subjects_metrics(
        self,
        project_uuid: str,
        start_date: datetime,
        end_date: datetime,
        conversation_type: ConversationsSubjectsType,
        limit: int | None = None,
    ) -> SubjectsMetrics:
        """
        Get subjects metrics
        """
        # Mock data for now
        subjects = CONVERSATIONS_SUBJECTS_METRICS_MOCK_DATA.get("subjects", [])
        total_mock_subjects_qty = len(subjects)

        if limit is None:
            limit = total_mock_subjects_qty
            has_more = False
        else:
            has_more = limit < total_mock_subjects_qty

        subjects_to_show = [
            SubjectMetricData(
                name=subject.get("name"),
                percentage=subject.get("percentage"),
            )
            for subject in subjects[:limit]
        ]

        return SubjectsMetrics(
            has_more=has_more,
            subjects=subjects_to_show,
        )

    @classmethod
    def get_rooms_numbers_by_queue(
        cls,
        project: "Project",
        start_date: "date",
        end_date: "date",
        limit: int | None = None,
    ):
        """
        Get the rooms numbers by queue.
        """

        if project.timezone is None:
            tz = pytz.utc
        else:
            tz = pytz.timezone(project.timezone)

        # Create naive datetime at midnight in the project's timezone
        local_start = datetime.combine(start_date, datetime.min.time())
        local_end = datetime.combine(end_date, datetime.max.time())

        # Convert to UTC while preserving the intended local time
        start_datetime = tz.localize(local_start).astimezone(pytz.UTC)
        end_datetime = tz.localize(local_end).astimezone(pytz.UTC)

        queues = list(
            ChatsClient().get_rooms_numbers_by_queue(
                project.uuid,
                start_datetime,
                end_datetime,
            )
        )
        qty = len(queues)
        has_more = False

        queues_metrics = []
        total_rooms = sum(queue.rooms_number for queue in queues)

        queues_range = min(qty, limit) if limit else qty

        for queue in queues[:queues_range]:
            # Handle case where total_rooms is 0 to avoid ZeroDivisionError
            percentage = (
                0
                if total_rooms == 0
                else round(queue.rooms_number / total_rooms * 100, 2)
            )
            queues_metrics.append(
                QueueMetric(
                    name=queue.queue_name,
                    percentage=percentage,
                )
            )

        if limit and qty > limit:
            has_more = True

        return RoomsByQueueMetric(queues=queues_metrics, has_more=has_more)

    @classmethod
    def get_subjects_distribution(
        cls, project: "Project", start_date: datetime, end_date: datetime
    ) -> SubjectsDistributionMetrics:
        # Mock data for now
        groups = []
        for group in CONVERSATIONS_SUBJECTS_DISTRIBUTION_MOCK_DATA["groups"]:
            subjects = []
            for subject in group["subjects"]:
                subjects.append(
                    SubjectItem(name=subject["name"], percentage=subject["percentage"])
                )
            groups.append(
                SubjectGroup(
                    name=group["name"],
                    percentage=group["percentage"],
                    subjects=subjects,
                )
            )
        return SubjectsDistributionMetrics(groups=groups)

    @classmethod
    def get_nps(
        cls,
        project: "Project",
        start_date: datetime.date,
        end_date: datetime.date,
        type: NPSType,
    ) -> NPS:
        """
        Get the NPS for a project
        """
        # Mock data for now
        return NPS(**NPS_METRICS_MOCK_DATA)
=======
    def __init__(
        self,
        datalake_client: BaseConversationsMetricsService = DatalakeConversationsMetricsService(),
    ):
        self.datalake_client = datalake_client

    def get_totals(
        self, project: "Project", start_date: datetime, end_date: datetime
    ) -> ConversationsTotalsMetrics:
        """
        Get conversations metrics totals
        """

        return self.datalake_client.get_conversations_totals(
            project=project,
            start_date=start_date,
            end_date=end_date,
        )
>>>>>>> 541f471a
<|MERGE_RESOLUTION|>--- conflicted
+++ resolved
@@ -1,14 +1,13 @@
 from typing import TYPE_CHECKING
 from datetime import datetime
 
-<<<<<<< HEAD
 import pytz
 
 from insights.metrics.conversations.dataclass import (
     NPS,
     QueueMetric,
     RoomsByQueueMetric,
-    ConversationTotalsMetrics,
+    ConversationsTotalsMetrics,
     ConversationsTimeseriesMetrics,
     SubjectGroup,
     SubjectItem,
@@ -23,25 +22,18 @@
 )
 from insights.metrics.conversations.integrations.chats.db.client import ChatsClient
 from insights.metrics.conversations.tests.mock import (
-    CONVERSATIONS_METRICS_TOTALS_MOCK_DATA,
     CONVERSATIONS_SUBJECTS_DISTRIBUTION_MOCK_DATA,
     CONVERSATIONS_SUBJECTS_METRICS_MOCK_DATA,
     CONVERSATIONS_TIMESERIES_METRICS_MOCK_DATA,
     NPS_METRICS_MOCK_DATA,
 )
-
-if TYPE_CHECKING:
-    from datetime import date
-=======
-
-from insights.metrics.conversations.dataclass import ConversationsTotalsMetrics
 from insights.metrics.conversations.integrations.datalake.services import (
     BaseConversationsMetricsService,
     DatalakeConversationsMetricsService,
 )
 
 if TYPE_CHECKING:
->>>>>>> 541f471a
+    from datetime import date
     from insights.projects.models import Project
 
 
@@ -50,19 +42,23 @@
     Service to get conversations metrics
     """
 
-<<<<<<< HEAD
-    @classmethod
+    def __init__(
+        self,
+        datalake_client: BaseConversationsMetricsService = DatalakeConversationsMetricsService(),
+    ):
+        self.datalake_client = datalake_client
+
     def get_totals(
-        cls, project: "Project", start_date: datetime, end_date: datetime
-    ) -> ConversationTotalsMetrics:
+        self, project: "Project", start_date: datetime, end_date: datetime
+    ) -> ConversationsTotalsMetrics:
         """
         Get conversations metrics totals
         """
-        # Mock data for now
-
-        return ConversationTotalsMetrics.from_values(
-            by_ai=CONVERSATIONS_METRICS_TOTALS_MOCK_DATA["by_ai"],
-            by_human=CONVERSATIONS_METRICS_TOTALS_MOCK_DATA["by_human"],
+
+        return self.datalake_client.get_conversations_totals(
+            project=project,
+            start_date=start_date,
+            end_date=end_date,
         )
 
     def get_timeseries(
@@ -205,24 +201,4 @@
         Get the NPS for a project
         """
         # Mock data for now
-        return NPS(**NPS_METRICS_MOCK_DATA)
-=======
-    def __init__(
-        self,
-        datalake_client: BaseConversationsMetricsService = DatalakeConversationsMetricsService(),
-    ):
-        self.datalake_client = datalake_client
-
-    def get_totals(
-        self, project: "Project", start_date: datetime, end_date: datetime
-    ) -> ConversationsTotalsMetrics:
-        """
-        Get conversations metrics totals
-        """
-
-        return self.datalake_client.get_conversations_totals(
-            project=project,
-            start_date=start_date,
-            end_date=end_date,
-        )
->>>>>>> 541f471a
+        return NPS(**NPS_METRICS_MOCK_DATA)