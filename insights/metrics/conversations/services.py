<<<<<<< HEAD
import json
from datetime import datetime
import logging
from typing import TYPE_CHECKING
from uuid import UUID

import pytz
from rest_framework import status
=======
import logging
from typing import TYPE_CHECKING
from uuid import UUID
from datetime import datetime
import json
>>>>>>> 3c183352

from sentry_sdk import capture_exception, capture_message
from rest_framework import status

from insights.metrics.conversations.dataclass import (
    NPS,
    ConversationsTimeseriesMetrics,
    ConversationsTotalsMetrics,
<<<<<<< HEAD
    QueueMetric,
    RoomsByQueueMetric,
    SubjectMetricData,
    SubjectsMetrics,
=======
    NPSMetrics,
>>>>>>> 3c183352
    SubtopicMetrics,
    SubtopicTopicRelation,
    TopicMetrics,
    TopicsDistributionMetrics,
)
<<<<<<< HEAD
from insights.metrics.conversations.enums import (
    ConversationType,
    ConversationsMetricsResource,
    ConversationsSubjectsType,
    ConversationsTimeseriesUnit,
    NPSType,
)
=======
>>>>>>> 3c183352
from insights.metrics.conversations.exceptions import ConversationsMetricsError
from insights.metrics.conversations.integrations.chats.db.client import ChatsClient
from insights.metrics.conversations.mixins import ConversationsServiceCachingMixin
from insights.metrics.conversations.tests.mock import (
    CONVERSATIONS_SUBJECTS_METRICS_MOCK_DATA,
    CONVERSATIONS_TIMESERIES_METRICS_MOCK_DATA,
    NPS_METRICS_MOCK_DATA,
)
from insights.metrics.conversations.integrations.datalake.services import (
    BaseConversationsMetricsService,
    DatalakeConversationsMetricsService,
)
<<<<<<< HEAD
=======
from insights.metrics.conversations.mixins import ConversationsServiceCachingMixin
from insights.projects.parsers import parse_dict_to_json
>>>>>>> 3c183352
from insights.sources.cache import CacheClient
from insights.sources.flowruns.usecases.query_execute import (
    QueryExecutor as FlowRunsQueryExecutor,
)
from insights.metrics.conversations.enums import (
    ConversationType,
    ConversationsMetricsResource,
    CsatMetricsType,
    NpsMetricsType,
)
from insights.sources.integrations.clients import NexusClient
from insights.widgets.models import Widget


logger = logging.getLogger(__name__)


if TYPE_CHECKING:
    from datetime import date
    from insights.projects.models import Project


class ConversationsMetricsService(ConversationsServiceCachingMixin):
    """
    Service to get conversations metrics
    """

    def __init__(
        self,
        datalake_service: BaseConversationsMetricsService = DatalakeConversationsMetricsService(),
        nexus_client: NexusClient = NexusClient(),
        cache_client: CacheClient = CacheClient(),
        nexus_cache_ttl: int = 60,
        flowruns_query_executor: FlowRunsQueryExecutor = FlowRunsQueryExecutor,
    ):
        self.datalake_service = datalake_service
        self.nexus_client = nexus_client
        self.cache_client = cache_client
        self.nexus_cache_ttl = nexus_cache_ttl
        self.flowruns_query_executor = flowruns_query_executor

    def get_totals(
        self, project: "Project", start_date: datetime, end_date: datetime
    ) -> ConversationsTotalsMetrics:
        """
        Get conversations metrics totals
        """

        return self.datalake_service.get_conversations_totals(
            project_uuid=project.uuid,
            start_date=start_date,
            end_date=end_date,
        )

    def get_timeseries(
        self,
        project: "Project",
        start_date: datetime,
        end_date: datetime,
        unit: ConversationsTimeseriesUnit,
    ) -> ConversationsTimeseriesMetrics:
        # Mock data for now
        return ConversationsTimeseriesMetrics(
            unit=unit,
            total=CONVERSATIONS_TIMESERIES_METRICS_MOCK_DATA[unit]["total"],
            by_human=CONVERSATIONS_TIMESERIES_METRICS_MOCK_DATA[unit]["by_human"],
        )

    def get_subjects_metrics(
        self,
        project_uuid: str,
        start_date: datetime,
        end_date: datetime,
        conversation_type: ConversationsSubjectsType,
        limit: int | None = None,
    ) -> SubjectsMetrics:
        """
        Get subjects metrics
        """
        # Mock data for now
        subjects = CONVERSATIONS_SUBJECTS_METRICS_MOCK_DATA.get("subjects", [])
        total_mock_subjects_qty = len(subjects)

        if limit is None:
            limit = total_mock_subjects_qty
            has_more = False
        else:
            has_more = limit < total_mock_subjects_qty

        subjects_to_show = [
            SubjectMetricData(
                name=subject.get("name"),
                percentage=subject.get("percentage"),
            )
            for subject in subjects[:limit]
        ]

        return SubjectsMetrics(
            has_more=has_more,
            subjects=subjects_to_show,
        )

    @classmethod
    def get_rooms_numbers_by_queue(
        cls,
        project: "Project",
        start_date: "date",
        end_date: "date",
        limit: int | None = None,
    ):
        """
        Get the rooms numbers by queue.
        """

        if project.timezone is None:
            tz = pytz.utc
        else:
            tz = pytz.timezone(project.timezone)

        # Create naive datetime at midnight in the project's timezone
        local_start = datetime.combine(start_date, datetime.min.time())
        local_end = datetime.combine(end_date, datetime.max.time())

        # Convert to UTC while preserving the intended local time
        start_datetime = tz.localize(local_start).astimezone(pytz.UTC)
        end_datetime = tz.localize(local_end).astimezone(pytz.UTC)

        queues = list(
            ChatsClient().get_rooms_numbers_by_queue(
                project.uuid,
                start_datetime,
                end_datetime,
            )
        )
        qty = len(queues)
        has_more = False

        queues_metrics = []
        total_rooms = sum(queue.rooms_number for queue in queues)

        queues_range = min(qty, limit) if limit else qty

        for queue in queues[:queues_range]:
            # Handle case where total_rooms is 0 to avoid ZeroDivisionError
            percentage = (
                0
                if total_rooms == 0
                else round(queue.rooms_number / total_rooms * 100, 2)
            )
            queues_metrics.append(
                QueueMetric(
                    name=queue.queue_name,
                    percentage=percentage,
                )
            )

        if limit and qty > limit:
            has_more = True

        return RoomsByQueueMetric(queues=queues_metrics, has_more=has_more)

    @classmethod
    def get_nps(
        cls,
        project: "Project",
        start_date: datetime.date,
        end_date: datetime.date,
        type: NPSType,
    ) -> NPS:
        """
        Get the NPS for a project
        """
        # Mock data for now
        return NPS(**NPS_METRICS_MOCK_DATA)

    def get_topics(self, project_uuid: UUID) -> dict:
        """
        Get conversation topics
        """

        if cached_results := self._get_cache_for_project_resource(
            project_uuid, ConversationsMetricsResource.TOPICS
        ):
            return json.loads(cached_results)

        try:
            response = self.nexus_client.get_topics(project_uuid)

        except Exception as e:
            logger.error("Error fetching topics for project %s: %s", project_uuid, e)
            event_id = capture_exception(e)

            raise ConversationsMetricsError(
                f"Error fetching topics for project {project_uuid}. Event_id: {event_id}"
            ) from e

        try:
            response_content = response.json()
        except Exception as e:
            logger.error("Error parsing topics for project %s: %s", project_uuid, e)
            response_content = response.text

        if not status.is_success(response.status_code):
            logger.error(
                "Error fetching topics for project %s: %s", project_uuid, response.text
            )
            event_id = capture_message(
                f"Error fetching topics for project {project_uuid}: {response.text}"
            )

            raise ConversationsMetricsError(
                f"Error fetching topics for project {project_uuid}. Event_id: {event_id}"
            )

        self._save_cache_for_project_resource(
            project_uuid, ConversationsMetricsResource.TOPICS, response_content
        )

        return response_content

    def get_subtopics(self, project_uuid: UUID, topic_uuid: UUID) -> dict:
        """
        Get conversation subtopics
        """
        try:
            response = self.nexus_client.get_subtopics(project_uuid, topic_uuid)

        except Exception as e:
            logger.error("Error fetching subtopics for project %s: %s", project_uuid, e)
            event_id = capture_exception(e)

            raise ConversationsMetricsError(
                f"Error fetching subtopics for project {project_uuid}. Event_id: {event_id}"
            ) from e

        try:
            response_content = response.json()
        except Exception as e:
            logger.error("Error parsing topics for project %s: %s", project_uuid, e)
            response_content = response.text

        if not status.is_success(response.status_code):
            logger.error(
                "Error fetching topics for project %s: %s", project_uuid, response.text
            )
            event_id = capture_message(
                f"Error fetching topics for project {project_uuid}: {response.text}"
            )

            raise ConversationsMetricsError(
                f"Error fetching topics for project {project_uuid}. Event_id: {event_id}"
            )

        return response_content

    def create_topic(self, project_uuid: UUID, name: str, description: str) -> dict:
        """
        Create a conversation topic
        """
        try:
            response = self.nexus_client.create_topic(project_uuid, name, description)

        except Exception as e:
            logger.error("Error creating topic for project %s: %s", project_uuid, e)
            event_id = capture_exception(e)

            raise ConversationsMetricsError(
                f"Error creating topic for project {project_uuid}. Event_id: {event_id}"
            ) from e

        try:
            response_content = response.json()
        except Exception as e:
            logger.error("Error parsing topics for project %s: %s", project_uuid, e)
            response_content = response.text

        if not status.is_success(response.status_code):
            logger.error(
                "Error creating topic for project %s: %s", project_uuid, response.text
            )
            event_id = capture_message(
                f"Error creating topic for project {project_uuid}: {response.text}"
            )

            raise ConversationsMetricsError(
                f"Error creating topic for project {project_uuid}"
            )

        self._clear_cache_for_project_resource(
            project_uuid, ConversationsMetricsResource.TOPICS
        )

        return response_content

    def create_subtopic(
        self, project_uuid: UUID, topic_uuid: UUID, name: str, description: str
    ) -> dict:
        """
        Create a conversation subtopic
        """

        try:
            response = self.nexus_client.create_subtopic(
                project_uuid, topic_uuid, name, description
            )

        except Exception as e:
            logger.error("Error creating subtopic for project %s: %s", project_uuid, e)
            event_id = capture_exception(e)
            raise ConversationsMetricsError(
                f"Error creating subtopic for project {project_uuid}. Event_id: {event_id}"
            ) from e

        try:
            response_content = response.json()
        except Exception as e:
            logger.error("Error parsing topics for project %s: %s", project_uuid, e)
            response_content = response.text

        if not status.is_success(response.status_code):
            logger.error(
                "Error creating subtopic for project %s: %s",
                project_uuid,
                response.text,
            )
            event_id = capture_message(
                f"Error creating subtopic for project {project_uuid}: {response.text}"
            )

            raise ConversationsMetricsError(
                f"Error creating subtopic for project {project_uuid}. Event_id: {event_id}"
            )

        self._clear_cache_for_project_resource(
            project_uuid, ConversationsMetricsResource.TOPICS
        )

        return response_content

    def delete_topic(self, project_uuid: UUID, topic_uuid: UUID) -> dict:
        """
        Delete a conversation topic
        """

        try:
            response = self.nexus_client.delete_topic(project_uuid, topic_uuid)

        except Exception as e:
            logger.error("Error deleting topic for project %s: %s", project_uuid, e)
            event_id = capture_exception(e)
            raise ConversationsMetricsError(
                f"Error deleting topic for project {project_uuid}. Event_id: {event_id}"
            ) from e

        if not status.is_success(response.status_code):
            logger.error(
                "Error deleting topic for project %s: %s", project_uuid, response.text
            )
            event_id = capture_message(
                f"Error deleting topic for project {project_uuid}: {response.text}"
            )

            raise ConversationsMetricsError(
                f"Error deleting topic for project {project_uuid}. Event_id: {event_id}"
            )

        self._clear_cache_for_project_resource(
            project_uuid, ConversationsMetricsResource.TOPICS
        )

        return None

    def delete_subtopic(
        self, project_uuid: UUID, topic_uuid: UUID, subtopic_uuid: UUID
    ) -> dict:
        """
        Delete a conversation subtopic
        """

        try:
            response = self.nexus_client.delete_subtopic(
                project_uuid, topic_uuid, subtopic_uuid
            )

        except Exception as e:
            logger.error("Error deleting subtopic for project %s: %s", project_uuid, e)
            event_id = capture_exception(e)
            raise ConversationsMetricsError(
                f"Error deleting subtopic for project {project_uuid}. Event_id: {event_id}"
            ) from e

        if not status.is_success(response.status_code):
            logger.error(
                "Error deleting subtopic for project %s: %s",
                project_uuid,
                response.text,
            )
            event_id = capture_message(
                f"Error deleting subtopic for project {project_uuid}: {response.text}"
            )

            raise ConversationsMetricsError(
                f"Error deleting subtopic for project {project_uuid}. Event_id: {event_id}"
            )

        self._clear_cache_for_project_resource(
            project_uuid, ConversationsMetricsResource.TOPICS
        )

        return None

    def get_topics_distribution(
        self,
        project: "Project",
        start_date: datetime,
        end_date: datetime,
        conversation_type: ConversationType,
        mock_data: bool = False,
    ) -> TopicsDistributionMetrics:
        """
        Get topics distribution
        """
        # If the topic distribution is limited by Nexus topics,
        # the client will see other topics listed as "OTHER"
        current_topics_data = self.get_topics(project.uuid)

        subtopics = [
            SubtopicTopicRelation(
                subtopic_uuid=subtopic.get("uuid"),
                subtopic_name=subtopic.get("name"),
                topic_uuid=topic.get("uuid"),
                topic_name=topic.get("name"),
            )
            for topic in current_topics_data
            for subtopic in topic["subtopic"]
        ]

        try:
            topics = self.datalake_service.get_topics_distribution(
                project_uuid=project.uuid,
                start_date=start_date,
                end_date=end_date,
                conversation_type=conversation_type,
                subtopics=subtopics,
                mock_data=mock_data,
            )
        except Exception as e:
            logger.error("Failed to get topics distribution", exc_info=True)
            event_id = capture_exception(e)

            raise ConversationsMetricsError(
                f"Failed to get topics distribution. Event ID: {event_id}"
            ) from e

        topics_metrics = []

        total_count = (
            sum(topic_data.get("count", 0) for topic_data in topics.values())
            if topics
            else 0
        )

        print("Topics", topics)

        for topic_uuid, topic_data in topics.items():
            subtopic_metrics = []
            topic_count = topic_data.get("count")
            for subtopic_uuid, subtopic_data in topic_data["subtopics"].items():
                subtopic_metrics.append(
                    SubtopicMetrics(
                        uuid=subtopic_uuid,
                        name=subtopic_data.get("name"),
                        quantity=subtopic_data.get("count"),
                        percentage=(
                            ((subtopic_data.get("count") / topic_count) * 100)
                            if topic_count
                            else 0
                        ),
                    )
                )

            topics_metrics.append(
                TopicMetrics(
                    uuid=topic_uuid,
                    name=topic_data.get("name"),
                    quantity=topic_data.get("count"),
                    percentage=(
                        ((topic_data.get("count") / total_count) * 100)
                        if total_count
                        else 0
                    ),
                    subtopics=subtopic_metrics,
                )
            )

        return TopicsDistributionMetrics(
            topics=topics_metrics,
<<<<<<< HEAD
=======
        )

    def get_totals(
        self, project: "Project", start_date: datetime, end_date: datetime
    ) -> ConversationsTotalsMetrics:
        """
        Get conversations metrics totals
        """

        return self.datalake_service.get_conversations_totals(
            project_uuid=project.uuid,
            start_date=start_date,
            end_date=end_date,
        )

    def _get_csat_metrics_from_flowruns(
        self,
        flow_uuid: UUID,
        project_uuid: UUID,
        op_field: str,
        start_date: datetime,
        end_date: datetime,
    ) -> dict:
        filters = {
            "modified_on": {
                "gte": start_date,
                "lte": end_date,
            },
            "flow": flow_uuid,
        }

        return self.flowruns_query_executor.execute(
            filters,
            operation="recurrence",
            parser=parse_dict_to_json,
            query_kwargs={
                "project": project_uuid,
                "op_field": op_field,
            },
        )

    def _get_csat_metrics_from_datalake(
        self,
        project_uuid: UUID,
        agent_uuid: UUID,
        start_date: datetime,
        end_date: datetime,
    ) -> dict:
        # TODO
        metrics = self.datalake_service.get_csat_metrics(
            project_uuid, agent_uuid, start_date, end_date
        )

        total_count = sum(metrics.values())

        results = {
            "results": [
                {
                    "label": score,
                    "value": round((score_count / total_count) * 100, 2),
                    "full_value": score_count,
                }
                for score, score_count in metrics.items()
            ]
        }

        return results

    def get_csat_metrics(
        self,
        project_uuid: UUID,
        widget: Widget,
        start_date: datetime,
        end_date: datetime,
        metric_type: CsatMetricsType,
    ) -> dict:
        """
        Get csat metrics
        """
        # HUMAN
        if metric_type == CsatMetricsType.HUMAN:
            flow_uuid = widget.config.get("filter", {}).get("flow")
            op_field = widget.config.get("op_field")

            if not flow_uuid:
                event_id = capture_message("Flow UUID is required in the widget config")

                raise ConversationsMetricsError(
                    f"Flow UUID is required in the widget config. Event ID: {event_id}"
                )

            if not op_field:
                event_id = capture_message("Op field is required in the widget config")

                raise ConversationsMetricsError(
                    f"Op field is required in the widget config. Event ID: {event_id}"
                )

            return self._get_csat_metrics_from_flowruns(
                flow_uuid, project_uuid, op_field, start_date, end_date
            )

        # AI
        agent_uuid = widget.config.get("datalake_config", {}).get("agent_uuid")

        if not agent_uuid:
            raise ConversationsMetricsError(
                "Agent UUID is required in the widget config"
            )

        return self._get_csat_metrics_from_datalake(
            project_uuid, agent_uuid, start_date, end_date
        )

    def _transform_nps_results(self, results: dict) -> NPSMetrics:
        """
        Apply NPS methodology to the results

        https://www.salesforce.com/eu/learning-centre/customer-service/calculate-net-promoter-score/
        """

        total_responses = sum(results.get(str(i), 0) for i in range(11))
        promoters = results.get("10", 0) + results.get("9", 0)
        passives = results.get("8", 0) + results.get("7", 0)
        detractors = sum(results.get(str(i), 0) for i in range(7))

        score = round(
            (promoters - detractors) / total_responses * 100 if total_responses else 0,
            2,
        )

        return NPSMetrics(
            total_responses=total_responses,
            promoters=promoters,
            passives=passives,
            detractors=detractors,
            score=score,
        )

    def _get_nps_metrics_from_flowruns(
        self,
        flow_uuid: UUID,
        project_uuid: UUID,
        op_field: str,
        start_date: datetime,
        end_date: datetime,
    ) -> dict:
        """
        Get nps metrics from flowruns
        """
        filters = {
            "modified_on": {
                "gte": start_date,
                "lte": end_date,
            },
            "flow": flow_uuid,
        }

        results = self.flowruns_query_executor.execute(
            filters,
            operation="recurrence",
            parser=parse_dict_to_json,
            query_kwargs={
                "project": project_uuid,
                "op_field": op_field,
            },
        )

        assert "results" in results, "Results must contain a 'results' key"
        assert isinstance(results["results"], list), "Results must be a list"

        results_counts = {
            result.get("label"): result.get("full_value", 0)
            for result in results["results"]
        }

        return self._transform_nps_results(results_counts)

    def _get_nps_metrics_from_datalake(
        self,
        project_uuid: UUID,
        agent_uuid: UUID,
        start_date: datetime,
        end_date: datetime,
    ) -> dict:
        """
        Get nps metrics from datalake
        """

        results = self.datalake_service.get_nps_metrics(
            project_uuid, agent_uuid, start_date, end_date
        )

        return self._transform_nps_results(results)

    def get_nps_metrics(
        self,
        project_uuid: UUID,
        widget: Widget,
        start_date: datetime,
        end_date: datetime,
        metric_type: NpsMetricsType,
    ) -> dict:
        """
        Get nps metrics
        """
        # HUMAN
        if metric_type == NpsMetricsType.HUMAN:
            flow_uuid = widget.config.get("filter", {}).get("flow")
            op_field = widget.config.get("op_field")

            if not flow_uuid:
                event_id = capture_message("Flow UUID is required in the widget config")

                raise ConversationsMetricsError(
                    f"Flow UUID is required in the widget config. Event ID: {event_id}"
                )

            if not op_field:
                event_id = capture_message("Op field is required in the widget config")

                raise ConversationsMetricsError(
                    f"Op field is required in the widget config. Event ID: {event_id}"
                )

            return self._get_nps_metrics_from_flowruns(
                flow_uuid, project_uuid, op_field, start_date, end_date
            )

        # AI
        agent_uuid = widget.config.get("datalake_config", {}).get("agent_uuid")

        if not agent_uuid:
            event_id = capture_message("Agent UUID is required in the widget config")

            raise ConversationsMetricsError(
                f"Agent UUID is required in the widget config. Event ID: {event_id}"
            )

        return self._get_nps_metrics_from_datalake(
            project_uuid, agent_uuid, start_date, end_date
>>>>>>> 3c183352
        )<|MERGE_RESOLUTION|>--- conflicted
+++ resolved
@@ -1,4 +1,3 @@
-<<<<<<< HEAD
 import json
 from datetime import datetime
 import logging
@@ -7,44 +6,33 @@
 
 import pytz
 from rest_framework import status
-=======
-import logging
-from typing import TYPE_CHECKING
-from uuid import UUID
-from datetime import datetime
-import json
->>>>>>> 3c183352
 
 from sentry_sdk import capture_exception, capture_message
-from rest_framework import status
+from insights.projects.parsers import parse_dict_to_json
 
 from insights.metrics.conversations.dataclass import (
     NPS,
     ConversationsTimeseriesMetrics,
     ConversationsTotalsMetrics,
-<<<<<<< HEAD
     QueueMetric,
     RoomsByQueueMetric,
     SubjectMetricData,
     SubjectsMetrics,
-=======
-    NPSMetrics,
->>>>>>> 3c183352
     SubtopicMetrics,
     SubtopicTopicRelation,
     TopicMetrics,
     TopicsDistributionMetrics,
+    NPSMetrics,
 )
-<<<<<<< HEAD
 from insights.metrics.conversations.enums import (
     ConversationType,
     ConversationsMetricsResource,
     ConversationsSubjectsType,
     ConversationsTimeseriesUnit,
     NPSType,
+    CsatMetricsType,
+    NpsMetricsType,
 )
-=======
->>>>>>> 3c183352
 from insights.metrics.conversations.exceptions import ConversationsMetricsError
 from insights.metrics.conversations.integrations.chats.db.client import ChatsClient
 from insights.metrics.conversations.mixins import ConversationsServiceCachingMixin
@@ -57,20 +45,9 @@
     BaseConversationsMetricsService,
     DatalakeConversationsMetricsService,
 )
-<<<<<<< HEAD
-=======
-from insights.metrics.conversations.mixins import ConversationsServiceCachingMixin
-from insights.projects.parsers import parse_dict_to_json
->>>>>>> 3c183352
 from insights.sources.cache import CacheClient
 from insights.sources.flowruns.usecases.query_execute import (
     QueryExecutor as FlowRunsQueryExecutor,
-)
-from insights.metrics.conversations.enums import (
-    ConversationType,
-    ConversationsMetricsResource,
-    CsatMetricsType,
-    NpsMetricsType,
 )
 from insights.sources.integrations.clients import NexusClient
 from insights.widgets.models import Widget
@@ -559,8 +536,6 @@
 
         return TopicsDistributionMetrics(
             topics=topics_metrics,
-<<<<<<< HEAD
-=======
         )
 
     def get_totals(
@@ -802,5 +777,4 @@
 
         return self._get_nps_metrics_from_datalake(
             project_uuid, agent_uuid, start_date, end_date
->>>>>>> 3c183352
         )