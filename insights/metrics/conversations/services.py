<<<<<<< HEAD
from typing import TYPE_CHECKING
from datetime import datetime

from insights.metrics.conversations.dataclass import (
    ConversationTotalsMetrics,
    ConversationsTimeseriesMetrics,
)
from insights.metrics.conversations.enums import ConversationsTimeseriesUnit
from insights.metrics.conversations.tests.mock import (
    CONVERSATIONS_METRICS_TOTALS_MOCK_DATA,
    CONVERSATIONS_TIMESERIES_METRICS_MOCK_DATA,
)

if TYPE_CHECKING:
    from insights.projects.models import Project

=======
import datetime
from insights.metrics.conversations.dataclass import SubjectMetricData, SubjectsMetrics
from insights.metrics.conversations.enums import ConversationsSubjectsType
from insights.metrics.conversations.tests.mock import (
    CONVERSATIONS_SUBJECTS_METRICS_MOCK_DATA,
)

>>>>>>> 4d30439f

class ConversationsMetricsService:
    """
    Service to get conversations metrics
    """

<<<<<<< HEAD
    @classmethod
    def get_totals(
        cls, project: "Project", start_date: datetime, end_date: datetime
    ) -> ConversationTotalsMetrics:
        """
        Get conversations metrics totals
        """
        # Mock data for now

        return ConversationTotalsMetrics.from_values(
            by_ai=CONVERSATIONS_METRICS_TOTALS_MOCK_DATA["by_ai"],
            by_human=CONVERSATIONS_METRICS_TOTALS_MOCK_DATA["by_human"],
        )

    def get_timeseries(
        cls,
        project: "Project",
        start_date: datetime,
        end_date: datetime,
        unit: ConversationsTimeseriesUnit,
    ) -> ConversationsTimeseriesMetrics:
        # Mock data for now
        return ConversationsTimeseriesMetrics(
            unit=unit,
            total=CONVERSATIONS_TIMESERIES_METRICS_MOCK_DATA[unit]["total"],
            by_human=CONVERSATIONS_TIMESERIES_METRICS_MOCK_DATA[unit]["by_human"],
=======
    def get_subjects_metrics(
        self,
        project_uuid: str,
        start_date: datetime,
        end_date: datetime,
        conversation_type: ConversationsSubjectsType,
        limit: int | None = None,
    ) -> SubjectsMetrics:
        """
        Get subjects metrics
        """
        # Mock data for now
        subjects = CONVERSATIONS_SUBJECTS_METRICS_MOCK_DATA.get("subjects", [])
        total_mock_subjects_qty = len(subjects)

        if limit is None:
            limit = total_mock_subjects_qty
            has_more = False
        else:
            has_more = limit < total_mock_subjects_qty

        subjects_to_show = [
            SubjectMetricData(
                name=subject.get("name"),
                percentage=subject.get("percentage"),
            )
            for subject in subjects[:limit]
        ]

        return SubjectsMetrics(
            has_more=has_more,
            subjects=subjects_to_show,
>>>>>>> 4d30439f
        )<|MERGE_RESOLUTION|>--- conflicted
+++ resolved
@@ -1,36 +1,31 @@
-<<<<<<< HEAD
 from typing import TYPE_CHECKING
 from datetime import datetime
 
 from insights.metrics.conversations.dataclass import (
     ConversationTotalsMetrics,
     ConversationsTimeseriesMetrics,
+    SubjectMetricData,
+    SubjectsMetrics,
 )
-from insights.metrics.conversations.enums import ConversationsTimeseriesUnit
+from insights.metrics.conversations.enums import (
+    ConversationsSubjectsType,
+    ConversationsTimeseriesUnit,
+)
 from insights.metrics.conversations.tests.mock import (
     CONVERSATIONS_METRICS_TOTALS_MOCK_DATA,
+    CONVERSATIONS_SUBJECTS_METRICS_MOCK_DATA,
     CONVERSATIONS_TIMESERIES_METRICS_MOCK_DATA,
 )
 
 if TYPE_CHECKING:
     from insights.projects.models import Project
 
-=======
-import datetime
-from insights.metrics.conversations.dataclass import SubjectMetricData, SubjectsMetrics
-from insights.metrics.conversations.enums import ConversationsSubjectsType
-from insights.metrics.conversations.tests.mock import (
-    CONVERSATIONS_SUBJECTS_METRICS_MOCK_DATA,
-)
-
->>>>>>> 4d30439f
 
 class ConversationsMetricsService:
     """
     Service to get conversations metrics
     """
 
-<<<<<<< HEAD
     @classmethod
     def get_totals(
         cls, project: "Project", start_date: datetime, end_date: datetime
@@ -57,7 +52,8 @@
             unit=unit,
             total=CONVERSATIONS_TIMESERIES_METRICS_MOCK_DATA[unit]["total"],
             by_human=CONVERSATIONS_TIMESERIES_METRICS_MOCK_DATA[unit]["by_human"],
-=======
+        )
+
     def get_subjects_metrics(
         self,
         project_uuid: str,
@@ -90,5 +86,4 @@
         return SubjectsMetrics(
             has_more=has_more,
             subjects=subjects_to_show,
->>>>>>> 4d30439f
         )