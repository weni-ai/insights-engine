--- conflicted
+++ resolved
@@ -1,4 +1,3 @@
-<<<<<<< HEAD
 from typing import TYPE_CHECKING
 from datetime import datetime
 
@@ -9,7 +8,10 @@
     RoomsByQueueMetric,
     ConversationTotalsMetrics,
     ConversationsTimeseriesMetrics,
+    SubjectGroup,
+    SubjectItem,
     SubjectMetricData,
+    SubjectsDistributionMetrics,
     SubjectsMetrics,
 )
 from insights.metrics.conversations.enums import (
@@ -19,28 +21,13 @@
 from insights.metrics.conversations.integrations.chats.db.client import ChatsClient
 from insights.metrics.conversations.tests.mock import (
     CONVERSATIONS_METRICS_TOTALS_MOCK_DATA,
+    CONVERSATIONS_SUBJECTS_DISTRIBUTION_MOCK_DATA,
     CONVERSATIONS_SUBJECTS_METRICS_MOCK_DATA,
     CONVERSATIONS_TIMESERIES_METRICS_MOCK_DATA,
 )
 
 if TYPE_CHECKING:
     from datetime import date
-=======
-from datetime import datetime
-from typing import TYPE_CHECKING
-
-from insights.metrics.conversations.dataclass import (
-    SubjectGroup,
-    SubjectItem,
-    SubjectsDistributionMetrics,
-)
-from insights.metrics.conversations.tests.mock import (
-    CONVERSATIONS_SUBJECTS_DISTRIBUTION_MOCK_DATA,
-)
-
-
-if TYPE_CHECKING:
->>>>>>> 2462c14f
     from insights.projects.models import Project
 
 
@@ -50,7 +37,6 @@
     """
 
     @classmethod
-<<<<<<< HEAD
     def get_totals(
         cls, project: "Project", start_date: datetime, end_date: datetime
     ) -> ConversationTotalsMetrics:
@@ -170,7 +156,8 @@
             has_more = True
 
         return RoomsByQueueMetric(queues=queues_metrics, has_more=has_more)
-=======
+
+    @classmethod
     def get_subjects_distribution(
         cls, project: "Project", start_date: datetime, end_date: datetime
     ) -> SubjectsDistributionMetrics:
@@ -189,5 +176,4 @@
                     subjects=subjects,
                 )
             )
-        return SubjectsDistributionMetrics(groups=groups)
->>>>>>> 2462c14f
+        return SubjectsDistributionMetrics(groups=groups)