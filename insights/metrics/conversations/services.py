from typing import TYPE_CHECKING
from datetime import datetime
<<<<<<< HEAD
=======

import pytz
from insights.metrics.conversations.dataclass import QueueMetric, RoomsByQueueMetric
from insights.metrics.conversations.integrations.chats.db.client import ChatsClient
>>>>>>> 11759647

from insights.metrics.conversations.dataclass import (
    QueueMetric,
    RoomsByQueueMetric,
    ConversationTotalsMetrics,
    ConversationsTimeseriesMetrics,
    SubjectMetricData,
    SubjectsMetrics,
)
from insights.metrics.conversations.enums import (
    ConversationsSubjectsType,
    ConversationsTimeseriesUnit,
)
from insights.metrics.conversations.integrations.chats.db.client import ChatsClient
from insights.metrics.conversations.tests.mock import (
    CONVERSATIONS_METRICS_TOTALS_MOCK_DATA,
    CONVERSATIONS_SUBJECTS_METRICS_MOCK_DATA,
    CONVERSATIONS_TIMESERIES_METRICS_MOCK_DATA,
)

if TYPE_CHECKING:
    from uuid import UUID
<<<<<<< HEAD
=======
    from datetime import date
>>>>>>> 11759647
    from insights.projects.models import Project


class ConversationsMetricsService:
    """
    Service to get conversations metrics
    """

    @classmethod
    def get_totals(
        cls, project: "Project", start_date: datetime, end_date: datetime
    ) -> ConversationTotalsMetrics:
        """
        Get conversations metrics totals
        """
        # Mock data for now

        return ConversationTotalsMetrics.from_values(
            by_ai=CONVERSATIONS_METRICS_TOTALS_MOCK_DATA["by_ai"],
            by_human=CONVERSATIONS_METRICS_TOTALS_MOCK_DATA["by_human"],
        )

    def get_timeseries(
        cls,
        project: "Project",
        start_date: datetime,
        end_date: datetime,
        unit: ConversationsTimeseriesUnit,
    ) -> ConversationsTimeseriesMetrics:
        # Mock data for now
        return ConversationsTimeseriesMetrics(
            unit=unit,
            total=CONVERSATIONS_TIMESERIES_METRICS_MOCK_DATA[unit]["total"],
            by_human=CONVERSATIONS_TIMESERIES_METRICS_MOCK_DATA[unit]["by_human"],
        )

    def get_subjects_metrics(
        self,
        project_uuid: str,
        start_date: datetime,
        end_date: datetime,
        conversation_type: ConversationsSubjectsType,
        limit: int | None = None,
    ) -> SubjectsMetrics:
        """
        Get subjects metrics
        """
        # Mock data for now
        subjects = CONVERSATIONS_SUBJECTS_METRICS_MOCK_DATA.get("subjects", [])
        total_mock_subjects_qty = len(subjects)

        if limit is None:
            limit = total_mock_subjects_qty
            has_more = False
        else:
            has_more = limit < total_mock_subjects_qty

        subjects_to_show = [
            SubjectMetricData(
                name=subject.get("name"),
                percentage=subject.get("percentage"),
            )
            for subject in subjects[:limit]
        ]

        return SubjectsMetrics(
            has_more=has_more,
            subjects=subjects_to_show,
        )

    @classmethod
    def get_rooms_numbers_by_queue(
        cls,
        project: "Project",
        start_date: "date",
        end_date: "date",
        limit: int | None = None,
    ):
        """
        Get the rooms numbers by queue.
        """

        if project.timezone is None:
            tz = pytz.utc
        else:
            tz = pytz.timezone(project.timezone)

        # Create naive datetime at midnight in the project's timezone
        local_start = datetime.combine(start_date, datetime.min.time())
        local_end = datetime.combine(end_date, datetime.max.time())

        # Convert to UTC while preserving the intended local time
        start_datetime = tz.localize(local_start).astimezone(pytz.UTC)
        end_datetime = tz.localize(local_end).astimezone(pytz.UTC)

        queues = list(
            ChatsClient().get_rooms_numbers_by_queue(
                project.uuid,
                start_datetime,
                end_datetime,
            )
        )
        qty = len(queues)
        has_more = False

        queues_metrics = []
        total_rooms = sum(queue.rooms_number for queue in queues)

        queues_range = min(qty, limit) if limit else qty

        for queue in queues[:queues_range]:
            queues_metrics.append(
                QueueMetric(
                    name=queue.queue_name,
                    percentage=round(queue.rooms_number / total_rooms * 100, 2),
                )
            )

        if limit and qty > limit:
            has_more = True

        return RoomsByQueueMetric(queues=queues_metrics, has_more=has_more)<|MERGE_RESOLUTION|>--- conflicted
+++ resolved
@@ -1,12 +1,7 @@
 from typing import TYPE_CHECKING
 from datetime import datetime
-<<<<<<< HEAD
-=======
 
 import pytz
-from insights.metrics.conversations.dataclass import QueueMetric, RoomsByQueueMetric
-from insights.metrics.conversations.integrations.chats.db.client import ChatsClient
->>>>>>> 11759647
 
 from insights.metrics.conversations.dataclass import (
     QueueMetric,
@@ -28,11 +23,7 @@
 )
 
 if TYPE_CHECKING:
-    from uuid import UUID
-<<<<<<< HEAD
-=======
     from datetime import date
->>>>>>> 11759647
     from insights.projects.models import Project
 
 
