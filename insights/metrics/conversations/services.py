<<<<<<< HEAD
from typing import TYPE_CHECKING
from datetime import datetime

import pytz

from insights.metrics.conversations.dataclass import (
    NPS,
    QueueMetric,
    RoomsByQueueMetric,
    ConversationsTotalsMetrics,
    ConversationsTimeseriesMetrics,
    SubjectGroup,
    SubjectItem,
    SubjectMetricData,
    SubjectsDistributionMetrics,
    SubjectsMetrics,
)
from insights.metrics.conversations.enums import (
    ConversationsSubjectsType,
    ConversationsTimeseriesUnit,
    NPSType,
)
from insights.metrics.conversations.integrations.chats.db.client import ChatsClient
from insights.metrics.conversations.tests.mock import (
    CONVERSATIONS_SUBJECTS_DISTRIBUTION_MOCK_DATA,
    CONVERSATIONS_SUBJECTS_METRICS_MOCK_DATA,
    CONVERSATIONS_TIMESERIES_METRICS_MOCK_DATA,
    NPS_METRICS_MOCK_DATA,
)
from insights.metrics.conversations.integrations.datalake.services import (
    BaseConversationsMetricsService,
    DatalakeConversationsMetricsService,
)

if TYPE_CHECKING:
    from datetime import date
    from insights.projects.models import Project


class ConversationsMetricsService:
=======
import json
from uuid import UUID
import logging

from sentry_sdk import capture_message

from insights.metrics.conversations.enums import ConversationsMetricsResource
from insights.metrics.conversations.exceptions import ConversationsMetricsError
from insights.metrics.conversations.mixins import ConversationsServiceCachingMixin
from insights.sources.cache import CacheClient
from insights.sources.integrations.clients import NexusClient


logger = logging.getLogger(__name__)


class ConversationsMetricsService(ConversationsServiceCachingMixin):
>>>>>>> 7b86d728
    """
    Service to get conversations metrics
    """

    def __init__(
        self,
<<<<<<< HEAD
        datalake_client: BaseConversationsMetricsService = DatalakeConversationsMetricsService(),
    ):
        self.datalake_client = datalake_client

    def get_totals(
        self, project: "Project", start_date: datetime, end_date: datetime
    ) -> ConversationsTotalsMetrics:
        """
        Get conversations metrics totals
        """

        return self.datalake_client.get_conversations_totals(
            project_uuid=project.uuid,
            start_date=start_date,
            end_date=end_date,
        )

    def get_timeseries(
        cls,
        project: "Project",
        start_date: datetime,
        end_date: datetime,
        unit: ConversationsTimeseriesUnit,
    ) -> ConversationsTimeseriesMetrics:
        # Mock data for now
        return ConversationsTimeseriesMetrics(
            unit=unit,
            total=CONVERSATIONS_TIMESERIES_METRICS_MOCK_DATA[unit]["total"],
            by_human=CONVERSATIONS_TIMESERIES_METRICS_MOCK_DATA[unit]["by_human"],
        )

    def get_subjects_metrics(
        self,
        project_uuid: str,
        start_date: datetime,
        end_date: datetime,
        conversation_type: ConversationsSubjectsType,
        limit: int | None = None,
    ) -> SubjectsMetrics:
        """
        Get subjects metrics
        """
        # Mock data for now
        subjects = CONVERSATIONS_SUBJECTS_METRICS_MOCK_DATA.get("subjects", [])
        total_mock_subjects_qty = len(subjects)

        if limit is None:
            limit = total_mock_subjects_qty
            has_more = False
        else:
            has_more = limit < total_mock_subjects_qty

        subjects_to_show = [
            SubjectMetricData(
                name=subject.get("name"),
                percentage=subject.get("percentage"),
            )
            for subject in subjects[:limit]
        ]

        return SubjectsMetrics(
            has_more=has_more,
            subjects=subjects_to_show,
        )

    @classmethod
    def get_rooms_numbers_by_queue(
        cls,
        project: "Project",
        start_date: "date",
        end_date: "date",
        limit: int | None = None,
    ):
        """
        Get the rooms numbers by queue.
        """

        if project.timezone is None:
            tz = pytz.utc
        else:
            tz = pytz.timezone(project.timezone)

        # Create naive datetime at midnight in the project's timezone
        local_start = datetime.combine(start_date, datetime.min.time())
        local_end = datetime.combine(end_date, datetime.max.time())

        # Convert to UTC while preserving the intended local time
        start_datetime = tz.localize(local_start).astimezone(pytz.UTC)
        end_datetime = tz.localize(local_end).astimezone(pytz.UTC)

        queues = list(
            ChatsClient().get_rooms_numbers_by_queue(
                project.uuid,
                start_datetime,
                end_datetime,
            )
        )
        qty = len(queues)
        has_more = False

        queues_metrics = []
        total_rooms = sum(queue.rooms_number for queue in queues)

        queues_range = min(qty, limit) if limit else qty

        for queue in queues[:queues_range]:
            # Handle case where total_rooms is 0 to avoid ZeroDivisionError
            percentage = (
                0
                if total_rooms == 0
                else round(queue.rooms_number / total_rooms * 100, 2)
            )
            queues_metrics.append(
                QueueMetric(
                    name=queue.queue_name,
                    percentage=percentage,
                )
            )

        if limit and qty > limit:
            has_more = True

        return RoomsByQueueMetric(queues=queues_metrics, has_more=has_more)

    @classmethod
    def get_subjects_distribution(
        cls, project: "Project", start_date: datetime, end_date: datetime
    ) -> SubjectsDistributionMetrics:
        # Mock data for now
        groups = []
        for group in CONVERSATIONS_SUBJECTS_DISTRIBUTION_MOCK_DATA["groups"]:
            subjects = []
            for subject in group["subjects"]:
                subjects.append(
                    SubjectItem(name=subject["name"], percentage=subject["percentage"])
                )
            groups.append(
                SubjectGroup(
                    name=group["name"],
                    percentage=group["percentage"],
                    subjects=subjects,
                )
            )
        return SubjectsDistributionMetrics(groups=groups)

    @classmethod
    def get_nps(
        cls,
        project: "Project",
        start_date: datetime.date,
        end_date: datetime.date,
        type: NPSType,
    ) -> NPS:
        """
        Get the NPS for a project
        """
        # Mock data for now
        return NPS(**NPS_METRICS_MOCK_DATA)
=======
        nexus_client: NexusClient = NexusClient(),
        cache_client: CacheClient = CacheClient(),
        nexus_cache_ttl: int = 60,
    ):
        self.nexus_client = nexus_client
        self.cache_client = cache_client
        self.nexus_cache_ttl = nexus_cache_ttl

    def get_topics(self, project_uuid: UUID) -> tuple[dict, int]:
        """
        Get conversation topics
        """

        if cached_results := self._get_cache_for_project_resource(
            project_uuid, ConversationsMetricsResource.TOPICS
        ):
            return json.loads(cached_results)

        try:
            response = self.nexus_client.get_topics(project_uuid)

        except Exception as e:
            logger.error("Error fetching topics for project %s: %s", project_uuid, e)
            capture_message("Error fetching topics for project %s: %s", project_uuid, e)

            raise ConversationsMetricsError(
                f"Error fetching topics for project {project_uuid}"
            ) from e

        response_content = response.json()

        self._save_cache_for_project_resource(
            project_uuid, ConversationsMetricsResource.TOPICS, response_content
        )

        return response_content

    def get_subtopics(self, project_uuid: UUID, topic_uuid: UUID) -> tuple[dict, int]:
        """
        Get conversation subtopics
        """

        if cached_results := self._get_cache_for_project_resource(
            project_uuid, ConversationsMetricsResource.SUBTOPICS
        ):
            return json.loads(cached_results)

        try:
            response = self.nexus_client.get_subtopics(project_uuid, topic_uuid)

        except Exception as e:
            logger.error("Error fetching subtopics for project %s: %s", project_uuid, e)
            capture_message(
                "Error fetching subtopics for project %s: %s", project_uuid, e
            )

            raise ConversationsMetricsError(
                f"Error fetching subtopics for project {project_uuid}"
            ) from e

        response_content = response.json()

        self._save_cache_for_project_resource(
            project_uuid, ConversationsMetricsResource.SUBTOPICS, response_content
        )

        return response_content

    def create_topic(
        self, project_uuid: UUID, name: str, description: str
    ) -> tuple[dict, int]:
        """
        Create a conversation topic
        """
        try:
            response = self.nexus_client.create_topic(project_uuid, name, description)

        except Exception as e:
            logger.error("Error creating topic for project %s: %s", project_uuid, e)
            raise ConversationsMetricsError(
                f"Error creating topic for project {project_uuid}"
            ) from e

        response_content = response.json()

        self._save_cache_for_project_resource(
            project_uuid, ConversationsMetricsResource.TOPICS, response_content
        )

        return response_content

    def create_subtopic(
        self, project_uuid: UUID, topic_uuid: UUID, name: str, description: str
    ) -> tuple[dict, int]:
        """
        Create a conversation subtopic
        """

        try:
            response = self.nexus_client.delete_topic(project_uuid, topic_uuid)

        except Exception as e:
            logger.error("Error deleting topic for project %s: %s", project_uuid, e)
            raise ConversationsMetricsError(
                f"Error creating subtopic for project {project_uuid}"
            ) from e

        response_content = response.json()

        self._save_cache_for_project_resource(
            project_uuid, ConversationsMetricsResource.SUBTOPICS, response_content
        )

        return response_content

    def delete_topic(self, project_uuid: UUID, topic_uuid: UUID) -> tuple[dict, int]:
        """
        Delete a conversation topic
        """

        try:
            response = self.nexus_client.delete_topic(project_uuid, topic_uuid)

        except Exception as e:
            logger.error("Error deleting topic for project %s: %s", project_uuid, e)
            raise ConversationsMetricsError(
                f"Error deleting topic for project {project_uuid}"
            ) from e

        response_content = response.json()

        self._save_cache_for_project_resource(
            project_uuid, ConversationsMetricsResource.TOPICS, response_content
        )

        return response_content

    def delete_subtopic(
        self, project_uuid: UUID, topic_uuid: UUID, subtopic_uuid: UUID
    ) -> tuple[dict, int]:
        """
        Delete a conversation subtopic
        """

        try:
            response = self.nexus_client.delete_subtopic(
                project_uuid, topic_uuid, subtopic_uuid
            )

        except Exception as e:
            logger.error("Error deleting subtopic for project %s: %s", project_uuid, e)
            raise ConversationsMetricsError(
                f"Error deleting subtopic for project {project_uuid}"
            ) from e

        response_content = response.json()

        self._save_cache_for_project_resource(
            project_uuid, ConversationsMetricsResource.SUBTOPICS, response_content
        )
>>>>>>> 7b86d728
<|MERGE_RESOLUTION|>--- conflicted
+++ resolved
@@ -1,6 +1,9 @@
-<<<<<<< HEAD
+import json
 from typing import TYPE_CHECKING
 from datetime import datetime
+from uuid import UUID
+import logging
+from sentry_sdk import capture_message
 
 import pytz
 
@@ -17,11 +20,14 @@
     SubjectsMetrics,
 )
 from insights.metrics.conversations.enums import (
+    ConversationsMetricsResource,
     ConversationsSubjectsType,
     ConversationsTimeseriesUnit,
     NPSType,
 )
+from insights.metrics.conversations.exceptions import ConversationsMetricsError
 from insights.metrics.conversations.integrations.chats.db.client import ChatsClient
+from insights.metrics.conversations.mixins import ConversationsServiceCachingMixin
 from insights.metrics.conversations.tests.mock import (
     CONVERSATIONS_SUBJECTS_DISTRIBUTION_MOCK_DATA,
     CONVERSATIONS_SUBJECTS_METRICS_MOCK_DATA,
@@ -32,42 +38,32 @@
     BaseConversationsMetricsService,
     DatalakeConversationsMetricsService,
 )
+from insights.sources.cache import CacheClient
+from insights.sources.integrations.clients import NexusClient
+
+logger = logging.getLogger(__name__)
 
 if TYPE_CHECKING:
     from datetime import date
     from insights.projects.models import Project
 
 
-class ConversationsMetricsService:
-=======
-import json
-from uuid import UUID
-import logging
-
-from sentry_sdk import capture_message
-
-from insights.metrics.conversations.enums import ConversationsMetricsResource
-from insights.metrics.conversations.exceptions import ConversationsMetricsError
-from insights.metrics.conversations.mixins import ConversationsServiceCachingMixin
-from insights.sources.cache import CacheClient
-from insights.sources.integrations.clients import NexusClient
-
-
-logger = logging.getLogger(__name__)
-
-
 class ConversationsMetricsService(ConversationsServiceCachingMixin):
->>>>>>> 7b86d728
     """
     Service to get conversations metrics
     """
 
     def __init__(
         self,
-<<<<<<< HEAD
         datalake_client: BaseConversationsMetricsService = DatalakeConversationsMetricsService(),
+        nexus_client: NexusClient = NexusClient(),
+        cache_client: CacheClient = CacheClient(),
+        nexus_cache_ttl: int = 60,
     ):
         self.datalake_client = datalake_client
+        self.nexus_client = nexus_client
+        self.cache_client = cache_client
+        self.nexus_cache_ttl = nexus_cache_ttl
 
     def get_totals(
         self, project: "Project", start_date: datetime, end_date: datetime
@@ -223,14 +219,6 @@
         """
         # Mock data for now
         return NPS(**NPS_METRICS_MOCK_DATA)
-=======
-        nexus_client: NexusClient = NexusClient(),
-        cache_client: CacheClient = CacheClient(),
-        nexus_cache_ttl: int = 60,
-    ):
-        self.nexus_client = nexus_client
-        self.cache_client = cache_client
-        self.nexus_cache_ttl = nexus_cache_ttl
 
     def get_topics(self, project_uuid: UUID) -> tuple[dict, int]:
         """
@@ -383,5 +371,4 @@
 
         self._save_cache_for_project_resource(
             project_uuid, ConversationsMetricsResource.SUBTOPICS, response_content
-        )
->>>>>>> 7b86d728
+        )