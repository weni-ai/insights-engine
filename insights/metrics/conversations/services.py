import json
<<<<<<< HEAD
from typing import TYPE_CHECKING
from datetime import datetime
from uuid import UUID
import logging

from sentry_sdk import capture_message, capture_exception
from rest_framework import status

import pytz
=======
import logging
from datetime import datetime
from typing import TYPE_CHECKING
from uuid import UUID
>>>>>>> 806803a9

from django.conf import settings
from rest_framework import status

from sentry_sdk import capture_exception, capture_message

from insights.metrics.conversations.dataclass import (
<<<<<<< HEAD
    NPS,
    QueueMetric,
    RoomsByQueueMetric,
    ConversationsTotalsMetrics,
    ConversationsTimeseriesMetrics,
    SubjectMetricData,
    SubjectsMetrics,
    TopicsDistributionMetrics,
)
from insights.metrics.conversations.enums import (
    ConversationsMetricsResource,
    ConversationsSubjectsType,
    ConversationsTimeseriesUnit,
    NPSType,
)
from insights.metrics.conversations.enums import ConversationType
=======
    SubtopicMetrics,
    TopicMetrics,
    TopicsDistributionMetrics,
)
from insights.metrics.conversations.enums import (
    ConversationType,
    ConversationsMetricsResource,
)
>>>>>>> 806803a9
from insights.metrics.conversations.exceptions import ConversationsMetricsError
from insights.metrics.conversations.integrations.chats.db.client import ChatsClient
from insights.metrics.conversations.mixins import ConversationsServiceCachingMixin
from insights.metrics.conversations.tests.mock import (
    CONVERSATIONS_SUBJECTS_METRICS_MOCK_DATA,
    CONVERSATIONS_TIMESERIES_METRICS_MOCK_DATA,
    NPS_METRICS_MOCK_DATA,
)
from insights.metrics.conversations.integrations.datalake.services import (
    BaseConversationsMetricsService,
    DatalakeConversationsMetricsService,
)
<<<<<<< HEAD
=======
from insights.metrics.conversations.mixins import ConversationsServiceCachingMixin
>>>>>>> 806803a9
from insights.sources.cache import CacheClient
from insights.sources.integrations.clients import NexusClient

logger = logging.getLogger(__name__)

logger = logging.getLogger(__name__)

if TYPE_CHECKING:
    from datetime import date
    from insights.projects.models import Project


class ConversationsMetricsService(ConversationsServiceCachingMixin):
    """
    Service to get conversations metrics
    """

    def __init__(
        self,
        datalake_service: BaseConversationsMetricsService = DatalakeConversationsMetricsService(),
        nexus_client: NexusClient = NexusClient(),
        cache_client: CacheClient = CacheClient(),
        nexus_cache_ttl: int = 60,
    ):
        self.datalake_service = datalake_service
        self.nexus_client = nexus_client
        self.cache_client = cache_client
        self.nexus_cache_ttl = nexus_cache_ttl

<<<<<<< HEAD
    def get_totals(
        self, project: "Project", start_date: datetime, end_date: datetime
    ) -> ConversationsTotalsMetrics:
        """
        Get conversations metrics totals
        """

        return self.datalake_service.get_conversations_totals(
            project_uuid=project.uuid,
            start_date=start_date,
            end_date=end_date,
        )

    def get_timeseries(
        cls,
        project: "Project",
        start_date: datetime,
        end_date: datetime,
        unit: ConversationsTimeseriesUnit,
    ) -> ConversationsTimeseriesMetrics:
        # Mock data for now
        return ConversationsTimeseriesMetrics(
            unit=unit,
            total=CONVERSATIONS_TIMESERIES_METRICS_MOCK_DATA[unit]["total"],
            by_human=CONVERSATIONS_TIMESERIES_METRICS_MOCK_DATA[unit]["by_human"],
        )

    def get_subjects_metrics(
        self,
        project_uuid: str,
        start_date: datetime,
        end_date: datetime,
        conversation_type: ConversationsSubjectsType,
        limit: int | None = None,
    ) -> SubjectsMetrics:
        """
        Get subjects metrics
        """
        # Mock data for now
        subjects = CONVERSATIONS_SUBJECTS_METRICS_MOCK_DATA.get("subjects", [])
        total_mock_subjects_qty = len(subjects)

        if limit is None:
            limit = total_mock_subjects_qty
            has_more = False
        else:
            has_more = limit < total_mock_subjects_qty

        subjects_to_show = [
            SubjectMetricData(
                name=subject.get("name"),
                percentage=subject.get("percentage"),
            )
            for subject in subjects[:limit]
        ]

        return SubjectsMetrics(
            has_more=has_more,
            subjects=subjects_to_show,
        )

    @classmethod
    def get_rooms_numbers_by_queue(
        cls,
        project: "Project",
        start_date: "date",
        end_date: "date",
        limit: int | None = None,
    ):
        """
        Get the rooms numbers by queue.
        """

        if project.timezone is None:
            tz = pytz.utc
        else:
            tz = pytz.timezone(project.timezone)

        # Create naive datetime at midnight in the project's timezone
        local_start = datetime.combine(start_date, datetime.min.time())
        local_end = datetime.combine(end_date, datetime.max.time())

        # Convert to UTC while preserving the intended local time
        start_datetime = tz.localize(local_start).astimezone(pytz.UTC)
        end_datetime = tz.localize(local_end).astimezone(pytz.UTC)

        queues = list(
            ChatsClient().get_rooms_numbers_by_queue(
                project.uuid,
                start_datetime,
                end_datetime,
            )
        )
        qty = len(queues)
        has_more = False

        queues_metrics = []
        total_rooms = sum(queue.rooms_number for queue in queues)

        queues_range = min(qty, limit) if limit else qty

        for queue in queues[:queues_range]:
            # Handle case where total_rooms is 0 to avoid ZeroDivisionError
            percentage = (
                0
                if total_rooms == 0
                else round(queue.rooms_number / total_rooms * 100, 2)
            )
            queues_metrics.append(
                QueueMetric(
                    name=queue.queue_name,
                    percentage=percentage,
                )
            )

        if limit and qty > limit:
            has_more = True

        return RoomsByQueueMetric(queues=queues_metrics, has_more=has_more)

    @classmethod
    def get_nps(
        cls,
        project: "Project",
        start_date: datetime.date,
        end_date: datetime.date,
        type: NPSType,
    ) -> NPS:
        """
        Get the NPS for a project
        """
        # Mock data for now
        return NPS(**NPS_METRICS_MOCK_DATA)

=======
>>>>>>> 806803a9
    def get_topics(self, project_uuid: UUID) -> dict:
        """
        Get conversation topics
        """

        if cached_results := self._get_cache_for_project_resource(
            project_uuid, ConversationsMetricsResource.TOPICS
        ):
            return json.loads(cached_results)

        try:
            response = self.nexus_client.get_topics(project_uuid)

        except Exception as e:
            logger.error("Error fetching topics for project %s: %s", project_uuid, e)
            event_id = capture_exception(e)

            raise ConversationsMetricsError(
                f"Error fetching topics for project {project_uuid}. Event_id: {event_id}"
            ) from e

        try:
            response_content = response.json()
        except Exception as e:
            logger.error("Error parsing topics for project %s: %s", project_uuid, e)
            response_content = response.text

        if not status.is_success(response.status_code):
            logger.error(
                "Error fetching topics for project %s: %s", project_uuid, response.text
            )
            event_id = capture_message(
                f"Error fetching topics for project {project_uuid}: {response.text}"
            )

            raise ConversationsMetricsError(
                f"Error fetching topics for project {project_uuid}. Event_id: {event_id}"
            )

        self._save_cache_for_project_resource(
            project_uuid, ConversationsMetricsResource.TOPICS, response_content
        )

        return response_content

    def get_subtopics(self, project_uuid: UUID, topic_uuid: UUID) -> dict:
        """
        Get conversation subtopics
        """

        if cached_results := self._get_cache_for_project_resource(
            project_uuid, ConversationsMetricsResource.SUBTOPICS
        ):
            return json.loads(cached_results)

        try:
            response = self.nexus_client.get_subtopics(project_uuid, topic_uuid)

        except Exception as e:
            logger.error("Error fetching subtopics for project %s: %s", project_uuid, e)
            event_id = capture_exception(e)

            raise ConversationsMetricsError(
                f"Error fetching subtopics for project {project_uuid}. Event_id: {event_id}"
            ) from e

        try:
            response_content = response.json()
        except Exception as e:
            logger.error("Error parsing topics for project %s: %s", project_uuid, e)
            response_content = response.text

        if not status.is_success(response.status_code):
            logger.error(
                "Error fetching topics for project %s: %s", project_uuid, response.text
            )
            event_id = capture_message(
                f"Error fetching topics for project {project_uuid}: {response.text}"
            )

            raise ConversationsMetricsError(
                f"Error fetching topics for project {project_uuid}. Event_id: {event_id}"
            )

        self._save_cache_for_project_resource(
            project_uuid, ConversationsMetricsResource.SUBTOPICS, response_content
        )

        return response_content

    def create_topic(self, project_uuid: UUID, name: str, description: str) -> dict:
        """
        Create a conversation topic
        """
        try:
            response = self.nexus_client.create_topic(project_uuid, name, description)

        except Exception as e:
            logger.error("Error creating topic for project %s: %s", project_uuid, e)
            event_id = capture_exception(e)

            raise ConversationsMetricsError(
                f"Error creating topic for project {project_uuid}. Event_id: {event_id}"
            ) from e

        try:
            response_content = response.json()
        except Exception as e:
            logger.error("Error parsing topics for project %s: %s", project_uuid, e)
            response_content = response.text

        if not status.is_success(response.status_code):
            logger.error(
                "Error creating topic for project %s: %s", project_uuid, response.text
            )
            event_id = capture_message(
                f"Error creating topic for project {project_uuid}: {response.text}"
            )

            raise ConversationsMetricsError(
                f"Error creating topic for project {project_uuid}"
            )

        self._clear_cache_for_project_resource(
            project_uuid, ConversationsMetricsResource.TOPICS
        )

        return response_content

    def create_subtopic(
        self, project_uuid: UUID, topic_uuid: UUID, name: str, description: str
    ) -> dict:
        """
        Create a conversation subtopic
        """

        try:
            response = self.nexus_client.create_subtopic(
                project_uuid, topic_uuid, name, description
            )

        except Exception as e:
            logger.error("Error creating subtopic for project %s: %s", project_uuid, e)
            event_id = capture_exception(e)
            raise ConversationsMetricsError(
                f"Error creating subtopic for project {project_uuid}. Event_id: {event_id}"
            ) from e

        try:
            response_content = response.json()
        except Exception as e:
            logger.error("Error parsing topics for project %s: %s", project_uuid, e)
            response_content = response.text

        if not status.is_success(response.status_code):
            logger.error(
                "Error creating subtopic for project %s: %s",
                project_uuid,
                response.text,
            )
            event_id = capture_message(
                f"Error creating subtopic for project {project_uuid}: {response.text}"
            )

            raise ConversationsMetricsError(
                f"Error creating subtopic for project {project_uuid}. Event_id: {event_id}"
            )

        self._clear_cache_for_project_resource(
            project_uuid, ConversationsMetricsResource.SUBTOPICS
        )

        return response_content

    def delete_topic(self, project_uuid: UUID, topic_uuid: UUID) -> dict:
        """
        Delete a conversation topic
        """

        try:
            response = self.nexus_client.delete_topic(project_uuid, topic_uuid)

        except Exception as e:
            logger.error("Error deleting topic for project %s: %s", project_uuid, e)
            event_id = capture_exception(e)
            raise ConversationsMetricsError(
                f"Error deleting topic for project {project_uuid}. Event_id: {event_id}"
            ) from e

        try:
            response_content = response.json()
        except Exception as e:
            logger.error("Error parsing topics for project %s: %s", project_uuid, e)
            response_content = response.text

        if not status.is_success(response.status_code):
            logger.error(
                "Error deleting topic for project %s: %s", project_uuid, response.text
            )
            event_id = capture_message(
                f"Error deleting topic for project {project_uuid}: {response.text}"
            )

            raise ConversationsMetricsError(
                f"Error deleting topic for project {project_uuid}. Event_id: {event_id}"
            )

        return response_content

    def delete_subtopic(
        self, project_uuid: UUID, topic_uuid: UUID, subtopic_uuid: UUID
    ) -> dict:
        """
        Delete a conversation subtopic
        """

        try:
            response = self.nexus_client.delete_subtopic(
                project_uuid, topic_uuid, subtopic_uuid
            )

        except Exception as e:
            logger.error("Error deleting subtopic for project %s: %s", project_uuid, e)
            event_id = capture_exception(e)
            raise ConversationsMetricsError(
                f"Error deleting subtopic for project {project_uuid}. Event_id: {event_id}"
            ) from e

        try:
            response_content = response.json()
        except Exception as e:
            logger.error("Error parsing topics for project %s: %s", project_uuid, e)
            response_content = response.text

        if not status.is_success(response.status_code):
            logger.error(
                "Error deleting subtopic for project %s: %s",
                project_uuid,
                response.text,
            )
            event_id = capture_message(
                f"Error deleting subtopic for project {project_uuid}: {response.text}"
            )

            raise ConversationsMetricsError(
                f"Error deleting subtopic for project {project_uuid}. Event_id: {event_id}"
            )

        return response_content

    def get_topics_distribution(
        self,
        project: "Project",
        start_date: datetime,
        end_date: datetime,
        conversation_type: ConversationType,
    ) -> TopicsDistributionMetrics:
        """
        Get topics distribution
        """
        # If the topic distribution is limited by Nexus topics,
        # the client will see other topics listed as "OTHER"
        if settings.LIMIT_TOPICS_DISTRIBUTION_BY_NEXUS_TOPICS:
            current_topics_data = self.get_topics(project.uuid)

            current_topics = {
                topic["uuid"]: {
                    "name": topic["name"],
                    "uuid": topic["uuid"],
                    "subtopics_uuids": {
                        subtopic["uuid"]: {
                            "name": subtopic["name"],
                            "uuid": subtopic["uuid"],
                        }
                        for subtopic in topic["subtopic"]
                    },
                }
                for topic in current_topics_data
            }

        else:
            current_topics = {}

        try:
            topics = self.datalake_service.get_topics_distribution(
                project_uuid=project.uuid,
                start_date=start_date,
                end_date=end_date,
                conversation_type=conversation_type,
            )
        except Exception as e:
            logger.error("Failed to get topics distribution", exc_info=True)
            event_id = capture_exception(e)

            raise ConversationsMetricsError(
                f"Failed to get topics distribution. Event ID: {event_id}"
            ) from e

        topics_metrics = []

        total_topics_count = sum(topic_data["count"] for topic_data in topics.values())
        other_topic_count = topics.pop("OTHER", {}).get("count", 0)

        for topic_uuid, topic_data in topics.items():
            if (
                settings.LIMIT_TOPICS_DISTRIBUTION_BY_NEXUS_TOPICS
                and topic_uuid not in current_topics
            ):
                other_topic_count += topic_data["count"]
                continue

            other_subtopic_count = topic_data.pop("other_count", 0)

            subtopics = []

            for subtopic_uuid, subtopic_data in topic_data["subtopics"].items():
                if (
                    settings.LIMIT_TOPICS_DISTRIBUTION_BY_NEXUS_TOPICS
                    and subtopic_uuid
                    not in current_topics[topic_uuid]["subtopics_uuids"]
                ):
                    other_subtopic_count += subtopic_data["count"]
                    continue

                subtopics.append(
                    SubtopicMetrics(
                        uuid=subtopic_uuid,
                        name=subtopic_data["name"],
                        quantity=subtopic_data["count"],
                        percentage=(
                            subtopic_data["count"] / total_topics_count
                            if total_topics_count > 0
                            else None
                        ),
                    )
                )

            if other_subtopic_count > 0:
                subtopics.append(
                    SubtopicMetrics(
                        uuid=None,
                        name="OTHER",
                        quantity=other_subtopic_count,
                        percentage=(
                            other_subtopic_count / total_topics_count
                            if total_topics_count > 0
                            else None
                        ),
                    )
                )

            topic_metrics = TopicMetrics(
                uuid=topic_uuid,
                name=topic_data["name"],
                quantity=topic_data["count"],
                percentage=(
                    topic_data["count"] / total_topics_count
                    if total_topics_count > 0
                    else None
                ),
                subtopics=subtopics,
            )

            topics_metrics.append(topic_metrics)

        if other_topic_count > 0:
            other_topic_metrics = TopicMetrics(
                uuid=None,
                name="OTHER",
                quantity=other_topic_count,
                percentage=(
                    other_topic_count / total_topics_count
                    if total_topics_count > 0
                    else None
                ),
                subtopics=[],
            )
            topics_metrics.append(other_topic_metrics)

        return TopicsDistributionMetrics(
            topics=topics_metrics,
        )<|MERGE_RESOLUTION|>--- conflicted
+++ resolved
@@ -1,45 +1,23 @@
 import json
-<<<<<<< HEAD
-from typing import TYPE_CHECKING
-from datetime import datetime
-from uuid import UUID
-import logging
-
-from sentry_sdk import capture_message, capture_exception
-from rest_framework import status
-
-import pytz
-=======
 import logging
 from datetime import datetime
 from typing import TYPE_CHECKING
 from uuid import UUID
->>>>>>> 806803a9
 
 from django.conf import settings
+import pytz
 from rest_framework import status
 
 from sentry_sdk import capture_exception, capture_message
 
 from insights.metrics.conversations.dataclass import (
-<<<<<<< HEAD
     NPS,
+    ConversationsTimeseriesMetrics,
+    ConversationsTotalsMetrics,
     QueueMetric,
     RoomsByQueueMetric,
-    ConversationsTotalsMetrics,
-    ConversationsTimeseriesMetrics,
     SubjectMetricData,
     SubjectsMetrics,
-    TopicsDistributionMetrics,
-)
-from insights.metrics.conversations.enums import (
-    ConversationsMetricsResource,
-    ConversationsSubjectsType,
-    ConversationsTimeseriesUnit,
-    NPSType,
-)
-from insights.metrics.conversations.enums import ConversationType
-=======
     SubtopicMetrics,
     TopicMetrics,
     TopicsDistributionMetrics,
@@ -47,8 +25,10 @@
 from insights.metrics.conversations.enums import (
     ConversationType,
     ConversationsMetricsResource,
+    ConversationsSubjectsType,
+    ConversationsTimeseriesUnit,
+    NPSType,
 )
->>>>>>> 806803a9
 from insights.metrics.conversations.exceptions import ConversationsMetricsError
 from insights.metrics.conversations.integrations.chats.db.client import ChatsClient
 from insights.metrics.conversations.mixins import ConversationsServiceCachingMixin
@@ -61,14 +41,9 @@
     BaseConversationsMetricsService,
     DatalakeConversationsMetricsService,
 )
-<<<<<<< HEAD
-=======
-from insights.metrics.conversations.mixins import ConversationsServiceCachingMixin
->>>>>>> 806803a9
 from insights.sources.cache import CacheClient
 from insights.sources.integrations.clients import NexusClient
 
-logger = logging.getLogger(__name__)
 
 logger = logging.getLogger(__name__)
 
@@ -94,7 +69,6 @@
         self.cache_client = cache_client
         self.nexus_cache_ttl = nexus_cache_ttl
 
-<<<<<<< HEAD
     def get_totals(
         self, project: "Project", start_date: datetime, end_date: datetime
     ) -> ConversationsTotalsMetrics:
@@ -229,8 +203,6 @@
         # Mock data for now
         return NPS(**NPS_METRICS_MOCK_DATA)
 
-=======
->>>>>>> 806803a9
     def get_topics(self, project_uuid: UUID) -> dict:
         """
         Get conversation topics
