from functools import cached_property
import json
import logging

from babel import numbers
from django.conf import settings
from django.utils import timezone
from django.utils.timezone import timedelta
from rest_framework import status
from sentry_sdk import capture_exception

from insights.metrics.meta.clients import MetaGraphAPIClient
from insights.metrics.skills.exceptions import (
    ErrorGettingOrdersMetrics,
    InvalidDateRangeError,
    MissingFiltersError,
    TemplateNotFound,
)
from insights.metrics.skills.services.base import BaseSkillMetricsService
from insights.metrics.skills.validators import validate_date_str
from insights.metrics.vtex.services.orders_service import OrdersService
from insights.sources.cache import CacheClient
from insights.sources.integrations.clients import WeniIntegrationsClient

logger = logging.getLogger(__name__)


ABANDONED_CART_METRICS_START_DATE_MAX_DAYS = 90

logger = logging.getLogger(__name__)


class AbandonedCartSkillService(BaseSkillMetricsService):
    def __init__(self, project, filters):
        super().__init__(project, filters)
        self.meta_api_client = MetaGraphAPIClient()
        self.cache_client = CacheClient()
        self.cache_ttl = 3600  # 1h

    def validate_filters(self, filters: dict):
        required_fields = ["start_date", "end_date"]
        missing_fields = []
        valid_fields = {}

        for field in required_fields:
            if field not in filters:
                missing_fields.append(field)
            else:
                valid_fields[field] = validate_date_str(filters[field])

        if missing_fields:
            raise MissingFiltersError(
                f"Missing required fields: {', '.join(missing_fields)}"
            )

        if valid_fields["start_date"] > valid_fields["end_date"]:
            raise InvalidDateRangeError("End date must be greater than start date")

        if valid_fields["start_date"] <= (
            timezone.now().date()
            - timedelta(days=ABANDONED_CART_METRICS_START_DATE_MAX_DAYS)
        ):
            raise InvalidDateRangeError(
                f"Start date must be within the last {ABANDONED_CART_METRICS_START_DATE_MAX_DAYS} days"
            )

        return valid_fields

    @cached_property
    def _project_wabas(self) -> list[dict]:
        client = WeniIntegrationsClient()
        try:
            wabas = client.get_wabas_for_project(self.project.uuid)
        except ValueError as e:
            logger.error(
                "Error fetching wabas in AbandonedCartSkillService for project %s: %s",
                self.project.uuid,
                e,
            )

            raise e

        return [waba for waba in wabas if waba["waba_id"]]

    @cached_property
    def _whatsapp_template_ids_and_waba(self):
        name = "weni_abandoned_cart"

        template_ids = []
        waba_id = None

        most_recent_template_name = ""

        for waba in self._project_wabas:
            templates = self.meta_api_client.get_templates_list(
                waba_id=waba["waba_id"], name=name
            )

            if len(templates.get("data", [])) == 0:
                continue

            for template in templates.get("data", []):
                if template["name"] >= most_recent_template_name:
                    if template["name"] == most_recent_template_name:
                        template_ids.append(template["id"])
                    else:
                        template_ids = [template["id"]]

                    most_recent_template_name = template["name"]
                    waba_id = waba["waba_id"]

        if not template_ids or not waba_id:
            raise TemplateNotFound("No abandoned cart template found for the project")

        return template_ids, waba_id

    def _calculate_increase_percentage(self, current: int, past: int):
        if past == 0:
            return 100 if current > 0 else 0

        return round(((current - past) / past) * 100, 2)

    def _get_message_templates_metrics(self, start_date, end_date) -> dict:
        # Temporary, this should be used only in the development and staging environments
        template_ids = getattr(settings, "WHATSAPP_ABANDONED_CART_TEMPLATE_ID", None)
        waba_id = getattr(settings, "WHATSAPP_ABANDONED_CART_WABA_ID", None)

        if not template_ids or not waba_id:
            template_ids, waba_id = self._whatsapp_template_ids_and_waba

        metrics = self.meta_api_client.get_messages_analytics(
            waba_id=waba_id,
            template_id=template_ids,
            start_date=start_date,
            end_date=end_date,
        )

        data_points = metrics.get("data", {}).get("data_points")

        period_data = {
            "sent": 0,
            "delivered": 0,
            "read": 0,
            "clicked": 0,
        }

        for day_data in data_points:
            period_data["sent"] += day_data["sent"]
            period_data["delivered"] += day_data["delivered"]
            period_data["read"] += day_data["read"]
            period_data["clicked"] += day_data["clicked"]

        data = {
            "sent-messages": {"value": period_data["sent"]},
            "delivered-messages": {"value": period_data["delivered"]},
            "read-messages": {"value": period_data["read"]},
            "interactions": {"value": period_data["clicked"]},
        }

        return data

    def _get_orders_metrics(self, start_date, end_date) -> dict:
<<<<<<< HEAD
        if (
            not (
                utm_source := getattr(
                    settings, "WHATSAPP_ABANDONED_CART_UTM_SOURCE", None
                )
            )
            or self.project.vtex_account is not None
        ):
            # TEMPORARY, this should be used only in the development and staging environments
            utm_source = "weniabandonedcart"

=======
        utm_source = "weniabandonedcart"
>>>>>>> b81fa6d1
        service = OrdersService(self.project)

        filters = {
            "start_date": start_date,
            "end_date": end_date,
        }

        try:
            return service.get_metrics_from_utm_source(
                utm_source=utm_source, filters=filters
            )
        except Exception as e:
            capture_exception(e)
            logger.error("Error getting orders from VTEX: %s", e, exc_info=True)

            raise ErrorGettingOrdersMetrics("Error getting orders from VTEX") from e

    def get_metrics(self):
        filters = self.validate_filters(self.filters)

        cache_key = f"metrics_abandoned_cart_{self.project.uuid}:{json.dumps(filters, sort_keys=True, default=str)}"

        if cached_data := self.cache_client.get(cache_key):
            return json.loads(cached_data)

        messages_metrics = self._get_message_templates_metrics(
            start_date=filters.get("start_date"), end_date=filters.get("end_date")
        )
        orders_metrics = self._get_orders_metrics(
            start_date=filters.get("start_date"), end_date=filters.get("end_date")
        )

        currency_symbol = ""

        if currency_code := orders_metrics.get("revenue", {}).get("currency_code"):
            currency_symbol = numbers.get_currency_symbol(currency_code)

        data = [
            {
                "id": "sent-messages",
                "value": messages_metrics["sent-messages"]["value"],
            },
            {
                "id": "delivered-messages",
                "value": messages_metrics["delivered-messages"]["value"],
            },
            {
                "id": "read-messages",
                "value": messages_metrics["read-messages"]["value"],
            },
            {
                "id": "interactions",
                "value": messages_metrics["interactions"]["value"],
            },
            {
                "id": "utm-revenue",
                "value": orders_metrics.get("revenue", {}).get("value", 0),
                "percentage": orders_metrics.get("revenue", {}).get(
                    "increase_percentage", 0.0
                ),
                "prefix": currency_symbol,
            },
            {
                "id": "orders-placed",
                "value": orders_metrics.get("orders_placed", {}).get("value", 0),
                "percentage": orders_metrics.get("orders_placed", {}).get(
                    "increase_percentage", 0.0
                ),
            },
        ]

        self.cache_client.set(cache_key, json.dumps(data, default=str), self.cache_ttl)

        return data<|MERGE_RESOLUTION|>--- conflicted
+++ resolved
@@ -160,7 +160,6 @@
         return data
 
     def _get_orders_metrics(self, start_date, end_date) -> dict:
-<<<<<<< HEAD
         if (
             not (
                 utm_source := getattr(
@@ -172,9 +171,6 @@
             # TEMPORARY, this should be used only in the development and staging environments
             utm_source = "weniabandonedcart"
 
-=======
-        utm_source = "weniabandonedcart"
->>>>>>> b81fa6d1
         service = OrdersService(self.project)
 
         filters = {
