from functools import cached_property
import json
import logging

from babel import numbers
from django.conf import settings
from django.utils import timezone
from django.utils.timezone import timedelta
from sentry_sdk import capture_exception

from insights.metrics.skills.exceptions import (
    ErrorGettingOrdersMetrics,
    InvalidDateRangeError,
    MissingFiltersError,
    TemplateNotFound,
)
from insights.metrics.skills.services.base import BaseSkillMetricsService
from insights.metrics.skills.validators import validate_date_str
from insights.metrics.vtex.services.orders_service import OrdersService
from insights.sources.cache import CacheClient
from insights.sources.meta_message_templates.clients import MetaAPIClient
from insights.sources.wabas.clients import WeniIntegrationsClient

logger = logging.getLogger(__name__)


ABANDONED_CART_METRICS_START_DATE_MAX_DAYS = 45

logger = logging.getLogger(__name__)


class AbandonedCartSkillService(BaseSkillMetricsService):
    def __init__(self, project, filters):
        super().__init__(project, filters)
        self.meta_api_client = MetaAPIClient()
        self.cache_client = CacheClient()
        self.cache_ttl = 3600  # 1h

    def validate_filters(self, filters: dict):
        required_fields = ["start_date", "end_date"]
        missing_fields = []
        valid_fields = {}

        for field in required_fields:
            if field not in filters:
                missing_fields.append(field)
            else:
                valid_fields[field] = validate_date_str(filters[field])

        if missing_fields:
            raise MissingFiltersError(
                f"Missing required fields: {', '.join(missing_fields)}"
            )

        if valid_fields["start_date"] > valid_fields["end_date"]:
            raise InvalidDateRangeError("End date must be greater than start date")

        if valid_fields["start_date"] < (
            timezone.now().date()
            - timedelta(days=ABANDONED_CART_METRICS_START_DATE_MAX_DAYS)
        ):
            raise InvalidDateRangeError(
                f"Start date must be within the last {ABANDONED_CART_METRICS_START_DATE_MAX_DAYS} days"
            )

        return valid_fields

    @cached_property
    def _project_wabas(self) -> list[dict]:
        client = WeniIntegrationsClient(self.project.uuid)
        wabas = client.get_wabas_for_project()

        return [waba for waba in wabas if waba["waba_id"]]

    @cached_property
    def _whatsapp_template_ids_and_waba(self):
        name = "weni_abandoned_cart"

        template_ids = []
        waba_id = None

        most_recent_template_name = ""

        for waba in self._project_wabas:
            templates = self.meta_api_client.get_templates_list(
                waba_id=waba["waba_id"], name=name
            )

            if len(templates.get("data", [])) == 0:
                continue

            for template in templates.get("data", []):
                if template["name"] >= most_recent_template_name:
                    if template["name"] == most_recent_template_name:
                        template_ids.append(template["id"])
                    else:
                        template_ids = [template["id"]]

                    most_recent_template_name = template["name"]
                    waba_id = waba["waba_id"]

        if not template_ids or not waba_id:
            raise TemplateNotFound("No abandoned cart template found for the project")

        return template_ids, waba_id

    def _calculate_increase_percentage(self, current: int, past: int):
        if past == 0:
            return 100 if current > 0 else 0

        return round(((current - past) / past) * 100, 2)

    def _get_message_templates_metrics(self, start_date, end_date) -> dict:
        # TEMPORARY, this should be used only in the development and staging environments
        template_ids = getattr(settings, "WHATSAPP_ABANDONED_CART_TEMPLATE_ID", None)
        waba_id = getattr(settings, "WHATSAPP_ABANDONED_CART_WABA_ID", None)

        if not template_ids or not waba_id:
            template_ids, waba_id = self._whatsapp_template_ids_and_waba

        period = (end_date - start_date).days

        raw_start_date = start_date - timedelta(days=(period))
        raw_end_date = end_date

        metrics = self.meta_api_client.get_messages_analytics(
            waba_id=waba_id,
            template_id=template_ids,
            start_date=raw_start_date,
            end_date=raw_end_date,
        )

        data_points = metrics.get("data", {}).get("data_points")

        past_period_data = {
            "sent": 0,
            "delivered": 0,
            "read": 0,
            "clicked": 0,
        }

        current_period_data = {
            "sent": 0,
            "delivered": 0,
            "read": 0,
            "clicked": 0,
        }

        for day_data in data_points:
            if day_data["date"] < str(start_date):
                past_period_data["sent"] += day_data["sent"]
                past_period_data["delivered"] += day_data["delivered"]
                past_period_data["read"] += day_data["read"]
                past_period_data["clicked"] += day_data["clicked"]

            else:
                current_period_data["sent"] += day_data["sent"]
                current_period_data["delivered"] += day_data["delivered"]
                current_period_data["read"] += day_data["read"]
                current_period_data["clicked"] += day_data["clicked"]

        data = {
            "sent-messages": {
                "value": current_period_data["sent"],
                "percentage": self._calculate_increase_percentage(
                    current_period_data["sent"], past_period_data["sent"]
                ),
            },
            "delivered-messages": {
                "value": current_period_data["delivered"],
                "percentage": self._calculate_increase_percentage(
                    current_period_data["delivered"], past_period_data["delivered"]
                ),
            },
            "read-messages": {
                "value": current_period_data["read"],
                "percentage": self._calculate_increase_percentage(
                    current_period_data["read"], past_period_data["read"]
                ),
            },
            "interactions": {
                "value": current_period_data["clicked"],
                "percentage": self._calculate_increase_percentage(
                    current_period_data["clicked"], past_period_data["clicked"]
                ),
            },
        }

        return data

    def _get_orders_metrics(self, start_date, end_date) -> dict:
<<<<<<< HEAD
        if not (
            utm_source := getattr(settings, "WHATSAPP_ABANDONED_CART_UTM_SOURCE", None)
        ):
            # TEMPORARY, this should be used only in the development and staging environments
            utm_source = "weniabandonedcart"

        service = OrdersService(project_uuid=self.project.uuid)
=======
        utm_source = "weniabandonedcart"
        service = OrdersService(self.project)
>>>>>>> d95f0ae1

        filters = {
            "start_date": start_date,
            "end_date": end_date,
        }

        try:
            return service.get_metrics_from_utm_source(
                utm_source=utm_source, filters=filters
            )
        except Exception as e:
            capture_exception(e)
            logger.error("Error getting orders from VTEX: %s", e, exc_info=True)

            raise ErrorGettingOrdersMetrics("Error getting orders from VTEX") from e

    def get_metrics(self):
        filters = self.validate_filters(self.filters)

        cache_key = f"metrics_abandoned_cart_{self.project.uuid}:{json.dumps(filters, sort_keys=True, default=str)}"

        if cached_data := self.cache_client.get(cache_key):
            return json.loads(cached_data)

        messages_metrics = self._get_message_templates_metrics(
            start_date=filters.get("start_date"), end_date=filters.get("end_date")
        )
        orders_metrics = self._get_orders_metrics(
            start_date=filters.get("start_date"), end_date=filters.get("end_date")
        )

        currency_symbol = ""

        if currency_code := orders_metrics.get("revenue", {}).get("currency_code"):
            currency_symbol = numbers.get_currency_symbol(currency_code)

        data = [
            {
                "id": "sent-messages",
                "value": messages_metrics["sent-messages"]["value"],
                "percentage": messages_metrics["sent-messages"]["percentage"],
            },
            {
                "id": "delivered-messages",
                "value": messages_metrics["delivered-messages"]["value"],
                "percentage": messages_metrics["delivered-messages"]["percentage"],
            },
            {
                "id": "read-messages",
                "value": messages_metrics["read-messages"]["value"],
                "percentage": messages_metrics["read-messages"]["percentage"],
            },
            {
                "id": "interactions",
                "value": messages_metrics["interactions"]["value"],
                "percentage": messages_metrics["interactions"]["percentage"],
            },
            {
                "id": "utm-revenue",
                "value": orders_metrics.get("revenue", {}).get("value", 0),
                "percentage": orders_metrics.get("revenue", {}).get(
                    "increase_percentage", 0.0
                ),
                "prefix": currency_symbol,
            },
            {
                "id": "orders-placed",
                "value": orders_metrics.get("orders_placed", {}).get("value", 0),
                "percentage": orders_metrics.get("orders_placed", {}).get(
                    "increase_percentage", 0.0
                ),
            },
        ]

        self.cache_client.set(cache_key, json.dumps(data, default=str), self.cache_ttl)

        return data<|MERGE_RESOLUTION|>--- conflicted
+++ resolved
@@ -189,18 +189,18 @@
         return data
 
     def _get_orders_metrics(self, start_date, end_date) -> dict:
-<<<<<<< HEAD
-        if not (
-            utm_source := getattr(settings, "WHATSAPP_ABANDONED_CART_UTM_SOURCE", None)
+        if (
+            not (
+                utm_source := getattr(
+                    settings, "WHATSAPP_ABANDONED_CART_UTM_SOURCE", None
+                )
+            )
+            or self.project.vtex_account is not None
         ):
             # TEMPORARY, this should be used only in the development and staging environments
             utm_source = "weniabandonedcart"
 
-        service = OrdersService(project_uuid=self.project.uuid)
-=======
-        utm_source = "weniabandonedcart"
         service = OrdersService(self.project)
->>>>>>> d95f0ae1
 
         filters = {
             "start_date": start_date,
