class MissingFiltersError(Exception):
    pass


class InvalidDateFormatError(Exception):
    pass


class InvalidDateRangeError(Exception):
    pass


class TemplateNotFound(Exception):
    pass


<<<<<<< HEAD
class ErrorGettingOrdersFromVTEX(Exception):
=======
class ErrorGettingOrdersMetrics(Exception):
>>>>>>> 57989ec0
    pass<|MERGE_RESOLUTION|>--- conflicted
+++ resolved
@@ -14,9 +14,5 @@
     pass
 
 
-<<<<<<< HEAD
-class ErrorGettingOrdersFromVTEX(Exception):
-=======
 class ErrorGettingOrdersMetrics(Exception):
->>>>>>> 57989ec0
     pass