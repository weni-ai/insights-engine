import json
from django.utils.timezone import timedelta
from django.conf import settings

from insights.internals.base import InternalAuthentication
from insights.projects.models import Project
from insights.sources.cache import CacheClient
from insights.sources.orders.clients import VtexOrdersRestClient
from insights.sources.vtexcredentials.clients import AuthRestClient as VtexAuthClient
from insights.sources.vtexcredentials.typing import VtexCredentialsDTO


class OrdersService:
    def __init__(self, project: Project) -> None:
        self.project = project

    def _get_credentials(self) -> VtexCredentialsDTO:
<<<<<<< HEAD
        if vtex_credentials := getattr(settings, "VTEX_ORDERS_CREDENTIALS", None):
            return json.loads(vtex_credentials)

        return VtexAuthClient(self.project_uuid).get_vtex_auth()
=======
        """
        Get the credentials for the project
        """
        return VtexAuthClient(self.project.uuid).get_vtex_auth()

    def _get_internal_token(self):
        """
        Get the internal token for the project
        """
        return InternalAuthentication().get_module_token()
>>>>>>> d95f0ae1

    def _get_client(self) -> VtexOrdersRestClient:
        """
        Get the client for the project
        """
        if self.project.vtex_account:
            return VtexOrdersRestClient(
                {
                    "domain": self.project.vtex_account,
                    "internal_token": self._get_internal_token(),
                },
                CacheClient(),
                use_io_proxy=True,
            )

        return VtexOrdersRestClient(self._get_credentials(), CacheClient())

    def _get_past_dates(self, start_date, end_date):
        period = (end_date - start_date).days

        past_start_date = start_date - timedelta(days=period)
        past_end_date = end_date - timedelta(days=period)

        return past_start_date, past_end_date

    def _calculate_increase_percentage(self, past_value, current_value):
        if past_value == 0:
            return 100 if current_value > 0 else 0

        return round(((current_value - past_value) / past_value) * 100, 2)

    def get_metrics_from_utm_source(self, utm_source, filters: dict) -> int:
        filters["utm_source"] = (utm_source,)

        start_date = filters.pop("start_date")
        end_date = filters.pop("end_date")

        filters["ended_at__gte"] = str(start_date)
        filters["ended_at__lte"] = str(end_date)

        # for the current period:
        data = self._get_client().list(filters)
        current_value = data.get("accumulatedTotal")
        current_orders_placed = data.get("countSell")
        currency_code = data.get("currencyCode")

        # for the past period:
        past_start_date, past_end_date = self._get_past_dates(start_date, end_date)

        filters["utm_source"] = (utm_source,)
        filters["ended_at__gte"] = str(past_start_date)
        filters["ended_at__lte"] = str(past_end_date)

        past_data = self._get_client().list(filters)
        past_value = past_data.get("accumulatedTotal")
        past_orders_placed = past_data.get("countSell")

        response = {
            "revenue": {
                "value": current_value,
                "currency_code": currency_code,
                "increase_percentage": self._calculate_increase_percentage(
                    past_value, current_value
                ),
            },
            "orders_placed": {
                "value": data.get("countSell"),
                "increase_percentage": self._calculate_increase_percentage(
                    past_orders_placed, current_orders_placed
                ),
            },
        }

        return response<|MERGE_RESOLUTION|>--- conflicted
+++ resolved
@@ -15,15 +15,12 @@
         self.project = project
 
     def _get_credentials(self) -> VtexCredentialsDTO:
-<<<<<<< HEAD
+        """
+        Get the credentials for the project
+        """
         if vtex_credentials := getattr(settings, "VTEX_ORDERS_CREDENTIALS", None):
             return json.loads(vtex_credentials)
 
-        return VtexAuthClient(self.project_uuid).get_vtex_auth()
-=======
-        """
-        Get the credentials for the project
-        """
         return VtexAuthClient(self.project.uuid).get_vtex_auth()
 
     def _get_internal_token(self):
@@ -31,7 +28,6 @@
         Get the internal token for the project
         """
         return InternalAuthentication().get_module_token()
->>>>>>> d95f0ae1
 
     def _get_client(self) -> VtexOrdersRestClient:
         """
