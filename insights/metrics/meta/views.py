import json
import logging

from django.conf import settings
from drf_spectacular.utils import extend_schema
from rest_framework import status
from rest_framework.decorators import action
from rest_framework.request import Request
from rest_framework.response import Response
from rest_framework.viewsets import GenericViewSet
from rest_framework.permissions import IsAuthenticated
from rest_framework.views import APIView

from insights.authentication.permissions import (
    InternalAuthenticationPermission,
    ProjectAuthQueryParamPermission,
)
from insights.dashboards.models import Dashboard
from insights.metrics.meta.models import FavoriteTemplate
from insights.metrics.meta.choices import (
    WhatsAppMessageTemplatesCategories,
    WhatsAppMessageTemplatesLanguages,
)
from insights.metrics.meta.permissions import ProjectWABAPermission
from insights.metrics.meta.schema import (
    WHATSAPP_MESSAGE_TEMPLATES_GENERAL_PARAMS,
    WHATSAPP_MESSAGE_TEMPLATES_LIST_TEMPLATES_PARAMS,
    WHATSAPP_MESSAGE_TEMPLATES_MSGS_ANALYTICS_PARAMS,
)
from insights.metrics.meta.serializers import (
    WhatsappIntegrationWebhookRemoveSerializer,
    FavoriteTemplatesQueryParamsSerializer,
    FavoriteTemplatesSerializer,
    MessageTemplatesQueryParamsSerializer,
    AddTemplateToFavoritesSerializer,
    RemoveTemplateFromFavoritesSerializer,
    MessageTemplatesCategoriesSerializer,
    MessageTemplatesLanguagesSerializer,
    WhatsappIntegrationWebhookSerializer,
<<<<<<< HEAD
    WabaSerializer,
=======
>>>>>>> 73340e49
)
from insights.projects.models import Project
from insights.metrics.meta.utils import get_edit_template_url_from_template_data
from insights.metrics.meta.services import MetaMessageTemplatesService
from insights.sources.integrations.clients import WeniIntegrationsClient


logger = logging.getLogger(__name__)


class WhatsAppMessageTemplatesView(GenericViewSet):
    service = MetaMessageTemplatesService()
    permission_classes = [ProjectAuthQueryParamPermission, ProjectWABAPermission]

    @extend_schema(parameters=WHATSAPP_MESSAGE_TEMPLATES_LIST_TEMPLATES_PARAMS)
    @action(
        detail=False,
        methods=["get"],
        url_name="list-templates",
        url_path="list-templates",
    )
    def list_templates(self, request: Request) -> Response:
        serializer = MessageTemplatesQueryParamsSerializer(data=request.query_params)
        serializer.is_valid(raise_exception=True)

        data = self.service.get_templates_list(filters=serializer.validated_data)

        return Response(data, status=status.HTTP_200_OK)

    @extend_schema(parameters=WHATSAPP_MESSAGE_TEMPLATES_GENERAL_PARAMS)
    @action(detail=False, methods=["get"], url_name="preview", url_path="preview")
    def preview_template(self, request: Request) -> Response:
        data = self.service.get_template_preview(filters=request.query_params)

        waba_id = request.query_params.get("waba_id")
        template_id = request.query_params.get("template_id")

        is_favorite = FavoriteTemplate.objects.filter(
            dashboard__config__waba_id=waba_id, template_id=template_id
        ).exists()

        project_uuid = request.query_params.get("project_uuid")
        edit_template_url = get_edit_template_url_from_template_data(
            project_uuid, template_id
        )

        data = {
            "is_favorite": is_favorite,
            "edit_template_url": edit_template_url,
            **data,
        }

        return Response(data, status=status.HTTP_200_OK)

    @extend_schema(parameters=WHATSAPP_MESSAGE_TEMPLATES_MSGS_ANALYTICS_PARAMS)
    @action(
        detail=False,
        methods=["get"],
        url_name="messages-analytics",
        url_path="messages-analytics",
    )
    def messages_analytics(self, request: Request) -> Response:
        data = self.service.get_messages_analytics(filters=request.query_params)

        return Response(data, status=status.HTTP_200_OK)

    @extend_schema(parameters=WHATSAPP_MESSAGE_TEMPLATES_MSGS_ANALYTICS_PARAMS)
    @action(
        detail=False,
        methods=["get"],
        url_name="buttons-analytics",
        url_path="buttons-analytics",
    )
    def buttons_analytics(self, request: Request) -> Response:
        data = self.service.get_buttons_analytics(filters=request.query_params)

        return Response(data, status=status.HTTP_200_OK)

    @extend_schema(
        request=AddTemplateToFavoritesSerializer,
        responses={200: FavoriteTemplatesSerializer},
    )
    @action(
        detail=False,
        methods=["post"],
        url_name="add-template-to-favorites",
        url_path="add-template-to-favorites",
        permission_classes=[IsAuthenticated],
    )
    def add_template_to_favorites(self, request: Request) -> Response:
        serializer = AddTemplateToFavoritesSerializer(
            data=request.data, context={"request": request}
        )
        serializer.is_valid(raise_exception=True)

        preview_filters = {
            "template_id": serializer.validated_data["template_id"],
        }

        template_preview = self.service.get_template_preview(filters=preview_filters)
        template_name = template_preview.get("name")

        serializer.context["template_name"] = template_name
        favorite = serializer.save()

        return Response(
            FavoriteTemplatesSerializer(favorite).data,
            status=status.HTTP_200_OK,
        )

    @extend_schema(
        request=RemoveTemplateFromFavoritesSerializer,
        responses={204: "No Content"},
    )
    @action(
        detail=False,
        methods=["post"],
        url_name="remove-template-from-favorites",
        url_path="remove-template-from-favorites",
        permission_classes=[IsAuthenticated],
    )
    def remove_template_from_favorites(self, request: Request) -> Response:
        serializer = RemoveTemplateFromFavoritesSerializer(
            data=request.data, context={"request": request}
        )
        serializer.is_valid(raise_exception=True)
        serializer.save()

        return Response(status=status.HTTP_204_NO_CONTENT)

    @extend_schema(
        parameters=FavoriteTemplatesQueryParamsSerializer,
        responses={status.HTTP_200_OK: FavoriteTemplatesSerializer(many=True)},
    )
    @action(
        detail=False,
        methods=["get"],
        url_name="favorites",
        url_path="favorites",
        permission_classes=[IsAuthenticated],
    )
    def get_favorite_templates(self, request: Request) -> Response:
        serializer = FavoriteTemplatesQueryParamsSerializer(
            data=request.query_params, context={"request": request}
        )
        serializer.is_valid(raise_exception=True)

        favorites_queryset = FavoriteTemplate.objects.filter(
            dashboard=serializer.validated_data["dashboard"]
        )

        page = self.paginate_queryset(favorites_queryset)

        if page is not None:
            serializer = FavoriteTemplatesSerializer(page, many=True)
            return self.get_paginated_response(serializer.data)

        serializer = FavoriteTemplatesSerializer(favorites_queryset, many=True)
        return Response(serializer.data, status=status.HTTP_200_OK)

    @extend_schema(responses={status.HTTP_200_OK: MessageTemplatesCategoriesSerializer})
    @action(
        detail=False,
        methods=["get"],
        url_name="categories",
        url_path="categories",
        permission_classes=[IsAuthenticated],
    )
    def categories(self, request: Request) -> Response:
        all_categories = [
            {
                "value": category.value,
                "name": category.label,
            }
            for category in WhatsAppMessageTemplatesCategories
        ]

        return Response({"categories": all_categories}, status=status.HTTP_200_OK)

    @extend_schema(responses={status.HTTP_200_OK: MessageTemplatesLanguagesSerializer})
    @action(
        detail=False,
        methods=["get"],
        url_name="languages",
        url_path="languages",
        permission_classes=[IsAuthenticated],
    )
    def languages(self, request: Request) -> Response:
        all_languages = [
            {
                "value": language.value,
                "name": language.label,
            }
            for language in WhatsAppMessageTemplatesLanguages
        ]

        return Response({"languages": all_languages}, status=status.HTTP_200_OK)

<<<<<<< HEAD
    @extend_schema(responses={status.HTTP_200_OK: WabaSerializer(many=True)})
    @action(
        detail=False,
        methods=["get"],
        url_name="wabas",
        url_path="wabas",
        permission_classes=[IsAuthenticated, ProjectAuthQueryParamPermission],
    )
    def wabas(self, request: Request) -> Response:
        project_uuid = request.query_params.get("project_uuid")

        if wabas_mock := getattr(settings, "PROJECT_WABAS_MOCK", None):
            # Temporary: just for testing purposes in the development and staging environments
            wabas_data = json.loads(wabas_mock).get("data", [])

            return Response(
                {"results": WabaSerializer(wabas_data, many=True).data},
                status=status.HTTP_200_OK,
            )

        try:
            wabas_data = WeniIntegrationsClient().get_wabas_for_project(project_uuid)
        except ValueError as e:
            return Response(
                {"error": "Internal server error"},
                status=status.HTTP_500_INTERNAL_SERVER_ERROR,
            )

        return Response(
            {"results": WabaSerializer(wabas_data, many=True).data},
            status=status.HTTP_200_OK,
        )

=======
>>>>>>> 73340e49

class WhatsappIntegrationWebhookView(APIView):
    permission_classes = [InternalAuthenticationPermission]

    @extend_schema(
        request=WhatsappIntegrationWebhookSerializer,
        responses={status.HTTP_204_NO_CONTENT: None},
    )
    def post(self, request: Request) -> Response:
        serializer = WhatsappIntegrationWebhookSerializer(data=request.data)
        serializer.is_valid(raise_exception=True)

        project = Project.objects.get(uuid=serializer.validated_data["project_uuid"])

        config = {
            "is_whatsapp_integration": True,
<<<<<<< HEAD
=======
            "app_uuid": str(serializer.validated_data["app_uuid"]),
>>>>>>> 73340e49
            "waba_id": serializer.validated_data["waba_id"],
            "phone_number": serializer.validated_data["phone_number"],
        }

        existing_dashboard = Dashboard.objects.filter(
            project=project,
            config__waba_id=serializer.validated_data["waba_id"],
            config__is_whatsapp_integration=True,
        ).first()

        if existing_dashboard:
            existing_dashboard.config = config
            existing_dashboard.save(update_fields=["config"])

        else:
            name = f"Meta {serializer.validated_data['phone_number']['display_phone_number']}"

            Dashboard.objects.create(
                project=project,
                config=config,
                name=name,
            )

        return Response(status=status.HTTP_204_NO_CONTENT)

    @extend_schema(
        request=WhatsappIntegrationWebhookRemoveSerializer,
        responses={status.HTTP_204_NO_CONTENT: None},
    )
    def delete(self, request: Request) -> Response:
        serializer = WhatsappIntegrationWebhookRemoveSerializer(data=request.data)
        serializer.is_valid(raise_exception=True)

        Dashboard.objects.filter(
            project__uuid=serializer.validated_data["project_uuid"],
            config__waba_id=serializer.validated_data["waba_id"],
        ).delete()

        return Response(status=status.HTTP_204_NO_CONTENT)<|MERGE_RESOLUTION|>--- conflicted
+++ resolved
@@ -37,10 +37,7 @@
     MessageTemplatesCategoriesSerializer,
     MessageTemplatesLanguagesSerializer,
     WhatsappIntegrationWebhookSerializer,
-<<<<<<< HEAD
     WabaSerializer,
-=======
->>>>>>> 73340e49
 )
 from insights.projects.models import Project
 from insights.metrics.meta.utils import get_edit_template_url_from_template_data
@@ -239,7 +236,6 @@
 
         return Response({"languages": all_languages}, status=status.HTTP_200_OK)
 
-<<<<<<< HEAD
     @extend_schema(responses={status.HTTP_200_OK: WabaSerializer(many=True)})
     @action(
         detail=False,
@@ -273,8 +269,6 @@
             status=status.HTTP_200_OK,
         )
 
-=======
->>>>>>> 73340e49
 
 class WhatsappIntegrationWebhookView(APIView):
     permission_classes = [InternalAuthenticationPermission]
@@ -291,10 +285,7 @@
 
         config = {
             "is_whatsapp_integration": True,
-<<<<<<< HEAD
-=======
             "app_uuid": str(serializer.validated_data["app_uuid"]),
->>>>>>> 73340e49
             "waba_id": serializer.validated_data["waba_id"],
             "phone_number": serializer.validated_data["phone_number"],
         }
