--- conflicted
+++ resolved
@@ -7,11 +7,8 @@
 from rest_framework.request import Request
 from rest_framework.response import Response
 from rest_framework.views import APIView
-<<<<<<< HEAD
 from rest_framework.exceptions import ValidationError
-=======
 from rest_framework.viewsets import GenericViewSet
->>>>>>> 80eb09a7
 from sentry_sdk import capture_exception
 
 from insights.authentication.permissions import (
@@ -31,13 +28,10 @@
     WHATSAPP_MESSAGE_TEMPLATES_MSGS_ANALYTICS_PARAMS,
 )
 from insights.metrics.meta.serializers import (
-<<<<<<< HEAD
     TemplatesMetricsAnalyticsBodySerializer,
     TemplatesMetricsAnalyticsQueryParamsSerializer,
     WhatsappIntegrationWebhookRemoveSerializer,
-=======
     AddTemplateToFavoritesSerializer,
->>>>>>> 80eb09a7
     FavoriteTemplatesQueryParamsSerializer,
     FavoriteTemplatesSerializer,
     MessageTemplatesCategoriesSerializer,
@@ -45,7 +39,6 @@
     MessageTemplatesQueryParamsSerializer,
     RemoveTemplateFromFavoritesSerializer,
     WabaSerializer,
-    WhatsappIntegrationWebhookRemoveSerializer,
     WhatsappIntegrationWebhookSerializer,
 )
 from insights.metrics.meta.services import MetaMessageTemplatesService
