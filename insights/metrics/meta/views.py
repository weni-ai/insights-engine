--- conflicted
+++ resolved
@@ -10,10 +10,7 @@
 from rest_framework.response import Response
 from rest_framework.views import APIView
 from rest_framework.exceptions import ValidationError
-<<<<<<< HEAD
-=======
 from rest_framework.viewsets import GenericViewSet
->>>>>>> 5ff13a11
 from sentry_sdk import capture_exception
 
 from insights.authentication.permissions import (
@@ -420,53 +417,4 @@
             include_data_points=False,
         )
 
-<<<<<<< HEAD
-        return Response(status=status.HTTP_204_NO_CONTENT)
-
-
-class InternalWhatsAppMessageTemplatesView(GenericViewSet):
-    permission_classes = [InternalAuthenticationPermission]
-    service = MetaMessageTemplatesService()
-
-    @action(
-        detail=False,
-        methods=["post"],
-        url_name="messages-analytics",
-        url_path="messages-analytics",
-    )
-    def messages_analytics(self, request: Request) -> Response:
-        errors = {}
-
-        try:
-            query_params_serializer = TemplatesMetricsAnalyticsQueryParamsSerializer(
-                data=request.query_params
-            )
-            query_params_serializer.is_valid(raise_exception=True)
-        except ValidationError as e:
-            errors["query_params"] = e.detail
-
-        try:
-            body_serializer = TemplatesMetricsAnalyticsBodySerializer(data=request.data)
-            body_serializer.is_valid(raise_exception=True)
-        except ValidationError as e:
-            errors["body"] = e.detail
-
-        if errors:
-            return Response({"errors": errors}, status=status.HTTP_400_BAD_REQUEST)
-
-        filters = {
-            "waba_id": query_params_serializer.validated_data["waba_id"],
-            "start_date": query_params_serializer.validated_data["start_date"],
-            "end_date": query_params_serializer.validated_data["end_date"],
-            "template_id": body_serializer.validated_data["template_ids"],
-        }
-
-        data = self.service.get_messages_analytics(
-            filters=filters,
-            skip_kwargs_validation=True,
-            include_data_points=False,
-        )
-
-=======
->>>>>>> 5ff13a11
         return Response(data, status=status.HTTP_200_OK)