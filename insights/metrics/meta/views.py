<<<<<<< HEAD
import json
import logging

from django.conf import settings
=======
import logging

>>>>>>> b81fa6d1
from drf_spectacular.utils import extend_schema
from rest_framework import status
from rest_framework.decorators import action
from rest_framework.request import Request
from rest_framework.response import Response
from rest_framework.viewsets import GenericViewSet
from rest_framework.permissions import IsAuthenticated
from rest_framework.views import APIView

from insights.authentication.permissions import (
    InternalAuthenticationPermission,
    ProjectAuthQueryParamPermission,
)
from insights.dashboards.models import Dashboard
from insights.metrics.meta.models import FavoriteTemplate
from insights.metrics.meta.choices import (
    WhatsAppMessageTemplatesCategories,
    WhatsAppMessageTemplatesLanguages,
)
from insights.metrics.meta.permissions import ProjectWABAPermission
from insights.metrics.meta.schema import (
    WHATSAPP_MESSAGE_TEMPLATES_GENERAL_PARAMS,
    WHATSAPP_MESSAGE_TEMPLATES_LIST_TEMPLATES_PARAMS,
    WHATSAPP_MESSAGE_TEMPLATES_MSGS_ANALYTICS_PARAMS,
)
from insights.metrics.meta.serializers import (
    WhatsappIntegrationWebhookRemoveSerializer,
    FavoriteTemplatesQueryParamsSerializer,
    FavoriteTemplatesSerializer,
    MessageTemplatesQueryParamsSerializer,
    AddTemplateToFavoritesSerializer,
    RemoveTemplateFromFavoritesSerializer,
    MessageTemplatesCategoriesSerializer,
    MessageTemplatesLanguagesSerializer,
    WabaSerializer,
    WhatsappIntegrationWebhookSerializer,
    WabaSerializer,
)
from insights.projects.models import Project
from insights.metrics.meta.utils import get_edit_template_url_from_template_data
from insights.metrics.meta.services import MetaMessageTemplatesService
from insights.sources.integrations.clients import WeniIntegrationsClient


logger = logging.getLogger(__name__)


class WhatsAppMessageTemplatesView(GenericViewSet):
    service = MetaMessageTemplatesService()
    permission_classes = [ProjectAuthQueryParamPermission, ProjectWABAPermission]

    @extend_schema(parameters=WHATSAPP_MESSAGE_TEMPLATES_LIST_TEMPLATES_PARAMS)
    @action(
        detail=False,
        methods=["get"],
        url_name="list-templates",
        url_path="list-templates",
    )
    def list_templates(self, request: Request) -> Response:
        serializer = MessageTemplatesQueryParamsSerializer(data=request.query_params)
        serializer.is_valid(raise_exception=True)

        data = self.service.get_templates_list(filters=serializer.validated_data)

        return Response(data, status=status.HTTP_200_OK)

    @extend_schema(parameters=WHATSAPP_MESSAGE_TEMPLATES_GENERAL_PARAMS)
    @action(detail=False, methods=["get"], url_name="preview", url_path="preview")
    def preview_template(self, request: Request) -> Response:
        data = self.service.get_template_preview(filters=request.query_params)

        waba_id = request.query_params.get("waba_id")
        template_id = request.query_params.get("template_id")

        is_favorite = FavoriteTemplate.objects.filter(
            dashboard__config__waba_id=waba_id, template_id=template_id
        ).exists()

        project_uuid = request.query_params.get("project_uuid")
        edit_template_url = get_edit_template_url_from_template_data(
            project_uuid, template_id
        )

        data = {
            "is_favorite": is_favorite,
            "edit_template_url": edit_template_url,
            **data,
        }

        return Response(data, status=status.HTTP_200_OK)

    @extend_schema(parameters=WHATSAPP_MESSAGE_TEMPLATES_MSGS_ANALYTICS_PARAMS)
    @action(
        detail=False,
        methods=["get"],
        url_name="messages-analytics",
        url_path="messages-analytics",
    )
    def messages_analytics(self, request: Request) -> Response:
        data = self.service.get_messages_analytics(filters=request.query_params)

        return Response(data, status=status.HTTP_200_OK)

    @extend_schema(parameters=WHATSAPP_MESSAGE_TEMPLATES_MSGS_ANALYTICS_PARAMS)
    @action(
        detail=False,
        methods=["get"],
        url_name="buttons-analytics",
        url_path="buttons-analytics",
    )
    def buttons_analytics(self, request: Request) -> Response:
        data = self.service.get_buttons_analytics(filters=request.query_params)

        return Response(data, status=status.HTTP_200_OK)

    @extend_schema(
        request=AddTemplateToFavoritesSerializer,
        responses={200: FavoriteTemplatesSerializer},
    )
    @action(
        detail=False,
        methods=["post"],
        url_name="add-template-to-favorites",
        url_path="add-template-to-favorites",
        permission_classes=[IsAuthenticated],
    )
    def add_template_to_favorites(self, request: Request) -> Response:
        serializer = AddTemplateToFavoritesSerializer(
            data=request.data, context={"request": request}
        )
        serializer.is_valid(raise_exception=True)

        preview_filters = {
            "template_id": serializer.validated_data["template_id"],
        }

        template_preview = self.service.get_template_preview(filters=preview_filters)
        template_name = template_preview.get("name")

        serializer.context["template_name"] = template_name
        favorite = serializer.save()

        return Response(
            FavoriteTemplatesSerializer(favorite).data,
            status=status.HTTP_200_OK,
        )

    @extend_schema(
        request=RemoveTemplateFromFavoritesSerializer,
        responses={204: "No Content"},
    )
    @action(
        detail=False,
        methods=["post"],
        url_name="remove-template-from-favorites",
        url_path="remove-template-from-favorites",
        permission_classes=[IsAuthenticated],
    )
    def remove_template_from_favorites(self, request: Request) -> Response:
        serializer = RemoveTemplateFromFavoritesSerializer(
            data=request.data, context={"request": request}
        )
        serializer.is_valid(raise_exception=True)
        serializer.save()

        return Response(status=status.HTTP_204_NO_CONTENT)

    @extend_schema(
        parameters=FavoriteTemplatesQueryParamsSerializer,
        responses={status.HTTP_200_OK: FavoriteTemplatesSerializer(many=True)},
    )
    @action(
        detail=False,
        methods=["get"],
        url_name="favorites",
        url_path="favorites",
        permission_classes=[IsAuthenticated],
    )
    def get_favorite_templates(self, request: Request) -> Response:
        serializer = FavoriteTemplatesQueryParamsSerializer(
            data=request.query_params, context={"request": request}
        )
        serializer.is_valid(raise_exception=True)

        favorites_queryset = FavoriteTemplate.objects.filter(
            dashboard=serializer.validated_data["dashboard"]
        )

        page = self.paginate_queryset(favorites_queryset)

        if page is not None:
            serializer = FavoriteTemplatesSerializer(page, many=True)
            return self.get_paginated_response(serializer.data)

        serializer = FavoriteTemplatesSerializer(favorites_queryset, many=True)
        return Response(serializer.data, status=status.HTTP_200_OK)

    @extend_schema(responses={status.HTTP_200_OK: MessageTemplatesCategoriesSerializer})
    @action(
        detail=False,
        methods=["get"],
        url_name="categories",
        url_path="categories",
        permission_classes=[IsAuthenticated],
    )
    def categories(self, request: Request) -> Response:
        all_categories = [
            {
                "value": category.value,
                "name": category.label,
            }
            for category in WhatsAppMessageTemplatesCategories
        ]

        return Response({"categories": all_categories}, status=status.HTTP_200_OK)

    @extend_schema(responses={status.HTTP_200_OK: MessageTemplatesLanguagesSerializer})
    @action(
        detail=False,
        methods=["get"],
        url_name="languages",
        url_path="languages",
        permission_classes=[IsAuthenticated],
    )
    def languages(self, request: Request) -> Response:
        all_languages = [
            {
                "value": language.value,
                "name": language.label,
            }
            for language in WhatsAppMessageTemplatesLanguages
        ]

        return Response({"languages": all_languages}, status=status.HTTP_200_OK)

    @extend_schema(responses={status.HTTP_200_OK: WabaSerializer(many=True)})
    @action(
        detail=False,
        methods=["get"],
        url_name="wabas",
        url_path="wabas",
        permission_classes=[IsAuthenticated, ProjectAuthQueryParamPermission],
    )
    def wabas(self, request: Request) -> Response:
        project_uuid = request.query_params.get("project_uuid")

<<<<<<< HEAD
        if wabas_mock := getattr(settings, "PROJECT_WABAS_MOCK", None):
            # Temporary: just for testing purposes in the development and staging environments
            wabas_data = json.loads(wabas_mock).get("data", [])

            return Response(
                {"results": WabaSerializer(wabas_data, many=True).data},
                status=status.HTTP_200_OK,
            )

=======
>>>>>>> b81fa6d1
        try:
            wabas_data = WeniIntegrationsClient().get_wabas_for_project(project_uuid)
        except ValueError as e:
            return Response(
                {"error": "Internal server error"},
                status=status.HTTP_500_INTERNAL_SERVER_ERROR,
            )

        return Response(
            {"results": WabaSerializer(wabas_data, many=True).data},
            status=status.HTTP_200_OK,
        )


class WhatsappIntegrationWebhookView(APIView):
    permission_classes = [InternalAuthenticationPermission]

    @extend_schema(
        request=WhatsappIntegrationWebhookSerializer,
        responses={status.HTTP_204_NO_CONTENT: None},
    )
    def post(self, request: Request) -> Response:
        serializer = WhatsappIntegrationWebhookSerializer(data=request.data)
        serializer.is_valid(raise_exception=True)

        project = Project.objects.get(uuid=serializer.validated_data["project_uuid"])

        config = {
            "is_whatsapp_integration": True,
            "app_uuid": str(serializer.validated_data["app_uuid"]),
            "waba_id": serializer.validated_data["waba_id"],
            "phone_number": serializer.validated_data["phone_number"],
        }

        existing_dashboard = Dashboard.objects.filter(
            project=project,
            config__phone_number__id=serializer.validated_data["phone_number"]["id"],
            config__is_whatsapp_integration=True,
        ).first()

        if existing_dashboard:
            existing_dashboard.config = config
            existing_dashboard.save(update_fields=["config"])

        else:
            name = f"Meta {serializer.validated_data['phone_number']['display_phone_number']}"

            Dashboard.objects.create(
                project=project,
                config=config,
                name=name,
            )

        return Response(status=status.HTTP_204_NO_CONTENT)

    @extend_schema(
        request=WhatsappIntegrationWebhookRemoveSerializer,
        responses={status.HTTP_204_NO_CONTENT: None},
    )
    def delete(self, request: Request) -> Response:
        serializer = WhatsappIntegrationWebhookRemoveSerializer(data=request.data)
        serializer.is_valid(raise_exception=True)

        Dashboard.objects.filter(
            project__uuid=serializer.validated_data["project_uuid"],
            config__waba_id=serializer.validated_data["waba_id"],
        ).delete()

        return Response(status=status.HTTP_204_NO_CONTENT)<|MERGE_RESOLUTION|>--- conflicted
+++ resolved
@@ -1,12 +1,7 @@
-<<<<<<< HEAD
 import json
 import logging
 
 from django.conf import settings
-=======
-import logging
-
->>>>>>> b81fa6d1
 from drf_spectacular.utils import extend_schema
 from rest_framework import status
 from rest_framework.decorators import action
@@ -43,7 +38,6 @@
     MessageTemplatesLanguagesSerializer,
     WabaSerializer,
     WhatsappIntegrationWebhookSerializer,
-    WabaSerializer,
 )
 from insights.projects.models import Project
 from insights.metrics.meta.utils import get_edit_template_url_from_template_data
@@ -253,7 +247,6 @@
     def wabas(self, request: Request) -> Response:
         project_uuid = request.query_params.get("project_uuid")
 
-<<<<<<< HEAD
         if wabas_mock := getattr(settings, "PROJECT_WABAS_MOCK", None):
             # Temporary: just for testing purposes in the development and staging environments
             wabas_data = json.loads(wabas_mock).get("data", [])
@@ -263,8 +256,6 @@
                 status=status.HTTP_200_OK,
             )
 
-=======
->>>>>>> b81fa6d1
         try:
             wabas_data = WeniIntegrationsClient().get_wabas_for_project(project_uuid)
         except ValueError as e:
