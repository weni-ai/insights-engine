--- conflicted
+++ resolved
@@ -333,11 +333,7 @@
 
         expected_response = MOCK_SUCCESS_RESPONSE_BODY.copy()
         expected_response["is_favorite"] = False
-<<<<<<< HEAD
         expected_response["edit_template_url"] = None
-=======
-
->>>>>>> 5ba723a4
         self.assertEqual(response.status_code, status.HTTP_200_OK)
         self.assertEqual(response.data, expected_response)
 
@@ -345,7 +341,6 @@
     @patch(
         "insights.sources.wabas.clients.WeniIntegrationsClient.get_wabas_for_project"
     )
-<<<<<<< HEAD
     @patch("insights.metrics.meta.views.get_edit_template_url_from_template_data")
     @patch(
         "insights.sources.meta_message_templates.clients.MetaAPIClient.get_template_preview"
@@ -353,12 +348,6 @@
     def test_get_preview_for_favorite_template(
         self, mock_preview, mock_edit_template_url, mock_wabas
     ):
-=======
-    @patch(
-        "insights.sources.meta_message_templates.clients.MetaAPIClient.get_template_preview"
-    )
-    def test_get_preview_for_favorite_template(self, mock_preview, mock_wabas):
->>>>>>> 5ba723a4
         waba_id = "0000000000000000"
         template_id = "1234567890987654"
         dashboard = Dashboard.objects.create(
@@ -371,7 +360,6 @@
             {"waba_id": waba_id},
         ]
         mock_preview.return_value = MOCK_SUCCESS_RESPONSE_BODY
-<<<<<<< HEAD
         mock_edit_template_url.return_value = None
         response = self.get_preview(
             {
@@ -411,8 +399,6 @@
         )
 
         mock_edit_template_url.return_value = example_edit_template_url
-=======
->>>>>>> 5ba723a4
 
         response = self.get_preview(
             {
@@ -423,12 +409,8 @@
         )
 
         expected_response = MOCK_SUCCESS_RESPONSE_BODY.copy()
-<<<<<<< HEAD
         expected_response["is_favorite"] = False
         expected_response["edit_template_url"] = example_edit_template_url
-=======
-        expected_response["is_favorite"] = True
->>>>>>> 5ba723a4
 
         self.assertEqual(response.status_code, status.HTTP_200_OK)
         self.assertEqual(response.data, expected_response)
