--- conflicted
+++ resolved
@@ -604,53 +604,8 @@
 
         self.assertEqual(response.status_code, status.HTTP_204_NO_CONTENT)
 
-<<<<<<< HEAD
-        dashboard.refresh_from_db()
-
-        self.assertIsNotNone(dashboard.config)
-        self.assertIn("favorite_templates", dashboard.config)
-
-        favorite_templates = dashboard.config.get("favorite_templates")
-
-        self.assertIsInstance(favorite_templates, list)
-        self.assertEqual(len(favorite_templates), 0)
-
-    @with_project_auth
-    @patch(
-        "insights.sources.meta_message_templates.clients.MetaAPIClient.get_templates_list"
-    )
-    def test_get_favorite_templates(self, mock_get_templates_list):
-        waba_id = "0000000000000000"
-        dashboard = Dashboard.objects.create(
-            name="test_dashboard",
-            project=self.project,
-            config={
-                "waba_id": waba_id,
-                "favorite_templates": ["123456789098765", "123456789098767"],
-            },
-        )
-
-        mock_get_templates_list.return_value = MOCK_TEMPLATES_LIST_BODY
-
-        response = self.get_favorite_templates({"dashboard": dashboard.uuid})
-
-        self.assertEqual(response.status_code, status.HTTP_200_OK)
-
-        expected_response_body = [
-            {
-                "id": template["id"],
-                "name": template["name"],
-                "waba_id": waba_id,
-                "project_uuid": dashboard.project.uuid,
-            }
-            for template in MOCK_TEMPLATES_LIST_BODY.get("data")
-        ]
-
-        self.assertEqual(response.data, expected_response_body)
-=======
         self.assertFalse(
             FavoriteTemplate.objects.filter(
                 dashboard=dashboard, template_id=template_id
             ).exists()
-        )
->>>>>>> e1211c60
+        )