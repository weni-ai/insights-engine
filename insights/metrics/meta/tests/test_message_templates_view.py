from unittest.mock import patch

from django.core.cache import cache
from django.utils import timezone
from django.utils.timezone import timedelta
from rest_framework import status
from rest_framework.test import APITestCase
from rest_framework.response import Response

from insights.authentication.authentication import User
from insights.authentication.tests.decorators import with_project_auth
from insights.dashboards.models import Dashboard
from insights.metrics.meta.clients import MetaGraphAPIClient
from insights.metrics.meta.models import (
    FAVORITE_TEMPLATE_LIMIT_PER_DASHBOARD,
    FavoriteTemplate,
)
from insights.metrics.meta.choices import (
    WhatsAppMessageTemplatesCategories,
    WhatsAppMessageTemplatesLanguages,
)
from insights.projects.models import Project
from insights.metrics.meta.utils import (
    format_button_metrics_data,
    format_messages_metrics_data,
)
from insights.metrics.meta.tests.mock import (
    MOCK_SUCCESS_RESPONSE_BODY,
    MOCK_TEMPLATE_DAILY_ANALYTICS,
    MOCK_TEMPLATES_LIST_BODY,
)


class BaseTestMetaMessageTemplatesView(APITestCase):
    def get_list_templates(self, query_params: dict) -> Response:
        url = "/v1/metrics/meta/whatsapp-message-templates/list-templates/"

        return self.client.get(url, query_params)

    def get_preview(self, query_params: dict) -> Response:
        url = "/v1/metrics/meta/whatsapp-message-templates/preview/"

        return self.client.get(url, query_params)

    def get_messages_analytics(self, query_params: dict) -> Response:
        url = "/v1/metrics/meta/whatsapp-message-templates/messages-analytics/"

        return self.client.get(url, query_params)

    def get_buttons_analytics(self, query_params: dict) -> Response:
        url = "/v1/metrics/meta/whatsapp-message-templates/buttons-analytics/"

        return self.client.get(url, query_params)

    def add_template_to_favorites(self, data: dict) -> Response:
        url = "/v1/metrics/meta/whatsapp-message-templates/add-template-to-favorites/"

        return self.client.post(url, data)

    def remove_template_from_favorites(self, data: dict) -> Response:
        url = "/v1/metrics/meta/whatsapp-message-templates/remove-template-from-favorites/"

        return self.client.post(url, data)

    def get_favorite_templates(self, query_params: dict) -> Response:
        url = "/v1/metrics/meta/whatsapp-message-templates/favorites/"

        return self.client.get(url, query_params)

    def get_categories(self) -> Response:
        url = "/v1/metrics/meta/whatsapp-message-templates/categories/"

        return self.client.get(url)

    def get_languages(self) -> Response:
        url = "/v1/metrics/meta/whatsapp-message-templates/languages/"

        return self.client.get(url)


class TestMetaMessageTemplatesViewAsAnonymousUser(BaseTestMetaMessageTemplatesView):
    def test_cannot_get_list_templates_when_not_authenticated(self):
        response = self.get_list_templates({})

        self.assertEqual(response.status_code, status.HTTP_401_UNAUTHORIZED)

    def test_cannot_get_preview_when_not_authenticated(self):
        response = self.get_preview({})

        self.assertEqual(response.status_code, status.HTTP_401_UNAUTHORIZED)

    def test_cannot_get_messages_analytics_when_not_authenticated(self):
        response = self.get_messages_analytics({})

        self.assertEqual(response.status_code, status.HTTP_401_UNAUTHORIZED)

    def test_cannot_get_buttons_analytics_when_not_authenticated(self):
        response = self.get_buttons_analytics({})

        self.assertEqual(response.status_code, status.HTTP_401_UNAUTHORIZED)

    def test_cannot_add_template_to_favorites_when_not_authenticated(self):
        response = self.add_template_to_favorites({})

        self.assertEqual(response.status_code, status.HTTP_401_UNAUTHORIZED)

    def test_cannot_remove_template_from_favorites_when_not_authenticated(self):
        response = self.remove_template_from_favorites({})

        self.assertEqual(response.status_code, status.HTTP_401_UNAUTHORIZED)

    def test_cannot_get_favorite_templates_when_not_authenticated(self):
        response = self.get_favorite_templates({})

        self.assertEqual(response.status_code, status.HTTP_401_UNAUTHORIZED)

    def test_cannot_get_categories_when_not_authenticated(self):
        response = self.get_categories()

        self.assertEqual(response.status_code, status.HTTP_401_UNAUTHORIZED)

    def test_cannot_get_languages_when_not_authenticated(self):
        response = self.get_languages()

        self.assertEqual(response.status_code, status.HTTP_401_UNAUTHORIZED)


class TestMetaMessageTemplatesViewAsAuthenticatedUser(BaseTestMetaMessageTemplatesView):
    def setUp(self):
        self.meta_api_client: MetaGraphAPIClient = MetaGraphAPIClient()
        self.user = User.objects.create(language="pt_BR")
        self.project = Project.objects.create(name="test_project")

        self.client.force_authenticate(self.user)
        cache.clear()

    def test_cannot_get_list_templates_without_project_uuid_and_waba_id(self):
        response = self.get_list_templates({})

        self.assertEqual(response.status_code, status.HTTP_403_FORBIDDEN)

    def test_cannot_get_list_templates_when_user_does_not_have_project_permission(self):
        response = self.get_list_templates(
            {
                "project_uuid": self.project.uuid,
                "waba_id": "0000000000000000",
            }
        )

        self.assertEqual(response.status_code, status.HTTP_403_FORBIDDEN)

    @with_project_auth
    @patch(
        "insights.sources.integrations.clients.WeniIntegrationsClient.get_wabas_for_project"
    )
    def test_cannot_get_list_templates_when_waba_id_is_not_related_to_project(
        self, mock_wabas
    ):
        waba_id = "0000000000000000"
        mock_wabas.return_value = []
        response = self.get_list_templates(
            {
                "waba_id": waba_id,
                "project_uuid": self.project.uuid,
            }
        )

        self.assertEqual(response.status_code, status.HTTP_403_FORBIDDEN)

    @with_project_auth
    @patch(
        "insights.sources.integrations.clients.WeniIntegrationsClient.get_wabas_for_project"
    )
    @patch("insights.metrics.meta.clients.MetaGraphAPIClient.get_templates_list")
    def test_get_list_templates_with_invalid_limit(
        self, mock_list_templates, mock_wabas
    ):
        mock_list_templates.return_value = MOCK_TEMPLATES_LIST_BODY
        mock_wabas.return_value = [{"waba_id": "0000000000000000"}]
        response = self.get_list_templates(
            {
                "waba_id": "0000000000000000",
                "project_uuid": self.project.uuid,
                "limit": 51,
            }
        )

        self.assertEqual(response.status_code, status.HTTP_400_BAD_REQUEST)
        self.assertEqual(response.data["limit"][0].code, "limit_too_large")

    @with_project_auth
    @patch(
        "insights.sources.integrations.clients.WeniIntegrationsClient.get_wabas_for_project"
    )
    @patch("insights.metrics.meta.clients.MetaGraphAPIClient.get_templates_list")
    def test_cannot_get_list_templates_with_invalid_category(
        self, mock_list_templates, mock_wabas
    ):
        mock_list_templates.return_value = MOCK_TEMPLATES_LIST_BODY
        mock_wabas.return_value = [{"waba_id": "0000000000000000"}]

        response = self.get_list_templates(
            {
                "waba_id": "0000000000000000",
                "project_uuid": self.project.uuid,
                "category": "INVALID_CATEGORY",
            }
        )

        self.assertEqual(response.status_code, status.HTTP_400_BAD_REQUEST)
        self.assertEqual(response.data["category"][0].code, "invalid_choice")

    @with_project_auth
    @patch(
        "insights.sources.integrations.clients.WeniIntegrationsClient.get_wabas_for_project"
    )
    @patch("insights.metrics.meta.clients.MetaGraphAPIClient.get_templates_list")
    def test_cannot_get_list_templates_with_invalid_language(
        self, mock_list_templates, mock_wabas
    ):
        mock_list_templates.return_value = MOCK_TEMPLATES_LIST_BODY
        mock_wabas.return_value = [{"waba_id": "0000000000000000"}]

        response = self.get_list_templates(
            {
                "waba_id": "0000000000000000",
                "project_uuid": self.project.uuid,
                "language": "INVALID_LANGUAGE",
            }
        )

        self.assertEqual(response.status_code, status.HTTP_400_BAD_REQUEST)
        self.assertEqual(response.data["language"][0].code, "invalid_choice")

    @with_project_auth
    @patch(
        "insights.sources.integrations.clients.WeniIntegrationsClient.get_wabas_for_project"
    )
    @patch("insights.metrics.meta.clients.MetaGraphAPIClient.get_templates_list")
    def test_get_list_templates(self, mock_list_templates, mock_wabas):
        waba_id = "0000000000000000"
        mock_wabas.return_value = [{"waba_id": waba_id}]
        mock_list_templates.return_value = MOCK_TEMPLATES_LIST_BODY
        response = self.get_list_templates(
            {
                "waba_id": waba_id,
                "project_uuid": self.project.uuid,
            }
        )

        self.assertEqual(response.status_code, status.HTTP_200_OK)
        self.assertEqual(response.data, MOCK_TEMPLATES_LIST_BODY)

    def test_cannot_get_preview_without_project_uuid_and_waba_id(self):
        response = self.get_preview({})

        self.assertEqual(response.status_code, status.HTTP_403_FORBIDDEN)

    @with_project_auth
    @patch(
        "insights.sources.integrations.clients.WeniIntegrationsClient.get_wabas_for_project"
    )
    def test_cannot_get_preview_when_waba_id_is_not_related_to_project(
        self, mock_wabas
    ):
        waba_id = "0000000000000000"
        template_id = "1234567890987654"
        mock_wabas.return_value = []
        response = self.get_preview(
            {
                "waba_id": waba_id,
                "project_uuid": self.project.uuid,
                "template_id": template_id,
            }
        )

        self.assertEqual(response.status_code, status.HTTP_403_FORBIDDEN)

    @patch(
        "insights.sources.integrations.clients.WeniIntegrationsClient.get_wabas_for_project"
    )
    def test_cannot_get_preview_when_user_does_not_have_project_permission(
        self, mock_wabas
    ):
        waba_id = "0000000000000000"
        template_id = "1234567890987654"
        mock_wabas.return_value = [
            {"waba_id": waba_id},
        ]

        response = self.get_preview(
            {
                "waba_id": waba_id,
                "project_uuid": self.project.uuid,
                "template_id": template_id,
            }
        )

        self.assertEqual(response.status_code, status.HTTP_403_FORBIDDEN)

    @with_project_auth
    @patch(
<<<<<<< HEAD
        "insights.sources.wabas.clients.WeniIntegrationsClient.get_wabas_for_project"
    )
    @patch("insights.metrics.meta.views.get_edit_template_url_from_template_data")
    @patch(
        "insights.sources.meta_message_templates.clients.MetaAPIClient.get_template_preview"
    )
    def test_get_preview(self, mock_preview, mock_edit_template_url, mock_wabas):
=======
        "insights.sources.integrations.clients.WeniIntegrationsClient.get_wabas_for_project"
    )
    @patch("insights.metrics.meta.clients.MetaGraphAPIClient.get_template_preview")
    def test_get_preview(self, mock_preview, mock_wabas):
>>>>>>> 77aa17bc
        waba_id = "0000000000000000"
        template_id = "1234567890987654"
        mock_wabas.return_value = [
            {"waba_id": waba_id},
        ]
        mock_preview.return_value = MOCK_SUCCESS_RESPONSE_BODY
        mock_edit_template_url.return_value = None

        response = self.get_preview(
            {
                "waba_id": waba_id,
                "project_uuid": self.project.uuid,
                "template_id": template_id,
            }
        )

        expected_response = MOCK_SUCCESS_RESPONSE_BODY.copy()
        expected_response["is_favorite"] = False
        expected_response["edit_template_url"] = None
        self.assertEqual(response.status_code, status.HTTP_200_OK)
        self.assertEqual(response.data, expected_response)

    @with_project_auth
    @patch(
<<<<<<< HEAD
        "insights.sources.wabas.clients.WeniIntegrationsClient.get_wabas_for_project"
    )
    @patch("insights.metrics.meta.views.get_edit_template_url_from_template_data")
    @patch(
        "insights.sources.meta_message_templates.clients.MetaAPIClient.get_template_preview"
    )
    def test_get_preview_for_favorite_template(
        self, mock_preview, mock_edit_template_url, mock_wabas
    ):
=======
        "insights.sources.integrations.clients.WeniIntegrationsClient.get_wabas_for_project"
    )
    @patch("insights.metrics.meta.clients.MetaGraphAPIClient.get_template_preview")
    def test_get_preview_for_favorite_template(self, mock_preview, mock_wabas):
>>>>>>> 77aa17bc
        waba_id = "0000000000000000"
        template_id = "1234567890987654"
        dashboard = Dashboard.objects.create(
            name="test_dashboard", project=self.project, config={"waba_id": waba_id}
        )
        FavoriteTemplate.objects.create(
            dashboard=dashboard, template_id=template_id, name="test_template"
        )
        mock_wabas.return_value = [
            {"waba_id": waba_id},
        ]
        mock_preview.return_value = MOCK_SUCCESS_RESPONSE_BODY
        mock_edit_template_url.return_value = None
        response = self.get_preview(
            {
                "waba_id": waba_id,
                "project_uuid": self.project.uuid,
                "template_id": template_id,
            }
        )

        expected_response = MOCK_SUCCESS_RESPONSE_BODY.copy()
        expected_response["is_favorite"] = True
        expected_response["edit_template_url"] = None

        self.assertEqual(response.status_code, status.HTTP_200_OK)
        self.assertEqual(response.data, expected_response)

    @with_project_auth
    @patch(
        "insights.sources.wabas.clients.WeniIntegrationsClient.get_wabas_for_project"
    )
    @patch("insights.metrics.meta.views.get_edit_template_url_from_template_data")
    @patch(
        "insights.sources.meta_message_templates.clients.MetaAPIClient.get_template_preview"
    )
    def test_get_preview_with_edit_template_url(
        self, mock_preview, mock_edit_template_url, mock_wabas
    ):
        waba_id = "0000000000000000"
        template_id = "1234567890987654"
        mock_wabas.return_value = [
            {"waba_id": waba_id},
        ]
        mock_preview.return_value = MOCK_SUCCESS_RESPONSE_BODY

        example_edit_template_url = (
            "integrations:apps/my/wpp-cloud/123456/templates/edit/123456"
        )

        mock_edit_template_url.return_value = example_edit_template_url

        response = self.get_preview(
            {
                "waba_id": waba_id,
                "project_uuid": self.project.uuid,
                "template_id": template_id,
            }
        )

        expected_response = MOCK_SUCCESS_RESPONSE_BODY.copy()
        expected_response["is_favorite"] = False
        expected_response["edit_template_url"] = example_edit_template_url

        self.assertEqual(response.status_code, status.HTTP_200_OK)
        self.assertEqual(response.data, expected_response)

    @with_project_auth
    @patch(
        "insights.sources.integrations.clients.WeniIntegrationsClient.get_wabas_for_project"
    )
    def test_cannot_get_preview_missing_template_id(self, mock_wabas):
        waba_id = "0000000000000000"

        mock_wabas.return_value = [
            {"waba_id": waba_id},
        ]

        response = self.get_preview(
            {"waba_id": waba_id, "project_uuid": self.project.uuid}
        )

        self.assertEqual(response.status_code, status.HTTP_400_BAD_REQUEST)
        self.assertEqual(response.data["error"].code, "template_id_missing")

    @with_project_auth
    @patch(
        "insights.sources.integrations.clients.WeniIntegrationsClient.get_wabas_for_project"
    )
    @patch("insights.metrics.meta.clients.MetaGraphAPIClient.get_messages_analytics")
    def test_get_messages_analytics(self, mock_analytics, mock_wabas):
        waba_id = "0000000000000000"
        template_id = "1234567890987654"
        mock_wabas.return_value = [
            {"waba_id": waba_id},
        ]
        expected_response = {
            "data": format_messages_metrics_data(
                MOCK_TEMPLATE_DAILY_ANALYTICS.get("data")[0]
            )
        }
        mock_analytics.return_value = expected_response

        response = self.get_messages_analytics(
            {
                "waba_id": waba_id,
                "project_uuid": self.project.uuid,
                "template_id": template_id,
                "start_date": str(timezone.now().date() - timedelta(days=7)),
                "end_date": str(timezone.now().date()),
            }
        )

        self.assertEqual(response.status_code, status.HTTP_200_OK)
        self.assertEqual(response.data, expected_response)

    def test_cannot_get_messages_analytics_without_project_uuid_and_waba_id(self):
        response = self.get_messages_analytics({})

        self.assertEqual(response.status_code, status.HTTP_403_FORBIDDEN)

    @with_project_auth
    @patch(
        "insights.sources.integrations.clients.WeniIntegrationsClient.get_wabas_for_project"
    )
    def test_cannot_get_messages_analytics_when_waba_id_is_not_related_to_project(
        self, mock_wabas
    ):
        waba_id = "0000000000000000"
        template_id = "1234567890987654"
        mock_wabas.return_value = []
        response = self.get_messages_analytics(
            {
                "waba_id": waba_id,
                "project_uuid": self.project.uuid,
                "template_id": template_id,
            }
        )

        self.assertEqual(response.status_code, status.HTTP_403_FORBIDDEN)

    @patch(
        "insights.sources.integrations.clients.WeniIntegrationsClient.get_wabas_for_project"
    )
    def test_cannot_get_messages_analytics_when_user_does_not_have_project_permission(
        self, mock_wabas
    ):
        waba_id = "0000000000000000"
        template_id = "1234567890987654"
        mock_wabas.return_value = [
            {"waba_id": waba_id},
        ]

        response = self.get_messages_analytics(
            {
                "waba_id": waba_id,
                "project_uuid": self.project.uuid,
                "template_id": template_id,
            }
        )

        self.assertEqual(response.status_code, status.HTTP_403_FORBIDDEN)

    @with_project_auth
    @patch(
        "insights.sources.integrations.clients.WeniIntegrationsClient.get_wabas_for_project"
    )
    def test_cannot_get_messages_analytics_missing_required_params(self, mock_wabas):
        response = self.get_messages_analytics({})
        waba_id = "0000000000000000"
        mock_wabas.return_value = [
            {"waba_id": waba_id},
        ]

        response = self.get_messages_analytics(
            {
                "waba_id": waba_id,
                "project_uuid": self.project.uuid,
            }
        )

        self.assertEqual(response.status_code, status.HTTP_400_BAD_REQUEST)
        self.assertEqual(response.data["error"].code, "required_fields_missing")
        self.assertEqual(
            response.data,
            {"error": "Required fields are missing: template_id, start_date, end_date"},
        )

    def test_cannot_get_buttons_analytics_without_project_uuid_and_waba_id(self):
        response = self.get_buttons_analytics({})

        self.assertEqual(response.status_code, status.HTTP_403_FORBIDDEN)

    @with_project_auth
    @patch(
        "insights.sources.integrations.clients.WeniIntegrationsClient.get_wabas_for_project"
    )
    def test_cannot_get_buttons_analytics_when_waba_id_is_not_related_to_project(
        self, mock_wabas
    ):
        waba_id = "0000000000000000"
        template_id = "1234567890987654"
        mock_wabas.return_value = []
        response = self.get_buttons_analytics(
            {
                "waba_id": waba_id,
                "project_uuid": self.project.uuid,
                "template_id": template_id,
            }
        )

        self.assertEqual(response.status_code, status.HTTP_403_FORBIDDEN)

    @patch(
        "insights.sources.integrations.clients.WeniIntegrationsClient.get_wabas_for_project"
    )
    def test_cannot_get_buttons_analytics_when_user_does_not_have_project_permission(
        self, mock_wabas
    ):
        waba_id = "0000000000000000"
        template_id = "1234567890987654"
        mock_wabas.return_value = [
            {"waba_id": waba_id},
        ]

        response = self.get_buttons_analytics(
            {
                "waba_id": waba_id,
                "project_uuid": self.project.uuid,
                "template_id": template_id,
            }
        )

        self.assertEqual(response.status_code, status.HTTP_403_FORBIDDEN)

    @with_project_auth
    @patch(
        "insights.sources.integrations.clients.WeniIntegrationsClient.get_wabas_for_project"
    )
    @patch("insights.metrics.meta.clients.MetaGraphAPIClient.get_buttons_analytics")
    @patch("insights.metrics.meta.clients.MetaGraphAPIClient.get_template_preview")
    def test_get_buttons_analytics(
        self, mock_preview, mock_buttons_analytics, mock_wabas
    ):
        waba_id = "0000000000000000"
        template_id = "1234567890987654"
        mock_wabas.return_value = [
            {"waba_id": waba_id},
        ]
        mock_preview.return_value = MOCK_SUCCESS_RESPONSE_BODY

        for component in MOCK_SUCCESS_RESPONSE_BODY["components"]:
            if component.get("type", "") == "BUTTONS":
                buttons = component.get("buttons", [])
                break

        expected_response = {
            "data": format_button_metrics_data(
                buttons,
                MOCK_TEMPLATE_DAILY_ANALYTICS.get("data", {})[0].get("data_points", []),
            )
        }

        mock_buttons_analytics.return_value = expected_response

        response = self.get_buttons_analytics(
            {
                "waba_id": waba_id,
                "project_uuid": self.project.uuid,
                "template_id": template_id,
                "start_date": str(timezone.now().date() - timedelta(days=7)),
                "end_date": str(timezone.now().date()),
            }
        )

        self.assertEqual(response.status_code, status.HTTP_200_OK)
        self.assertEqual(response.data, expected_response)

    @with_project_auth
    @patch(
        "insights.sources.integrations.clients.WeniIntegrationsClient.get_wabas_for_project"
    )
    def test_cannot_get_buttons_analytics_missing_required_params(self, mock_wabas):
        waba_id = "0000000000000000"
        mock_wabas.return_value = [
            {"waba_id": waba_id},
        ]

        response = self.get_buttons_analytics(
            {"waba_id": waba_id, "project_uuid": self.project.uuid}
        )

        self.assertEqual(response.status_code, status.HTTP_400_BAD_REQUEST)
        self.assertEqual(response.data["error"].code, "required_fields_missing")
        self.assertEqual(
            response.data,
            {"error": "Required fields are missing: template_id, start_date, end_date"},
        )

    @with_project_auth
    def test_cannot_add_template_to_favorites_without_required_fields(self):
        response = self.add_template_to_favorites({})

        self.assertEqual(response.status_code, status.HTTP_400_BAD_REQUEST)
        self.assertEqual(response.data["dashboard"][0].code, "required")
        self.assertEqual(response.data["template_id"][0].code, "required")

    @with_project_auth
    def test_cannot_add_template_to_favorites_when_dashboard_is_not_related_to_project(
        self,
    ):
        project = Project.objects.create(name="test_project")
        dashboard = Dashboard.objects.create(name="test_dashboard", project=project)

        response = self.add_template_to_favorites(
            {
                "dashboard": dashboard.uuid,
                "template_id": "1234567890987654",
            }
        )

        self.assertEqual(response.status_code, status.HTTP_400_BAD_REQUEST)
        self.assertEqual(response.data["dashboard"][0].code, "does_not_exist")

    @with_project_auth
    def test_cannot_add_template_to_favorites_when_template_is_already_in_favorites(
        self,
    ):
        dashboard = Dashboard.objects.create(
            name="test_dashboard", project=self.project
        )

        FavoriteTemplate.objects.create(
            dashboard=dashboard,
            template_id="1234567890987654",
            name="test_template",
        )

        response = self.add_template_to_favorites(
            {
                "dashboard": dashboard.uuid,
                "template_id": "1234567890987654",
            }
        )

        self.assertEqual(response.status_code, status.HTTP_400_BAD_REQUEST)
        self.assertEqual(
            response.data["template_id"][0].code, "template_already_in_favorites"
        )

    @with_project_auth
    def test_cannot_add_template_to_favorites_when_the_limit_is_reached(self):
        dashboard = Dashboard.objects.create(
            name="test_dashboard", project=self.project
        )

        FavoriteTemplate.objects.bulk_create(
            [
                FavoriteTemplate(
                    dashboard=dashboard,
                    template_id=str(i),
                    name="test_template",
                )
                for i in range(FAVORITE_TEMPLATE_LIMIT_PER_DASHBOARD)
            ]
        )

        response = self.add_template_to_favorites(
            {
                "dashboard": dashboard.uuid,
                "template_id": str(FAVORITE_TEMPLATE_LIMIT_PER_DASHBOARD),
            }
        )

        self.assertEqual(response.status_code, status.HTTP_400_BAD_REQUEST)
        self.assertEqual(
            response.data["dashboard"][0].code, "favorite_template_limit_reached"
        )

    @with_project_auth
    @patch("insights.metrics.meta.clients.MetaGraphAPIClient.get_template_preview")
    def test_add_template_to_favorites(self, mock_preview):
        mock_preview.return_value = MOCK_SUCCESS_RESPONSE_BODY

        dashboard = Dashboard.objects.create(
            name="test_dashboard",
            project=self.project,
            config={"waba_id": "0000000000000000"},
        )

        template_id = MOCK_SUCCESS_RESPONSE_BODY.get("id")
        template_name = MOCK_SUCCESS_RESPONSE_BODY.get("name")

        response = self.add_template_to_favorites(
            {
                "dashboard": dashboard.uuid,
                "template_id": template_id,
            }
        )

        self.assertEqual(response.status_code, status.HTTP_200_OK)

        favorite = FavoriteTemplate.objects.get(
            dashboard=dashboard, template_id=template_id
        )

        self.assertEqual(favorite.name, template_name)

    @with_project_auth
    def test_cannot_remove_template_from_favorites_without_required_fields(self):
        response = self.remove_template_from_favorites({})

        self.assertEqual(response.status_code, status.HTTP_400_BAD_REQUEST)
        self.assertEqual(response.data["dashboard"][0].code, "required")
        self.assertEqual(response.data["template_id"][0].code, "required")

    @with_project_auth
    def test_cannot_remove_template_from_favorites_when_dashboard_is_not_related_to_project(
        self,
    ):
        project = Project.objects.create(name="test_project")
        dashboard = Dashboard.objects.create(name="test_dashboard", project=project)

        response = self.remove_template_from_favorites(
            {
                "dashboard": dashboard.uuid,
                "template_id": "1234567890987654",
            }
        )

        self.assertEqual(response.status_code, status.HTTP_400_BAD_REQUEST)
        self.assertEqual(response.data["dashboard"][0].code, "does_not_exist")

    @with_project_auth
    def test_cannot_remove_template_from_favorites_when_template_is_not_in_favorites(
        self,
    ):
        dashboard = Dashboard.objects.create(
            name="test_dashboard", project=self.project
        )

        response = self.remove_template_from_favorites(
            {
                "dashboard": dashboard.uuid,
                "template_id": "1234567890987654",
            }
        )

        self.assertEqual(response.status_code, status.HTTP_400_BAD_REQUEST)
        self.assertEqual(
            response.data["template_id"][0].code, "template_not_in_favorites"
        )

    @with_project_auth
    def test_remove_template_from_favorites(self):
        dashboard = Dashboard.objects.create(
            name="test_dashboard", project=self.project
        )

        template_id = "1234567890987654"

        FavoriteTemplate.objects.create(
            dashboard=dashboard, template_id=template_id, name="test_template"
        )

        response = self.remove_template_from_favorites(
            {
                "dashboard": dashboard.uuid,
                "template_id": template_id,
            }
        )

        self.assertEqual(response.status_code, status.HTTP_204_NO_CONTENT)

        self.assertFalse(
            FavoriteTemplate.objects.filter(
                dashboard=dashboard, template_id=template_id
            ).exists()
        )

    def test_cannot_get_favorite_templates_without_project_authorization(self):
        dashboard = Dashboard.objects.create(
            name="test_dashboard", project=self.project
        )

        FavoriteTemplate.objects.create(
            dashboard=dashboard, template_id="1234567890987654", name="test_template"
        )

        response = self.get_favorite_templates({"dashboard": dashboard.uuid})

        self.assertEqual(response.status_code, status.HTTP_400_BAD_REQUEST)
        self.assertEqual(response.data["dashboard"][0].code, "does_not_exist")

    @with_project_auth
    def test_get_favorite_templates(self):
        waba_id = "1234567890987654"

        dashboard = Dashboard.objects.create(
            name="test_dashboard",
            project=self.project,
            config={"waba_id": waba_id},
        )

        favorite = FavoriteTemplate.objects.create(
            dashboard=dashboard, template_id="1234567890987654", name="test_template"
        )

        response = self.get_favorite_templates({"dashboard": dashboard.uuid})

        self.assertEqual(response.status_code, status.HTTP_200_OK)
        self.assertIn("count", response.data)
        self.assertIn("results", response.data)
        self.assertEqual(
            response.data["count"],
            FavoriteTemplate.objects.filter(dashboard=dashboard).count(),
        )
        self.assertEqual(
            response.data["results"][0],
            {
                "template_id": favorite.template_id,
                "name": favorite.name,
                "waba_id": waba_id,
                "project_uuid": str(dashboard.project.uuid),
            },
        )

    def test_get_categories(self):
        response = self.get_categories()

        self.assertEqual(response.status_code, status.HTTP_200_OK)
        self.assertEqual(
            response.data,
            {
                "categories": [
                    {
                        "value": category.value,
                        "name": category.label,
                    }
                    for category in WhatsAppMessageTemplatesCategories
                ]
            },
        )

    def test_get_languages(self):
        response = self.get_languages()

        self.assertEqual(response.status_code, status.HTTP_200_OK)
        self.assertEqual(
            response.data,
            {
                "languages": [
                    {"value": language.value, "name": language.label}
                    for language in WhatsAppMessageTemplatesLanguages
                ]
            },
        )<|MERGE_RESOLUTION|>--- conflicted
+++ resolved
@@ -299,21 +299,12 @@
         self.assertEqual(response.status_code, status.HTTP_403_FORBIDDEN)
 
     @with_project_auth
-    @patch(
-<<<<<<< HEAD
-        "insights.sources.wabas.clients.WeniIntegrationsClient.get_wabas_for_project"
-    )
+    @patch("insights.metrics.meta.clients.MetaGraphAPIClient.get_template_preview")
     @patch("insights.metrics.meta.views.get_edit_template_url_from_template_data")
     @patch(
-        "insights.sources.meta_message_templates.clients.MetaAPIClient.get_template_preview"
-    )
-    def test_get_preview(self, mock_preview, mock_edit_template_url, mock_wabas):
-=======
-        "insights.sources.integrations.clients.WeniIntegrationsClient.get_wabas_for_project"
-    )
-    @patch("insights.metrics.meta.clients.MetaGraphAPIClient.get_template_preview")
-    def test_get_preview(self, mock_preview, mock_wabas):
->>>>>>> 77aa17bc
+        "insights.sources.integrations.clients.WeniIntegrationsClient.get_wabas_for_project"
+    )
+    def test_get_preview(self, mock_wabas, mock_edit_template_url, mock_preview):
         waba_id = "0000000000000000"
         template_id = "1234567890987654"
         mock_wabas.return_value = [
@@ -338,22 +329,13 @@
 
     @with_project_auth
     @patch(
-<<<<<<< HEAD
-        "insights.sources.wabas.clients.WeniIntegrationsClient.get_wabas_for_project"
+        "insights.sources.integrations.clients.WeniIntegrationsClient.get_wabas_for_project"
     )
     @patch("insights.metrics.meta.views.get_edit_template_url_from_template_data")
-    @patch(
-        "insights.sources.meta_message_templates.clients.MetaAPIClient.get_template_preview"
-    )
+    @patch("insights.metrics.meta.clients.MetaGraphAPIClient.get_template_preview")
     def test_get_preview_for_favorite_template(
         self, mock_preview, mock_edit_template_url, mock_wabas
     ):
-=======
-        "insights.sources.integrations.clients.WeniIntegrationsClient.get_wabas_for_project"
-    )
-    @patch("insights.metrics.meta.clients.MetaGraphAPIClient.get_template_preview")
-    def test_get_preview_for_favorite_template(self, mock_preview, mock_wabas):
->>>>>>> 77aa17bc
         waba_id = "0000000000000000"
         template_id = "1234567890987654"
         dashboard = Dashboard.objects.create(
@@ -384,12 +366,10 @@
 
     @with_project_auth
     @patch(
-        "insights.sources.wabas.clients.WeniIntegrationsClient.get_wabas_for_project"
+        "insights.sources.integrations.clients.WeniIntegrationsClient.get_wabas_for_project"
     )
     @patch("insights.metrics.meta.views.get_edit_template_url_from_template_data")
-    @patch(
-        "insights.sources.meta_message_templates.clients.MetaAPIClient.get_template_preview"
-    )
+    @patch("insights.metrics.meta.clients.MetaGraphAPIClient.get_template_preview")
     def test_get_preview_with_edit_template_url(
         self, mock_preview, mock_edit_template_url, mock_wabas
     ):
