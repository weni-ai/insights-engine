from typing import Literal
from django.utils.translation import gettext as _
from rest_framework import serializers

from insights.dashboards.models import Dashboard
from insights.metrics.meta.models import FavoriteTemplate
from insights.projects.models import ProjectAuth


class MessageTemplatesQueryParamsSerializer(serializers.Serializer):
    waba_id = serializers.CharField(required=False)
    limit = serializers.IntegerField(required=False, default=10)
    after = serializers.CharField(required=False)
    before = serializers.CharField(required=False)
    search = serializers.CharField(required=False)
    category = serializers.CharField(required=False)
    language = serializers.CharField(required=False)

    def validate_limit(self, value):
        max_limit = 20

        if value > max_limit:
            raise serializers.ValidationError(
                f"Limit must be less than {max_limit}", code="limit_too_large"
            )

        return value

    def validate(self, attrs):
        data = super().validate(attrs)

        if "search" in attrs:
            data["name"] = attrs.pop("search")

        return data


class BaseFavoriteTemplateSerializer(serializers.Serializer):
    dashboard = serializers.PrimaryKeyRelatedField(queryset=Dashboard.objects.all())

    def _get_dashboard_queryset(self):
        user = self.context["request"].user
        project_auths = ProjectAuth.objects.filter(user=user)

        return Dashboard.objects.filter(
            project__in=project_auths.values_list("project", flat=True)
        )

    def get_fields(self):
        fields = super().get_fields()
        fields["dashboard"].queryset = self._get_dashboard_queryset()

        return fields

<<<<<<< HEAD

class BaseFavoriteTemplateOperationSerializer(BaseFavoriteTemplateSerializer):
    template_id = serializers.CharField()

    def _update_favorites_list(
        self,
        dashboard: Dashboard,
        template_id: str,
        operation: Literal["add", "remove"],
    ):
        config = dashboard.config.copy() if dashboard.config else {}

        if not config.get("favorite_templates"):
            config["favorite_templates"] = []

        if operation == "add":
            config["favorite_templates"].append(template_id)

        elif operation == "remove":
            config["favorite_templates"].remove(template_id)

        dashboard.config = config
        dashboard.save(update_fields=["config"])

        return dashboard

=======
>>>>>>> e1211c60

class AddTemplateToFavoritesSerializer(BaseFavoriteTemplateOperationSerializer):
    def validate(self, attrs):
        if FavoriteTemplate.objects.filter(
            dashboard=attrs.get("dashboard"),
            template_id=attrs.get("template_id"),
        ).exists():
            raise serializers.ValidationError(
                {"template_id": [_("Template already in favorites")]},
                code="template_already_in_favorites",
            )

        return super().validate(attrs)

    def save(self, **kwargs):
        name = self.context["template_name"]

        return FavoriteTemplate.objects.create(
            dashboard=self.validated_data["dashboard"],
            template_id=self.validated_data["template_id"],
            name=name,
        )


class RemoveTemplateFromFavoritesSerializer(BaseFavoriteTemplateOperationSerializer):
    def validate(self, attrs):
        if not FavoriteTemplate.objects.filter(
            dashboard=attrs.get("dashboard"),
            template_id=attrs.get("template_id"),
        ).exists():
            raise serializers.ValidationError(
                {"template_id": [_("Template not in favorites")]},
                code="template_not_in_favorites",
            )
        return super().validate(attrs)

    def save(self, **kwargs):
        return FavoriteTemplate.objects.filter(
            dashboard=self.validated_data["dashboard"],
            template_id=self.validated_data["template_id"],
        ).delete()


<<<<<<< HEAD
        return dashboard


class FavoriteTemplatesQueryParamsSerializer(BaseFavoriteTemplateSerializer):
    pass


class FavoriteTemplateListSerializer(serializers.Serializer):
    id = serializers.CharField()
    name = serializers.CharField()
    waba_id = serializers.SerializerMethodField()
    project_uuid = serializers.SerializerMethodField()
=======
class FavoriteTemplatesSerializer(serializers.ModelSerializer):
    class Meta:
        model = FavoriteTemplate
        fields = ["id", "template_id", "name"]
>>>>>>> e1211c60
<|MERGE_RESOLUTION|>--- conflicted
+++ resolved
@@ -35,8 +35,9 @@
         return data
 
 
-class BaseFavoriteTemplateSerializer(serializers.Serializer):
+class BaseFavoriteTemplatesSerializer(serializers.Serializer):
     dashboard = serializers.PrimaryKeyRelatedField(queryset=Dashboard.objects.all())
+    template_id = serializers.CharField()
 
     def _get_dashboard_queryset(self):
         user = self.context["request"].user
@@ -52,37 +53,8 @@
 
         return fields
 
-<<<<<<< HEAD
 
-class BaseFavoriteTemplateOperationSerializer(BaseFavoriteTemplateSerializer):
-    template_id = serializers.CharField()
-
-    def _update_favorites_list(
-        self,
-        dashboard: Dashboard,
-        template_id: str,
-        operation: Literal["add", "remove"],
-    ):
-        config = dashboard.config.copy() if dashboard.config else {}
-
-        if not config.get("favorite_templates"):
-            config["favorite_templates"] = []
-
-        if operation == "add":
-            config["favorite_templates"].append(template_id)
-
-        elif operation == "remove":
-            config["favorite_templates"].remove(template_id)
-
-        dashboard.config = config
-        dashboard.save(update_fields=["config"])
-
-        return dashboard
-
-=======
->>>>>>> e1211c60
-
-class AddTemplateToFavoritesSerializer(BaseFavoriteTemplateOperationSerializer):
+class AddTemplateToFavoritesSerializer(BaseFavoriteTemplatesSerializer):
     def validate(self, attrs):
         if FavoriteTemplate.objects.filter(
             dashboard=attrs.get("dashboard"),
@@ -105,7 +77,7 @@
         )
 
 
-class RemoveTemplateFromFavoritesSerializer(BaseFavoriteTemplateOperationSerializer):
+class RemoveTemplateFromFavoritesSerializer(BaseFavoriteTemplatesSerializer):
     def validate(self, attrs):
         if not FavoriteTemplate.objects.filter(
             dashboard=attrs.get("dashboard"),
@@ -124,22 +96,7 @@
         ).delete()
 
 
-<<<<<<< HEAD
-        return dashboard
-
-
-class FavoriteTemplatesQueryParamsSerializer(BaseFavoriteTemplateSerializer):
-    pass
-
-
-class FavoriteTemplateListSerializer(serializers.Serializer):
-    id = serializers.CharField()
-    name = serializers.CharField()
-    waba_id = serializers.SerializerMethodField()
-    project_uuid = serializers.SerializerMethodField()
-=======
 class FavoriteTemplatesSerializer(serializers.ModelSerializer):
     class Meta:
         model = FavoriteTemplate
-        fields = ["id", "template_id", "name"]
->>>>>>> e1211c60
+        fields = ["id", "template_id", "name"]