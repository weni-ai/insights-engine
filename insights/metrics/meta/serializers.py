--- conflicted
+++ resolved
@@ -55,10 +55,7 @@
 
 
 class WhatsappIntegrationWebhookSerializer(serializers.Serializer):
-<<<<<<< HEAD
-=======
     app_uuid = serializers.UUIDField(required=True)
->>>>>>> 73340e49
     project_uuid = serializers.UUIDField(required=True)
     waba_id = serializers.CharField(required=True)
     phone_number = WhatsappPhoneNumberSerializer(required=True)
