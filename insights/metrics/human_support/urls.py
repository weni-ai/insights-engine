--- conflicted
+++ resolved
@@ -1,31 +1,27 @@
-from django.urls import path
-
-from .views import (
-    DetailedMonitoringOnGoingView,
-    DetailedMonitoringAwaitingView,
-    DetailedMonitoringAgentsView,
-<<<<<<< HEAD
-    DetailedMonitoringStatusView,
-=======
-    DetailedMonitoringStatusView
->>>>>>> 64c81fbe
-)
-
-urlpatterns = [
-    path(
-        "detailed-monitoring/on-going/",
-        DetailedMonitoringOnGoingView.as_view(),
-    ),
-    path(
-        "detailed-monitoring/awaiting/",
-        DetailedMonitoringAwaitingView.as_view(),
-    ),
-    path(
-        "detailed-monitoring/agents/",
-        DetailedMonitoringAgentsView.as_view(),
-    ),
-    path(
-        "detailed-monitoring/status/",
-        DetailedMonitoringStatusView.as_view(),
-    ),
+from django.urls import path
+
+from .views import (
+    DetailedMonitoringOnGoingView,
+    DetailedMonitoringAwaitingView,
+    DetailedMonitoringAgentsView,
+    DetailedMonitoringStatusView
+)
+
+urlpatterns = [
+    path(
+        "detailed-monitoring/on-going/",
+        DetailedMonitoringOnGoingView.as_view(),
+    ),
+    path(
+        "detailed-monitoring/awaiting/",
+        DetailedMonitoringAwaitingView.as_view(),
+    ),
+    path(
+        "detailed-monitoring/agents/",
+        DetailedMonitoringAgentsView.as_view(),
+    ),
+    path(
+        "detailed-monitoring/status/",
+        DetailedMonitoringStatusView.as_view(),
+    ),
 ]