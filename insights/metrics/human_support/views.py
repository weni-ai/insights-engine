from __future__ import annotations

from typing import Any, Dict

from django.shortcuts import get_object_or_404
from rest_framework.permissions import IsAuthenticated
from rest_framework.response import Response
from rest_framework.views import APIView

from insights.authentication.permissions import ProjectAuthPermission
from insights.human_support.services import HumanSupportDashboardService
from insights.projects.models import Project


class DetailedMonitoringOnGoingView(APIView):
    permission_classes = [IsAuthenticated, ProjectAuthPermission]

    def get(self, request, *args, **kwargs):
        project_uuid = request.query_params.get("project_uuid")
        if not project_uuid:
            return Response({"detail": "project_uuid is required"}, status=400)

        project = get_object_or_404(Project, uuid=project_uuid)
        service = HumanSupportDashboardService(project=project)

        data = service.get_detailed_monitoring_on_going(filters=request.query_params)
        return Response(data, status=200)

class DetailedMonitoringAwaitingView(APIView):
    permission_classes = [IsAuthenticated, ProjectAuthPermission]

    def get(self, request, *args, **kwargs):
        project_uuid = request.query_params.get("project_uuid")
        if not project_uuid:
            return Response({"detail": "project_uuid is required"}, status=400)

        project = get_object_or_404(Project, uuid=project_uuid)
        service = HumanSupportDashboardService(project=project)

        data = service.get_detailed_monitoring_awaiting(filters=request.query_params)
        return Response(data, status=200)

class DetailedMonitoringAgentsView(APIView):
    permission_classes = [IsAuthenticated, ProjectAuthPermission]

    def get(self, request, *args, **kwargs):
        project_uuid = request.query_params.get("project_uuid")
        if not project_uuid:
            return Response({"detail": "project_uuid is required"}, status=400)

        project = get_object_or_404(Project, uuid=project_uuid)
        service = HumanSupportDashboardService(project=project)

        filters = request.query_params.copy()
        filters["user_request"] = request.user.email
        data = service.get_detailed_monitoring_agents(filters=filters)
        return Response(data, status=200)

class DetailedMonitoringStatusView(APIView):
    permission_classes = [IsAuthenticated, ProjectAuthPermission]

    def get(self, request, *args, **kwargs):
        project_uuid = request.query_params.get("project_uuid")
        if not project_uuid:
            return Response({"detail": "project_uuid is required"}, status=400)

        project = get_object_or_404(Project, uuid=project_uuid)
        service = HumanSupportDashboardService(project=project)

<<<<<<< HEAD
        data = service.get_detailed_monitoring_status(filters=request.query_params)
=======
        filters = request.query_params.copy()
        filters["user_request"] = request.user.email
        data = service.get_detailed_monitoring_status(filters=filters)
>>>>>>> 64c81fbe
        return Response(data, status=200)<|MERGE_RESOLUTION|>--- conflicted
+++ resolved
@@ -1,77 +1,73 @@
-from __future__ import annotations
-
-from typing import Any, Dict
-
-from django.shortcuts import get_object_or_404
-from rest_framework.permissions import IsAuthenticated
-from rest_framework.response import Response
-from rest_framework.views import APIView
-
-from insights.authentication.permissions import ProjectAuthPermission
-from insights.human_support.services import HumanSupportDashboardService
-from insights.projects.models import Project
-
-
-class DetailedMonitoringOnGoingView(APIView):
-    permission_classes = [IsAuthenticated, ProjectAuthPermission]
-
-    def get(self, request, *args, **kwargs):
-        project_uuid = request.query_params.get("project_uuid")
-        if not project_uuid:
-            return Response({"detail": "project_uuid is required"}, status=400)
-
-        project = get_object_or_404(Project, uuid=project_uuid)
-        service = HumanSupportDashboardService(project=project)
-
-        data = service.get_detailed_monitoring_on_going(filters=request.query_params)
-        return Response(data, status=200)
-
-class DetailedMonitoringAwaitingView(APIView):
-    permission_classes = [IsAuthenticated, ProjectAuthPermission]
-
-    def get(self, request, *args, **kwargs):
-        project_uuid = request.query_params.get("project_uuid")
-        if not project_uuid:
-            return Response({"detail": "project_uuid is required"}, status=400)
-
-        project = get_object_or_404(Project, uuid=project_uuid)
-        service = HumanSupportDashboardService(project=project)
-
-        data = service.get_detailed_monitoring_awaiting(filters=request.query_params)
-        return Response(data, status=200)
-
-class DetailedMonitoringAgentsView(APIView):
-    permission_classes = [IsAuthenticated, ProjectAuthPermission]
-
-    def get(self, request, *args, **kwargs):
-        project_uuid = request.query_params.get("project_uuid")
-        if not project_uuid:
-            return Response({"detail": "project_uuid is required"}, status=400)
-
-        project = get_object_or_404(Project, uuid=project_uuid)
-        service = HumanSupportDashboardService(project=project)
-
-        filters = request.query_params.copy()
-        filters["user_request"] = request.user.email
-        data = service.get_detailed_monitoring_agents(filters=filters)
-        return Response(data, status=200)
-
-class DetailedMonitoringStatusView(APIView):
-    permission_classes = [IsAuthenticated, ProjectAuthPermission]
-
-    def get(self, request, *args, **kwargs):
-        project_uuid = request.query_params.get("project_uuid")
-        if not project_uuid:
-            return Response({"detail": "project_uuid is required"}, status=400)
-
-        project = get_object_or_404(Project, uuid=project_uuid)
-        service = HumanSupportDashboardService(project=project)
-
-<<<<<<< HEAD
-        data = service.get_detailed_monitoring_status(filters=request.query_params)
-=======
-        filters = request.query_params.copy()
-        filters["user_request"] = request.user.email
-        data = service.get_detailed_monitoring_status(filters=filters)
->>>>>>> 64c81fbe
+from __future__ import annotations
+
+from typing import Any, Dict
+
+from django.shortcuts import get_object_or_404
+from rest_framework.permissions import IsAuthenticated
+from rest_framework.response import Response
+from rest_framework.views import APIView
+
+from insights.authentication.permissions import ProjectAuthPermission
+from insights.human_support.services import HumanSupportDashboardService
+from insights.projects.models import Project
+
+
+class DetailedMonitoringOnGoingView(APIView):
+    permission_classes = [IsAuthenticated, ProjectAuthPermission]
+
+    def get(self, request, *args, **kwargs):
+        project_uuid = request.query_params.get("project_uuid")
+        if not project_uuid:
+            return Response({"detail": "project_uuid is required"}, status=400)
+
+        project = get_object_or_404(Project, uuid=project_uuid)
+        service = HumanSupportDashboardService(project=project)
+
+        data = service.get_detailed_monitoring_on_going(filters=request.query_params)
+        return Response(data, status=200)
+
+class DetailedMonitoringAwaitingView(APIView):
+    permission_classes = [IsAuthenticated, ProjectAuthPermission]
+
+    def get(self, request, *args, **kwargs):
+        project_uuid = request.query_params.get("project_uuid")
+        if not project_uuid:
+            return Response({"detail": "project_uuid is required"}, status=400)
+
+        project = get_object_or_404(Project, uuid=project_uuid)
+        service = HumanSupportDashboardService(project=project)
+
+        data = service.get_detailed_monitoring_awaiting(filters=request.query_params)
+        return Response(data, status=200)
+
+class DetailedMonitoringAgentsView(APIView):
+    permission_classes = [IsAuthenticated, ProjectAuthPermission]
+
+    def get(self, request, *args, **kwargs):
+        project_uuid = request.query_params.get("project_uuid")
+        if not project_uuid:
+            return Response({"detail": "project_uuid is required"}, status=400)
+
+        project = get_object_or_404(Project, uuid=project_uuid)
+        service = HumanSupportDashboardService(project=project)
+
+        filters = request.query_params.copy()
+        filters["user_request"] = request.user.email
+        data = service.get_detailed_monitoring_agents(filters=filters)
+        return Response(data, status=200)
+
+class DetailedMonitoringStatusView(APIView):
+    permission_classes = [IsAuthenticated, ProjectAuthPermission]
+
+    def get(self, request, *args, **kwargs):
+        project_uuid = request.query_params.get("project_uuid")
+        if not project_uuid:
+            return Response({"detail": "project_uuid is required"}, status=400)
+
+        project = get_object_or_404(Project, uuid=project_uuid)
+        service = HumanSupportDashboardService(project=project)
+
+        filters = request.query_params.copy()
+        filters["user_request"] = request.user.email
+        data = service.get_detailed_monitoring_status(filters=filters)
         return Response(data, status=200)