--- conflicted
+++ resolved
@@ -1,21 +1,13 @@
 from django.shortcuts import get_object_or_404
-<<<<<<< HEAD
 
-=======
->>>>>>> 80e24238
 from rest_framework import permissions
 from rest_framework.exceptions import ValidationError
 from rest_framework.request import Request
 from rest_framework.views import APIView
+from weni_feature_flags.shortcuts import is_feature_active
 
 from insights.dashboards.models import Dashboard
-from insights.feature_flags.integrations.growthbook.instance import (
-    GROWTHBOOK_CLIENT,
-)
-from insights.feature_flags.service import FeatureFlagService
 from insights.projects.models import Project, ProjectAuth
-from insights.feature_flags.service import FeatureFlagService
-from insights.feature_flags.integrations.growthbook.instance import GROWTHBOOK_CLIENT
 
 
 class ProjectAuthPermission(permissions.BasePermission):
@@ -97,15 +89,9 @@
 class FeatureFlagPermission(permissions.BasePermission):
     """
     Permission to check if a feature flag is active for the project in the request.
-<<<<<<< HEAD
-    
-    Usage: Set feature_flag_key attribute on the view/viewset class.
-    
-=======
 
     Usage: Set feature_flag_key attribute on the view/viewset class.
 
->>>>>>> 80e24238
     Works with:
     - Views that receive project_uuid in query params or body
     - ViewSet detail actions that use dashboard pk in URL
@@ -119,24 +105,9 @@
         project = self._get_project_from_request(request, view)
         if not project:
             return False
-<<<<<<< HEAD
-        
-        service = FeatureFlagService(growthbook_client=GROWTHBOOK_CLIENT)
-        return service.evaluate_feature_flag(feature_key, user=request.user, project=project)
-    
-    def _get_project_from_request(self, request: Request, view: APIView):
-        """Get project from query params, body, or dashboard pk"""
-        project_uuid = request.query_params.get("project_uuid") or request.data.get("project_uuid")
-        
-        if project_uuid:
-            return get_object_or_404(Project, uuid=project_uuid)
-        
-        # For detail actions (monitoring endpoints), get project from dashboard
-=======
 
-        service = FeatureFlagService(growthbook_client=GROWTHBOOK_CLIENT)
-        return service.evaluate_feature_flag(
-            feature_key, user=request.user, project=project
+        return is_feature_active(
+            feature_key, user=request.user.email, project=project.uuid
         )
 
     def _get_project_from_request(self, request: Request, view: APIView):
@@ -148,7 +119,6 @@
         if project_uuid:
             return get_object_or_404(Project, uuid=project_uuid)
 
->>>>>>> 80e24238
         dashboard_pk = view.kwargs.get("pk")
         if dashboard_pk:
             dashboard = get_object_or_404(Dashboard, uuid=dashboard_pk)
