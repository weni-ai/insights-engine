--- conflicted
+++ resolved
@@ -14,16 +14,15 @@
         ]
 
 
-<<<<<<< HEAD
 class SetProjectAsSecondarySerializer(serializers.Serializer):
     """
     Serializer to set a project as secondary.
     """
 
     main_project = serializers.UUIDField(required=True, allow_null=False)
-=======
+
+
 class ListContactsQueryParamsSerializer(serializers.Serializer):
     search = serializers.CharField(required=False)
     page_size = serializers.IntegerField(required=False, default=10)
-    cursor = serializers.CharField(required=False)
->>>>>>> beb60851
+    cursor = serializers.CharField(required=False)