import logging

import requests
from django.conf import settings
from rest_framework import mixins, status, viewsets
from rest_framework.permissions import IsAuthenticated
from rest_framework.decorators import action
from rest_framework.response import Response

from insights.authentication.authentication import StaticTokenAuthentication
from insights.authentication.permissions import (
    IsServiceAuthentication,
    ProjectAuthPermission,
    InternalAuthenticationPermission,
)
from insights.projects.models import Project
from insights.projects.parsers import parse_dict_to_json
from insights.projects.serializers import (
    ProjectSerializer,
    SetProjectAsSecondarySerializer,
)
from insights.shared.viewsets import get_source
from insights.sources.chats.clients import ChatsRESTClient

logger = logging.getLogger(__name__)


class ProjectViewSet(mixins.RetrieveModelMixin, viewsets.GenericViewSet):
    permission_classes = [IsAuthenticated, ProjectAuthPermission]
    queryset = Project.objects.all()
    serializer_class = ProjectSerializer

    @action(
        detail=True,
        methods=["get", "post"],
        url_path="sources/(?P<source_slug>[^/.]+)/search",
    )
    def retrieve_source_data(self, request, source_slug=None, *args, **kwargs):
        SourceQuery = get_source(slug=source_slug)
        query_kwargs = {}
        if SourceQuery is None:
            return Response(
                {"detail": f"could not find a source with the slug {source_slug}"},
                status.HTTP_404_NOT_FOUND,
            )
        filters = dict(request.data or request.query_params or {})
        operation = filters.pop("operation", ["list"])[0]
        if operation == "list":
            tags = filters.pop("tags", [None])[0]
            if tags:
                filters["tags"] = tags.split(",")
        op_field = filters.pop("op_field", [None])[0]
        if op_field:
            query_kwargs["op_field"] = op_field
        filters["project"] = str(self.get_object().uuid)
        try:
            serialized_source = SourceQuery.execute(
                filters=filters,
                operation=operation,
                parser=parse_dict_to_json,
                user_email=self.request.user.email,
                return_format="select_input",
                query_kwargs=query_kwargs,
            )
        except Exception as error:
            logger.exception(f"Error executing source query: {error}")
            return Response(
                {"detail": "Failed to retrieve source data"},
                status=status.HTTP_500_INTERNAL_SERVER_ERROR,
            )
        return Response(serialized_source, status.HTTP_200_OK)

    @action(detail=True, methods=["get"], url_path="verify_project_indexer")
    def verify_project_indexer(self, request, source_slug=None, *args, **kwargs):

        project = Project.objects.get(pk=self.kwargs["pk"])

        if str(project.pk) in settings.PROJECT_ALLOW_LIST or project.is_allowed:
            return Response(True)

        return Response(False)

    @action(detail=False, methods=["post"], url_path="release_flows_dashboard")
    def release_flows_dashboard(self, request, *args, **kwargs):
        try:
            project_uuid = request.data.get("project_uuid")
            if not project_uuid:
                return Response(
                    {"detail": "project_uuid is required"},
                    status=status.HTTP_400_BAD_REQUEST,
                )

            project = Project.objects.get(uuid=project_uuid)

            original_is_allowed = project.is_allowed

            project.is_allowed = True
            project.save()

            webhook_url = settings.WEBHOOK_URL
            payload = {"project_uuid": project_uuid}
            headers = {"Authorization": f"Bearer {settings.STATIC_TOKEN}"}
            try:
                response = requests.post(webhook_url, json=payload, headers=headers)
                response.raise_for_status()
            except requests.exceptions.RequestException as error:
                logger.error(f"Failed to call webhook: {error}")
                project.is_allowed = original_is_allowed
                project.save()
                return Response(
                    {"detail": "Failed to process webhook request"},
                    status=status.HTTP_500_INTERNAL_SERVER_ERROR,
                )

            return Response({"success": True}, status=status.HTTP_200_OK)

        except Project.DoesNotExist:
            return Response(
                {"detail": "Project not found"}, status=status.HTTP_404_NOT_FOUND
            )
        except Exception as exception:
            logger.error(f"Error updating project: {str(exception)}", exc_info=True)
            return Response(
                {"detail": "An internal error occurred while processing your request."},
                status=status.HTTP_500_INTERNAL_SERVER_ERROR,
            )

    @action(
        detail=False,
        methods=["get"],
        url_path="get_allowed_projects",
        authentication_classes=[StaticTokenAuthentication],
        permission_classes=[IsServiceAuthentication],
    )
    def get_allowed_projects(self, request, *args, **kwargs):
        projects = Project.objects.filter(is_allowed=True).values("uuid")
        return Response(list(projects), status=status.HTTP_200_OK)

    @action(
        detail=True,
<<<<<<< HEAD
        methods=["post"],
        url_path="set-as-secondary",
        url_name="set-as-secondary",
        permission_classes=[IsAuthenticated, InternalAuthenticationPermission],
    )
    def set_as_secondary(self, request, *args, **kwargs):
        serializer = SetProjectAsSecondarySerializer(data=request.data)
        serializer.is_valid(raise_exception=True)

        project: Project = self.get_object()

        current_config = project.config or {}

        if not current_config.get("is_secondary"):
            current_config["is_secondary"] = True
            current_config["main_project"] = str(
                serializer.validated_data["main_project"]
            )
            project.config = current_config
            project.save(update_fields=["config"])

        return Response(status=status.HTTP_204_NO_CONTENT)
=======
        methods=["get"],
        url_path="verify_csat",
    )
    def verify_csat(self, request, *args, **kwargs):
        project = self.get_object()
        chats_client = ChatsRESTClient(project)

        project_data = chats_client.get_project(str(project.uuid))
        is_csat_enabled = project_data.get("is_csat_enabled", False)

        return Response(is_csat_enabled, status=status.HTTP_200_OK)
>>>>>>> db4c012e
<|MERGE_RESOLUTION|>--- conflicted
+++ resolved
@@ -138,7 +138,6 @@
 
     @action(
         detail=True,
-<<<<<<< HEAD
         methods=["post"],
         url_path="set-as-secondary",
         url_name="set-as-secondary",
@@ -161,7 +160,9 @@
             project.save(update_fields=["config"])
 
         return Response(status=status.HTTP_204_NO_CONTENT)
-=======
+
+    @action(
+        detail=True,
         methods=["get"],
         url_path="verify_csat",
     )
@@ -172,5 +173,4 @@
         project_data = chats_client.get_project(str(project.uuid))
         is_csat_enabled = project_data.get("is_csat_enabled", False)
 
-        return Response(is_csat_enabled, status=status.HTTP_200_OK)
->>>>>>> db4c012e
+        return Response(is_csat_enabled, status=status.HTTP_200_OK)