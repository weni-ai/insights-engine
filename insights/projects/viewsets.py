--- conflicted
+++ resolved
@@ -79,13 +79,10 @@
 
             original_is_allowed = project.is_allowed
 
-<<<<<<< HEAD
             rollback_needed = False
             webhook_error = False
-=======
             project.is_allowed = True
             project.save()
->>>>>>> afd20de5
 
             try:
                 project.is_allowed = True
@@ -103,7 +100,6 @@
 
             except requests.exceptions.RequestException as error:
                 logger.error(f"Failed to call webhook: {error}")
-<<<<<<< HEAD
                 webhook_error = True
                 raise
             except Exception as error:
@@ -123,10 +119,8 @@
                         )
 
             if webhook_error:
-=======
                 project.is_allowed = original_is_allowed
                 project.save()
->>>>>>> afd20de5
                 return Response(
                     {"detail": "Failed to process webhook request"},
                     status=status.HTTP_500_INTERNAL_SERVER_ERROR,
