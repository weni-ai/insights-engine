--- conflicted
+++ resolved
@@ -1,12 +1,9 @@
 import logging
 
-<<<<<<< HEAD
-=======
 import requests
->>>>>>> d20b7887
 from django.conf import settings
 from rest_framework import mixins, status, viewsets
-from rest_framework.decorators import action, authentication_classes
+from rest_framework.decorators import action
 from rest_framework.response import Response
 
 from insights.authentication.authentication import StaticTokenAuthentication
@@ -79,18 +76,6 @@
                 )
 
             project = Project.objects.get(uuid=project_uuid)
-<<<<<<< HEAD
-            
-            project.is_allowed = True
-            project.save()
-
-            return Response({"success": True}, status=status.HTTP_200_OK)
-
-        except Project.DoesNotExist:
-                return Response(
-                    {"detail": "Project not found"}, status=status.HTTP_404_NOT_FOUND
-                )
-=======
 
             project.is_allowed = True
             project.save()
@@ -110,22 +95,10 @@
             return Response(
                 {"detail": "Project not found"}, status=status.HTTP_404_NOT_FOUND
             )
->>>>>>> d20b7887
         except Exception as exception:
             logger.error(f"Error updating project: {str(exception)}", exc_info=True)
             return Response(
                 {"detail": "An internal error occurred while processing your request."},
-<<<<<<< HEAD
-                status=status.HTTP_500_INTERNAL_SERVER_ERROR
-            )
-
-    @action(
-        detail=False, 
-        methods=["get"], 
-        url_path="get_allowed_projects",
-        authentication_classes=[StaticTokenAuthentication],
-        permission_classes=[IsServiceAuthentication]
-=======
                 status=status.HTTP_500_INTERNAL_SERVER_ERROR,
             )
 
@@ -135,7 +108,6 @@
         url_path="get_allowed_projects",
         authentication_classes=[StaticTokenAuthentication],
         permission_classes=[IsServiceAuthentication],
->>>>>>> d20b7887
     )
     def get_allowed_projects(self, request, *args, **kwargs):
         projects = Project.objects.filter(is_allowed=True).values("uuid")
