# from insights.celery import app


# @app.task
# def update_growthbook_feature_flags():
#     """
#     Update the growthbook feature flags definitions.
#     """
#     from insights.feature_flags.integrations.growthbook.instance import (
#         GROWTHBOOK_CLIENT,
#     )

<<<<<<< HEAD
    GROWTHBOOK_CLIENT.update_feature_flags_definitions()

=======
#     GROWTHBOOK_CLIENT.update_feature_flags_definitions()

>>>>>>> 80e24238
<|MERGE_RESOLUTION|>--- conflicted
+++ resolved
@@ -1,19 +1,13 @@
-# from insights.celery import app
-
-
-# @app.task
-# def update_growthbook_feature_flags():
-#     """
-#     Update the growthbook feature flags definitions.
-#     """
-#     from insights.feature_flags.integrations.growthbook.instance import (
-#         GROWTHBOOK_CLIENT,
-#     )
-
-<<<<<<< HEAD
-    GROWTHBOOK_CLIENT.update_feature_flags_definitions()
-
-=======
-#     GROWTHBOOK_CLIENT.update_feature_flags_definitions()
-
->>>>>>> 80e24238
+# from insights.celery import app
+
+
+# @app.task
+# def update_growthbook_feature_flags():
+#     """
+#     Update the growthbook feature flags definitions.
+#     """
+#     from insights.feature_flags.integrations.growthbook.instance import (
+#         GROWTHBOOK_CLIENT,
+#     )
+
+#     GROWTHBOOK_CLIENT.update_feature_flags_definitions()