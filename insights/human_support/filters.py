--- conflicted
+++ resolved
@@ -1,40 +1,32 @@
-from __future__ import annotations
-
-import django_filters as filters
-
-
-class UUIDInFilter(filters.BaseInFilter, filters.UUIDFilter):
-    pass
-
-
-class HumanSupportFilterSet(filters.FilterSet):
-    project_uuid = filters.UUIDFilter(required=False)
-    sectors = UUIDInFilter(required=False)
-    queues = UUIDInFilter(required=False)
-    tags = UUIDInFilter(required=False)
-    start_date = filters.IsoDateTimeFilter(required=False)
-    end_date = filters.IsoDateTimeFilter(required=False)
-<<<<<<< HEAD
-=======
-    agent = filters.UUIDFilter(required=False)
-    contact = filters.UUIDFilter(required=False)
-    ticket_id = filters.UUIDFilter(required=False)
->>>>>>> e97b6ef3
-
-    class Meta:
-        fields = [
-            "project_uuid",
-            "sectors",
-            "queues",
-            "tags",
-            "start_date",
-            "end_date",
-<<<<<<< HEAD
-        ]
-=======
-            "agent",
-            "contact",
-            "ticket_id",
-        ]
-
->>>>>>> e97b6ef3
+from __future__ import annotations
+
+import django_filters as filters
+
+
+class UUIDInFilter(filters.BaseInFilter, filters.UUIDFilter):
+    pass
+
+
+class HumanSupportFilterSet(filters.FilterSet):
+    project_uuid = filters.UUIDFilter(required=False)
+    sectors = UUIDInFilter(required=False)
+    queues = UUIDInFilter(required=False)
+    tags = UUIDInFilter(required=False)
+    start_date = filters.IsoDateTimeFilter(required=False)
+    end_date = filters.IsoDateTimeFilter(required=False)
+    agent = filters.UUIDFilter(required=False)
+    contact = filters.UUIDFilter(required=False)
+    ticket_id = filters.UUIDFilter(required=False)
+
+    class Meta:
+        fields = [
+            "project_uuid",
+            "sectors",
+            "queues",
+            "tags",
+            "start_date",
+            "end_date",
+            "agent",
+            "contact",
+            "ticket_id",
+        ]