from __future__ import annotations

import django_filters as filters


class UUIDInFilter(filters.BaseInFilter, filters.UUIDFilter):
    pass


class HumanSupportFilterSet(filters.FilterSet):
    project_uuid = filters.UUIDFilter(required=False)
    sectors = UUIDInFilter(required=False)
    queues = UUIDInFilter(required=False)
    tags = UUIDInFilter(required=False)
<<<<<<< HEAD
    start_date = filters.IsoDateTimeFilter(required=False)
    end_date = filters.IsoDateTimeFilter(required=False)
    agent = filters.UUIDFilter(required=False)
    contact = filters.UUIDFilter(required=False)
    ticket_id = filters.UUIDFilter(required=False)
=======
    page_size = filters.NumberFilter(required=False)
    cursor = filters.CharFilter(required=False)
>>>>>>> 10c4a00d

    class Meta:
        fields = [
            "project_uuid",
            "sectors",
            "queues",
            "tags",
<<<<<<< HEAD
            "start_date",
            "end_date",
            "agent",
            "contact",
            "ticket_id",
=======
            "page_size",
            "cursor",
>>>>>>> 10c4a00d
        ]
<|MERGE_RESOLUTION|>--- conflicted
+++ resolved
@@ -1,42 +1,36 @@
-from __future__ import annotations
-
-import django_filters as filters
-
-
-class UUIDInFilter(filters.BaseInFilter, filters.UUIDFilter):
-    pass
-
-
-class HumanSupportFilterSet(filters.FilterSet):
-    project_uuid = filters.UUIDFilter(required=False)
-    sectors = UUIDInFilter(required=False)
-    queues = UUIDInFilter(required=False)
-    tags = UUIDInFilter(required=False)
-<<<<<<< HEAD
-    start_date = filters.IsoDateTimeFilter(required=False)
-    end_date = filters.IsoDateTimeFilter(required=False)
-    agent = filters.UUIDFilter(required=False)
-    contact = filters.UUIDFilter(required=False)
-    ticket_id = filters.UUIDFilter(required=False)
-=======
-    page_size = filters.NumberFilter(required=False)
-    cursor = filters.CharFilter(required=False)
->>>>>>> 10c4a00d
-
-    class Meta:
-        fields = [
-            "project_uuid",
-            "sectors",
-            "queues",
-            "tags",
-<<<<<<< HEAD
-            "start_date",
-            "end_date",
-            "agent",
-            "contact",
-            "ticket_id",
-=======
-            "page_size",
-            "cursor",
->>>>>>> 10c4a00d
-        ]
+from __future__ import annotations
+
+import django_filters as filters
+
+
+class UUIDInFilter(filters.BaseInFilter, filters.UUIDFilter):
+    pass
+
+
+class HumanSupportFilterSet(filters.FilterSet):
+    project_uuid = filters.UUIDFilter(required=False)
+    sectors = UUIDInFilter(required=False)
+    queues = UUIDInFilter(required=False)
+    tags = UUIDInFilter(required=False)
+    start_date = filters.IsoDateTimeFilter(required=False)
+    end_date = filters.IsoDateTimeFilter(required=False)
+    agent = filters.UUIDFilter(required=False)
+    contact = filters.UUIDFilter(required=False)
+    ticket_id = filters.UUIDFilter(required=False)
+    page_size = filters.NumberFilter(required=False)
+    cursor = filters.CharFilter(required=False)
+
+    class Meta:
+        fields = [
+            "project_uuid",
+            "sectors",
+            "queues",
+            "tags",
+            "start_date",
+            "end_date",
+            "agent",
+            "contact",
+            "ticket_id",
+            "page_size",
+            "cursor",
+        ]