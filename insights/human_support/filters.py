--- conflicted
+++ resolved
@@ -1,92 +1,76 @@
-from __future__ import annotations
-
-from datetime import datetime, time
-
-import django_filters as filters
-<<<<<<< HEAD
-from datetime import datetime, time
-=======
->>>>>>> b414436f
-import pytz
-
-
-class UUIDInFilter(filters.BaseInFilter, filters.UUIDFilter):
-    def filter(self, qs, value):
-        if value:
-            if isinstance(value, list):
-                value = [str(v) for v in value if v]
-            else:
-                value = [v.strip() for v in str(value).split(",") if v.strip()]
-        return super(filters.BaseInFilter, self).filter(qs, value)
-
-
-class HumanSupportFilterSet(filters.FilterSet):
-    project_uuid = filters.UUIDFilter(required=False)
-    sectors = UUIDInFilter(required=False)
-    queues = UUIDInFilter(required=False)
-    tags = UUIDInFilter(required=False)
-    start_date = filters.IsoDateTimeFilter(required=False)
-    end_date = filters.IsoDateTimeFilter(required=False)
-    agent = filters.CharFilter(required=False)
-    contact = filters.UUIDFilter(required=False)
-    ticket_id = filters.CharFilter(required=False)
-    page_size = filters.NumberFilter(required=False)
-    cursor = filters.CharFilter(required=False)
-    start_date = filters.DateFilter(required=False)
-    end_date = filters.DateFilter(required=False)
-    agent = filters.CharFilter(required=False)
-    contact = filters.CharFilter(required=False)
-    ticket_id = filters.CharFilter(required=False)
-
-    class Meta:
-        fields = [
-            "project_uuid",
-            "sectors",
-            "queues",
-            "tags",
-            "start_date",
-            "end_date",
-            "agent",
-            "contact",
-            "ticket_id",
-            "page_size",
-            "cursor",
-<<<<<<< HEAD
-=======
-            "start_date",
-            "end_date",
-            "agent",
-            "contact",
-            "ticket_id",
->>>>>>> b414436f
-        ]
-
-    def apply_project_timezone(self, project):
-        """
-        Apply project timezone to start_date and end_date
-        - start_date: set time to 00:00:00
-        - end_date: set time to 23:59:59
-        """
-        timezone = pytz.timezone(project.timezone) if project.timezone else pytz.UTC
-
-        if self.form.cleaned_data.get("start_date"):
-            start_date = self.form.cleaned_data["start_date"]
-            if isinstance(start_date, datetime):
-                if start_date.tzinfo is not None:
-                    start_date = start_date.replace(tzinfo=None)
-                start_date = start_date.date()
-
-            start_datetime = datetime.combine(start_date, time.min)
-            self.form.cleaned_data["start_date"] = timezone.localize(start_datetime)
-
-        if self.form.cleaned_data.get("end_date"):
-            end_date = self.form.cleaned_data["end_date"]
-            if isinstance(end_date, datetime):
-                if end_date.tzinfo is not None:
-                    end_date = end_date.replace(tzinfo=None)
-                end_date = end_date.date()
-
-            end_datetime = datetime.combine(end_date, time(23, 59, 59))
-            self.form.cleaned_data["end_date"] = timezone.localize(end_datetime)
-
-        return self.form.cleaned_data
+from __future__ import annotations
+
+from datetime import datetime, time
+
+import django_filters as filters
+from datetime import datetime, time
+import pytz
+
+
+class UUIDInFilter(filters.BaseInFilter, filters.UUIDFilter):
+    def filter(self, qs, value):
+        if value:
+            if isinstance(value, list):
+                value = [str(v) for v in value if v]
+            else:
+                value = [v.strip() for v in str(value).split(",") if v.strip()]
+        return super(filters.BaseInFilter, self).filter(qs, value)
+
+
+class HumanSupportFilterSet(filters.FilterSet):
+    project_uuid = filters.UUIDFilter(required=False)
+    sectors = UUIDInFilter(required=False)
+    queues = UUIDInFilter(required=False)
+    tags = UUIDInFilter(required=False)
+    page_size = filters.NumberFilter(required=False)
+    cursor = filters.CharFilter(required=False)
+    start_date = filters.DateFilter(required=False)
+    end_date = filters.DateFilter(required=False)
+    agent = filters.CharFilter(required=False)
+    contact = filters.UUIDFilter(required=False)
+    ticket_id = filters.CharFilter(required=False)
+
+    class Meta:
+        fields = [
+            "project_uuid",
+            "sectors",
+            "queues",
+            "tags",
+            "page_size",
+            "cursor",
+            "start_date",
+            "end_date",
+            "agent",
+            "contact",
+            "ticket_id",
+        ]
+
+    def apply_project_timezone(self, project):
+        """
+        Apply project timezone to start_date and end_date
+        - start_date: set time to 00:00:00
+        - end_date: set time to 23:59:59
+        """
+        timezone = pytz.timezone(project.timezone) if project.timezone else pytz.UTC
+
+        if self.form.cleaned_data.get("start_date"):
+            start_date = self.form.cleaned_data["start_date"]
+            if isinstance(start_date, datetime):
+                if start_date.tzinfo is not None:
+                    start_date = start_date.replace(tzinfo=None)
+                start_date = start_date.date()
+
+            start_datetime = datetime.combine(start_date, time.min)
+            self.form.cleaned_data["start_date"] = timezone.localize(start_datetime)
+
+        if self.form.cleaned_data.get("end_date"):
+            end_date = self.form.cleaned_data["end_date"]
+            if isinstance(end_date, datetime):
+                if end_date.tzinfo is not None:
+                    end_date = end_date.replace(tzinfo=None)
+                end_date = end_date.date()
+
+            end_datetime = datetime.combine(end_date, time(23, 59, 59))
+            self.form.cleaned_data["end_date"] = timezone.localize(end_datetime)
+
+        return self.form.cleaned_data