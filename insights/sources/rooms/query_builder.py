--- conflicted
+++ resolved
@@ -28,14 +28,7 @@
         self.is_valid = True
 
     def timeseries_hour_group_count(
-<<<<<<< HEAD
-        self,
-        time_field: str = "created_on",
-        limit: int = 24,
-        timezone: str = "UTC",
-=======
         self, time_field: str = "created_on", limit: int = 24, *args, **kwargs
->>>>>>> d084b36e
     ):
         if not self.is_valid:
             self.build_query()
