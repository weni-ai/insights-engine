import pytz
from datetime import date

from django.conf import settings
from logging import getLogger

from django.conf import settings
from django.utils.translation import gettext_lazy as _
from rest_framework.exceptions import PermissionDenied

from insights.metrics.meta.clients import MetaGraphAPIClient
from insights.projects.models import Project
from insights.sources.integrations.clients import WeniIntegrationsClient
from insights.sources.orders.clients import VtexOrdersRestClient
from insights.sources.vtex_conversions.dataclass import (
    OrdersConversions,
    OrdersConversionsGraphData,
    OrdersConversionsGraphDataField,
    OrdersConversionsUTMData,
)
from insights.sources.vtex_conversions.serializers import (
    OrdersConversionsFiltersSerializer,
    OrdersConversionsMetricsSerializer,
)

logger = getLogger(__name__)


class VTEXOrdersConversionsService:
    """
    Service to get orders conversions from Meta Graph API and VTEX API.
    """

    def __init__(
        self,
        project: Project,
        meta_api_client: MetaGraphAPIClient,
        integrations_client: WeniIntegrationsClient,
        orders_client: VtexOrdersRestClient,
    ):
        self.project = project
        self.meta_api_client = meta_api_client
        self.integrations_client = integrations_client
        self.orders_client = orders_client

    def project_has_permission_to_access_waba(self, waba_id: str) -> bool:
        """
        Check if the project has permission to access the WABA.
        """

        if test_waba_id := getattr(settings, "WHATSAPP_ABANDONED_CART_WABA_ID", None):
            # TEMPORARY, this should be used only in the development and staging environments
            return waba_id == test_waba_id

        try:
            project_wabas = self.integrations_client.get_wabas_for_project(
                self.project.uuid
            )
        except Exception as e:
            raise e

        wabas = [waba.get("waba_id") for waba in project_wabas if waba.get("waba_id")]

        return waba_id in wabas

    def get_message_metrics(
        self,
        waba_id: str,
        template_id: str,
        start_date: date,
        end_date: date,
    ) -> OrdersConversionsGraphData:
        """
        Get message metrics from Meta Graph API.
        """

        if not self.project_has_permission_to_access_waba(waba_id):
            logger.error(
                "Verified that project %s does not have permission to access WABA %s while checking permissions in the VTEX orders conversions service",
                self.project.uuid,
                waba_id,
            )
            raise PermissionDenied(
                detail=_("Project does not have permission to access WABA"),
                code="project_without_waba_permission",
            )

<<<<<<< HEAD
        project = Project.objects.filter(uuid=self.project.uuid).first()
        tz_name = project.timezone if project else get_current_timezone_name()

=======
>>>>>>> fb4925e0
        metrics_data = (
            self.meta_api_client.get_messages_analytics(
                waba_id, template_id, start_date, end_date, tz_name=tz_name
            )
            .get("data", {})
            .get("status_count")
        )

        return metrics_data

    def get_orders_metrics(self, start_date: date, end_date: date, utm_source: str):
        """
        Get orders metrics from VTEX API.
        """

        orders_data = self.orders_client.list(
            query_filters={
                "utm_source": (utm_source,),
                "ended_at__gte": str(start_date),
                "ended_at__lte": str(end_date),
            }
        )

        return orders_data

    def get_metrics(self, filters: dict):
        """
        Get metrics from Meta Graph API and VTEX API.
        """

        serializer = OrdersConversionsFiltersSerializer(data=filters)
        serializer.is_valid(raise_exception=True)

        tz_name = self.project.timezone

        start_date = serializer.validated_data["start_date"]
        end_date = serializer.validated_data["end_date"]

        if tz_name:
            project_tz = pytz.timezone(tz_name)

            # Convert start_date to project timezone
            if start_date and start_date.tzinfo is None:
                start_date = project_tz.localize(start_date)
            elif start_date and start_date.tzinfo:
                start_date = start_date.astimezone(project_tz)

            if end_date and end_date.tzinfo is None:
                end_date = project_tz.localize(end_date)
            elif end_date and end_date.tzinfo:
                end_date = end_date.astimezone(project_tz)

<<<<<<< HEAD
        print("VTEX Orders Conversions Service")
        print("Start date: ", start_date)
        print("End date: ", end_date)

=======
>>>>>>> fb4925e0
        metrics_data = self.get_message_metrics(
            serializer.validated_data["waba_id"],
            serializer.validated_data["template_id"],
            start_date,
            end_date,
        )

        graph_data_fields = {}
        for status in ("sent", "delivered", "read", "clicked"):
            status_data = metrics_data.get(status, {})
            graph_data_fields[status] = OrdersConversionsGraphDataField(
                value=status_data.get("value", 0),
                percentage=status_data.get("percentage", 0),
            )

        orders_data = self.get_orders_metrics(
            start_date,
            end_date,
            serializer.validated_data["utm_source"],
        )

        utm_data = OrdersConversionsUTMData(
            count_sell=orders_data.get("countSell", 0),
            accumulated_total=orders_data.get("accumulatedTotal", 0),
            medium_ticket=orders_data.get("medium_ticket", 0),
            currency_code=orders_data.get("currencyCode", ""),
        )

        graph_data_fields["orders"] = {
            "value": utm_data.count_sell,
            "percentage": (
                round((utm_data.count_sell / graph_data_fields["sent"].value) * 100, 2)
                if graph_data_fields["sent"].value
                else 0
            ),
        }

        graph_data = OrdersConversionsGraphData(**graph_data_fields)
        orders_conversions = OrdersConversions(graph_data=graph_data, utm_data=utm_data)

        orders_conversions_serializer = OrdersConversionsMetricsSerializer(
            instance=orders_conversions
        )

        return orders_conversions_serializer.data<|MERGE_RESOLUTION|>--- conflicted
+++ resolved
@@ -85,15 +85,9 @@
                 code="project_without_waba_permission",
             )
 
-<<<<<<< HEAD
-        project = Project.objects.filter(uuid=self.project.uuid).first()
-        tz_name = project.timezone if project else get_current_timezone_name()
-
-=======
->>>>>>> fb4925e0
         metrics_data = (
             self.meta_api_client.get_messages_analytics(
-                waba_id, template_id, start_date, end_date, tz_name=tz_name
+                waba_id, template_id, start_date, end_date
             )
             .get("data", {})
             .get("status_count")
@@ -143,13 +137,10 @@
             elif end_date and end_date.tzinfo:
                 end_date = end_date.astimezone(project_tz)
 
-<<<<<<< HEAD
         print("VTEX Orders Conversions Service")
         print("Start date: ", start_date)
         print("End date: ", end_date)
 
-=======
->>>>>>> fb4925e0
         metrics_data = self.get_message_metrics(
             serializer.validated_data["waba_id"],
             serializer.validated_data["template_id"],
