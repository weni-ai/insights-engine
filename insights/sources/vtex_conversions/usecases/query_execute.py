--- conflicted
+++ resolved
@@ -19,17 +19,13 @@
 
 
 class QueryExecutor:
-<<<<<<< HEAD
-    def get_vtex_credentials(self, project: Project):
+    @classmethod
+    def get_vtex_credentials(cls, project: Project):
 
         if getattr(settings, "VTEX_ORDERS_CREDENTIALS", None):
             # TEMPORARY, this should be used only in the development and staging environments
             return {"vtex_credentials": json.loads(settings.VTEX_ORDERS_CREDENTIALS)}
 
-=======
-    @classmethod
-    def get_vtex_credentials(cls, project: Project):
->>>>>>> f42b5c62
         vtex_credentials_client = AuthRestClient(project=project.uuid)
 
         try:
