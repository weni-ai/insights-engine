from urllib.parse import urlencode
import requests
from sentry_sdk import capture_message
from insights.internals.base import VtexAuthentication
from concurrent.futures import ThreadPoolExecutor, as_completed
import json
from insights.sources.cache import CacheClient
import logging

from datetime import datetime

logger = logging.getLogger(__name__)


class VtexOrdersRestClient(VtexAuthentication):
    def __init__(
        self,
        auth_params: dict,
        cache_client: CacheClient,
        use_io_proxy: bool = False,
    ) -> None:
        self.use_io_proxy = use_io_proxy
        self.headers = {}
        self.internal_token = None

<<<<<<< HEAD
        if self.use_io_proxy:
            self.internal_token = auth_params.get("internal_token")
=======
        self.base_url = auth_params.get("domain")

        if self.use_io_proxy:
            self.internal_token = auth_params.get("internal_token")

            if "https://" not in self.base_url:
                self.base_url = f"https://{self.base_url}"

            if "myvtex.com" not in self.base_url:
                self.base_url = f"{self.base_url}.myvtex.com"
>>>>>>> b81fa6d1
        else:
            self.headers = {
                "X-VTEX-API-AppToken": auth_params.get("app_token"),
                "X-VTEX-API-AppKey": auth_params.get("app_key"),
            }

<<<<<<< HEAD
        self.base_url = auth_params.get("domain")

        if "https://" not in self.base_url:
            self.base_url = f"https://{self.base_url}"

        if "myvtex.com" not in self.base_url:
            self.base_url = f"{self.base_url}.myvtex.com"

=======
>>>>>>> b81fa6d1
        self.cache = cache_client

    def get_cache_key(self, query_filters):
        """Gere uma chave única para o cache baseada nos filtros de consulta."""
        return f"vtex_data:{json.dumps(query_filters, sort_keys=True)}"

    def get_vtex_endpoint(
        self, query_filters: dict, page_number: int = 1, redact_token: bool = False
    ):
        start_date = query_filters.get("ended_at__gte")
        end_date = query_filters.get("ended_at__lte")
        utm_source = query_filters.get("utm_source")

        query_params = {
            "f_UtmSource": utm_source,
            "per_page": 100,
            "page": page_number,
            "f_status": "invoiced",
        }

        if self.use_io_proxy:
            # Using IO as a proxy to get the orders list
            # because, when the app is integrated with VTEX IO, we can't make requests directly to the VTEX API
            # as we don't have the app key and app token
            path = "/_v/orders/"
            query_params["token"] = (
                self.internal_token if not redact_token else "REDACTED"
            )

        else:
            path = "/api/oms/pvt/orders/"

        if start_date is not None:
            query_params["f_authorizedDate"] = (
                f"authorizedDate:[{start_date} TO {end_date}]"
            )

        url = f"{self.base_url}{path}?{urlencode(query_params)}"

        return url

    def get_orders_list(self, query_filters: dict):
        endpoint = self.get_vtex_endpoint(query_filters)
        response = requests.get(endpoint, headers=self.headers, timeout=60)

        if not response.ok:
            if "token=" in endpoint:
                endpoint = self.get_vtex_endpoint(query_filters, redact_token=True)
            capture_message(
                f"Error fetching orders. URL: {endpoint}. Status code: {response.status_code}. Response: {response.text}",
                level="error",
            )
            logger.error(
                "Error fetching orders. URL: %s. Status code: %s. Response: %s",
                endpoint,
                response.status_code,
                response.text,
            )

        return response

    def parse_datetime(self, date_str):
        try:
            # Tente fazer o parse da string para datetime
            return datetime.fromisoformat(date_str)  # Para strings ISO formatadas
        except ValueError:
            return None  # Retorne None se a conversão falhar

    def list(self, query_filters: dict):
        cache_key = self.get_cache_key(query_filters)

        cached_data = self.cache.get(cache_key)
        if cached_data:
            return json.loads(cached_data)

        if not query_filters.get("utm_source", None):
            return {"error": "utm_source field is mandatory"}

        if query_filters.get("ended_at__gte", None):
            start_date_str = query_filters["ended_at__gte"]
            start_date = self.parse_datetime(start_date_str)
            if start_date:
                query_filters["ended_at__gte"] = start_date.strftime(
                    "%Y-%m-%dT%H:%M:%S.%fZ"
                )

        if query_filters.get("ended_at__lte", None):
            end_date_str = query_filters["ended_at__lte"]
            end_date = self.parse_datetime(end_date_str)
            if end_date:
                query_filters["ended_at__lte"] = end_date.strftime(
                    "%Y-%m-%dT%H:%M:%S.%fZ"
                )

        if query_filters.get("utm_source", None):
            query_filters["utm_source"] = query_filters.pop("utm_source")[0]

        total_value = 0
        total_sell = 0
        max_value = float("-inf")
        min_value = float("inf")

        response = self.get_orders_list(query_filters)
        data = response.json()

        if "list" not in data:
            return response.status_code, data

        pages = data["paging"]["pages"] if "paging" in data else 1

        currency_code = None

        # botar o max_workers em variavel de ambiente
        with ThreadPoolExecutor(max_workers=10) as executor:
            page_futures = {
                executor.submit(
                    lambda page=page: requests.get(
                        self.get_vtex_endpoint({**query_filters, "page": page}),
                        headers=self.headers,
                    )
                ): page
                for page in range(1, pages + 1)
            }

            for page_future in as_completed(page_futures):
                try:
                    response = page_future.result()
                    if response.status_code == 200:
                        results = response.json()
                        for result in results["list"]:
                            if result["status"] != "canceled":
                                total_value += result["totalValue"]
                                total_sell += 1
                                max_value = max(max_value, result["totalValue"])
                                min_value = min(min_value, result["totalValue"])

                                if currency_code is None:
                                    currency_code = result["currencyCode"]
                    else:
                        print(
                            f"Request failed with status code: {response.status_code}"
                        )
                except Exception as exc:
                    print(f"Generated an exception: {exc}")

        total_value /= 100
        max_value /= 100
        min_value /= 100
        medium_ticket = total_value / total_sell if total_sell > 0 else 0

        result_data = {
            "countSell": total_sell,
            "accumulatedTotal": total_value,
            "ticketMax": max_value,
            "ticketMin": min_value,
            "medium_ticket": medium_ticket,
            "currencyCode": currency_code,
        }

        self.cache.set(cache_key, json.dumps(result_data), ex=3600)

        return result_data<|MERGE_RESOLUTION|>--- conflicted
+++ resolved
@@ -23,38 +23,22 @@
         self.headers = {}
         self.internal_token = None
 
-<<<<<<< HEAD
+        self.base_url = auth_params.get("domain")
+
         if self.use_io_proxy:
             self.internal_token = auth_params.get("internal_token")
-=======
-        self.base_url = auth_params.get("domain")
-
-        if self.use_io_proxy:
-            self.internal_token = auth_params.get("internal_token")
 
             if "https://" not in self.base_url:
                 self.base_url = f"https://{self.base_url}"
 
             if "myvtex.com" not in self.base_url:
                 self.base_url = f"{self.base_url}.myvtex.com"
->>>>>>> b81fa6d1
         else:
             self.headers = {
                 "X-VTEX-API-AppToken": auth_params.get("app_token"),
                 "X-VTEX-API-AppKey": auth_params.get("app_key"),
             }
 
-<<<<<<< HEAD
-        self.base_url = auth_params.get("domain")
-
-        if "https://" not in self.base_url:
-            self.base_url = f"https://{self.base_url}"
-
-        if "myvtex.com" not in self.base_url:
-            self.base_url = f"{self.base_url}.myvtex.com"
-
-=======
->>>>>>> b81fa6d1
         self.cache = cache_client
 
     def get_cache_key(self, query_filters):
