from urllib.parse import urlencode
import requests
from sentry_sdk import capture_message
from insights.internals.base import VtexAuthentication
from concurrent.futures import ThreadPoolExecutor, as_completed
import json
from insights.sources.cache import CacheClient
<<<<<<< HEAD
from django.conf import settings
import logging
=======
>>>>>>> 1c9a1165

from datetime import datetime

logger = logging.getLogger(__name__)


class VtexOrdersRestClient(VtexAuthentication):
    def __init__(
        self,
        auth_params: dict,
        cache_client: CacheClient,
        use_io_proxy: bool = False,
    ) -> None:
        self.use_io_proxy = use_io_proxy
        self.headers = {}
        self.internal_token = None

        if self.use_io_proxy:
            self.internal_token = auth_params.get("internal_token")
        else:
            self.headers = {
                "X-VTEX-API-AppToken": auth_params.get("app_token"),
                "X-VTEX-API-AppKey": auth_params.get("app_key"),
            }

        self.base_url = auth_params.get("domain")

        if "https://" not in self.base_url:
            self.base_url = f"https://{self.base_url}"

        if "myvtex.com" not in self.base_url:
            self.base_url = f"{self.base_url}.myvtex.com"

        self.cache = cache_client

    def get_cache_key(self, query_filters):
        """Gere uma chave única para o cache baseada nos filtros de consulta."""
        return f"vtex_data:{json.dumps(query_filters, sort_keys=True)}"

    def get_vtex_endpoint(
        self, query_filters: dict, page_number: int = 1, redact_token: bool = False
    ):
        start_date = query_filters.get("ended_at__gte")
        end_date = query_filters.get("ended_at__lte")
        utm_source = query_filters.get("utm_source")

        query_params = {
            "f_UtmSource": utm_source,
            "per_page": 100,
            "page": page_number,
            "f_status": "invoiced",
        }

        if self.use_io_proxy:
            # Using IO as a proxy to get the orders list
            # because, when the app is integrated with VTEX IO, we can't make requests directly to the VTEX API
            # as we don't have the app key and app token
            path = "/_v/orders/"
            query_params["token"] = (
                self.internal_token if not redact_token else "REDACTED"
            )

        else:
            path = "/api/oms/pvt/orders/"

        if start_date is not None:
            query_params["f_authorizedDate"] = (
                f"authorizedDate:[{start_date} TO {end_date}]"
            )

        url = f"{self.base_url}{path}?{urlencode(query_params)}"

        return url

    def get_orders_list(self, query_filters: dict):
        endpoint = self.get_vtex_endpoint(query_filters)
        response = requests.get(endpoint, headers=self.headers, timeout=60)

        if not response.ok:
            if "token=" in endpoint:
                endpoint = self.get_vtex_endpoint(query_filters, redact_token=True)
            capture_message(
                f"Error fetching orders. URL: {endpoint}. Status code: {response.status_code}. Response: {response.text}",
                level="error",
            )
            logger.error(
                "Error fetching orders. URL: %s. Status code: %s. Response: %s",
                endpoint,
                response.status_code,
                response.text,
            )

        return response

    def parse_datetime(self, date_str):
        try:
            # Tente fazer o parse da string para datetime
            return datetime.fromisoformat(date_str)  # Para strings ISO formatadas
        except ValueError:
            return None  # Retorne None se a conversão falhar

    def list(self, query_filters: dict):
        cache_key = self.get_cache_key(query_filters)

        cached_data = self.cache.get(cache_key)
        if cached_data:
            return json.loads(cached_data)

        if not query_filters.get("utm_source", None):
            return {"error": "utm_source field is mandatory"}

        if query_filters.get("ended_at__gte", None):
            start_date_str = query_filters["ended_at__gte"]
            start_date = self.parse_datetime(start_date_str)
            if start_date:
                query_filters["ended_at__gte"] = start_date.strftime(
                    "%Y-%m-%dT%H:%M:%S.%fZ"
                )

        if query_filters.get("ended_at__lte", None):
            end_date_str = query_filters["ended_at__lte"]
            end_date = self.parse_datetime(end_date_str)
            if end_date:
                query_filters["ended_at__lte"] = end_date.strftime(
                    "%Y-%m-%dT%H:%M:%S.%fZ"
                )

        if query_filters.get("utm_source", None):
            query_filters["utm_source"] = query_filters.pop("utm_source")[0]

        total_value = 0
        total_sell = 0
        max_value = float("-inf")
        min_value = float("inf")

        response = self.get_orders_list(query_filters)
        data = response.json()

        if "list" not in data:
            return response.status_code, data

        pages = data["paging"]["pages"] if "paging" in data else 1

        currency_code = None

        # botar o max_workers em variavel de ambiente
        with ThreadPoolExecutor(max_workers=10) as executor:
            page_futures = {
                executor.submit(
                    lambda page=page: requests.get(
                        self.get_vtex_endpoint({**query_filters, "page": page}),
                        headers=self.headers,
                    )
                ): page
                for page in range(1, pages + 1)
            }

            for page_future in as_completed(page_futures):
                try:
                    response = page_future.result()
                    if response.status_code == 200:
                        results = response.json()
                        for result in results["list"]:
                            if result["status"] != "canceled":
                                total_value += result["totalValue"]
                                total_sell += 1
                                max_value = max(max_value, result["totalValue"])
                                min_value = min(min_value, result["totalValue"])

                                if currency_code is None:
                                    currency_code = result["currencyCode"]
                    else:
                        print(
                            f"Request failed with status code: {response.status_code}"
                        )
                except Exception as exc:
                    print(f"Generated an exception: {exc}")

        total_value /= 100
        max_value /= 100
        min_value /= 100
        medium_ticket = total_value / total_sell if total_sell > 0 else 0

        result_data = {
            "countSell": total_sell,
            "accumulatedTotal": total_value,
            "ticketMax": max_value,
            "ticketMin": min_value,
            "medium_ticket": medium_ticket,
            "currencyCode": currency_code,
        }

        self.cache.set(cache_key, json.dumps(result_data), ex=3600)

        return result_data<|MERGE_RESOLUTION|>--- conflicted
+++ resolved
@@ -5,11 +5,7 @@
 from concurrent.futures import ThreadPoolExecutor, as_completed
 import json
 from insights.sources.cache import CacheClient
-<<<<<<< HEAD
-from django.conf import settings
 import logging
-=======
->>>>>>> 1c9a1165
 
 from datetime import datetime
 
