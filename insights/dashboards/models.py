--- conflicted
+++ resolved
@@ -7,14 +7,11 @@
 
 HUMAN_SERVICE_DASHBOARD_NAME = "Atendimento humano"
 CONVERSATIONS_DASHBOARD_NAME = "conversations_dashboard.title"
-<<<<<<< HEAD
-=======
 
 PROTECTED_DASHBOARD_NAMES = [
     CONVERSATIONS_DASHBOARD_NAME,
     HUMAN_SERVICE_DASHBOARD_NAME,
 ]
->>>>>>> 8b6856f2
 
 
 class DashboardTemplate(BaseModel, ConfigurableModel):
