import copy

from django.db import transaction

from insights.dashboards.models import HUMAN_SERVICE_DASHBOARD_NAME, Dashboard
from insights.dashboards.usecases.exceptions import (
    InvalidDashboardObject,
    InvalidReportsObject,
    InvalidWidgetsObject,
)
from insights.widgets.models import Report, Widget


class CreateHumanService:
    def create_dashboard(self, project):
        try:
            with transaction.atomic():
                atendimento_humano = Dashboard.objects.create(
                    project=project,
                    name=HUMAN_SERVICE_DASHBOARD_NAME,
                    description="Dashboard de atendimento humano",
                    is_default=True,
                    grid=[],
                    is_deletable=False,
                    is_editable=False,
                )
<<<<<<< HEAD
                # TODO: Create widgets
                # self.create_widgets(atendimento_humano)

=======
                return atendimento_humano
>>>>>>> 80e24238
        except Exception as exception:
            raise InvalidDashboardObject(f"Error creating dashboard: {exception}")

    def create_widgets(self, dashboard_atendimento_humano):
        try:
            with transaction.atomic():
                pico_de_atendimento = Widget.objects.create(
                    name="human_service_dashboard.peaks_in_human_service",
                    type="graph_column",
                    source="rooms",
                    config={
                        "limit": 12,
                        "operation": "timeseries_hour_group_count",
                        "live_filter": {
                            "created_on__gte": "today",
                        },
                    },
                    dashboard=dashboard_atendimento_humano,
                    position={"rows": [1, 1], "columns": [1, 12]},
                )
                em_andamento = Widget.objects.create(
                    name="in_progress",
                    type="card",
                    source="rooms",
                    config={
                        "operation": "count",
                        "type_result": "executions",
                        "filter": {"is_active": True, "user_id__isnull": False},
                    },
                    dashboard=dashboard_atendimento_humano,
                    position={"rows": [2, 2], "columns": [1, 4]},
                )
                Widget.objects.create(
                    name="human_service_dashboard.waiting_time",
                    type="card",
                    source="rooms",
                    config={
                        "operation": "avg",
                        "type_result": "executions",
                        "op_field": "waiting_time",
                        "filter": {},
                        "live_filter": {
                            "created_on__gte": "today",
                            "user_id__isnull": False,
                            "is_active": False,
                        },
                        "data_type": "sec",
                    },
                    dashboard=dashboard_atendimento_humano,
                    position={"rows": [3, 3], "columns": [5, 8]},
                )
                encerrados = Widget.objects.create(
                    name="closeds",
                    type="card",
                    source="rooms",
                    config={
                        "operation": "count",
                        "type_result": "executions",
                        "filter": {"is_active": False},
                        "live_filter": {"ended_at__gte": "today"},
                    },
                    dashboard=dashboard_atendimento_humano,
                    position={"rows": [2, 2], "columns": [9, 12]},
                )
                Widget.objects.create(
                    name="human_service_dashboard.response_time",
                    type="card",
                    source="rooms",
                    config={
                        "operation": "avg",
                        "type_result": "executions",
                        "op_field": "message_response_time",
                        "filter": {},
                        "live_filter": {
                            "created_on__gte": "today",
                            "user_id__isnull": False,
                            "is_active": False,
                        },
                        "data_type": "sec",
                    },
                    dashboard=dashboard_atendimento_humano,
                    position={"rows": [3, 3], "columns": [1, 4]},
                )
                aguardando_atendimento = Widget.objects.create(
                    name="human_service_dashboard.awaiting_service",
                    type="card",
                    source="rooms",
                    config={
                        "operation": "count",
                        "type_result": "executions",
                        "filter": {
                            "is_active": True,
                            "user_id__isnull": True,
                        },
                    },
                    dashboard=dashboard_atendimento_humano,
                    position={"rows": [2, 2], "columns": [5, 8]},
                )
                Widget.objects.create(
                    name="human_service_dashboard.interaction_time",
                    type="card",
                    source="rooms",
                    config={
                        "operation": "avg",
                        "type_result": "executions",
                        "op_field": "interaction_time",
                        "filter": {},
                        "live_filter": {
                            "created_on__gte": "today",
                            "user_id__isnull": False,
                            "is_active": False,
                        },
                        "data_type": "sec",
                    },
                    dashboard=dashboard_atendimento_humano,
                    position={"rows": [3, 3], "columns": [9, 12]},
                )
                Widget.objects.create(
                    name="Chats por agente",
                    type="table_dynamic_by_filter",
                    source="agents",
                    config={
                        "default": {
                            "icon": "forum:weni-600",
                            "fields": [
                                {
                                    "name": "agent",
                                    "value": "agent",
                                    "display": True,
                                    "hidden_name": False,
                                },
                                {
                                    "name": "in_progress",
                                    "value": "opened",
                                    "display": True,
                                    "hidden_name": False,
                                },
                                {
                                    "name": "closeds",
                                    "value": "closed",
                                    "display": True,
                                    "hidden_name": False,
                                },
                                {
                                    "name": "table_dynamic_by_filter.status",
                                    "value": "status",
                                    "display": True,
                                    "hidden_name": True,
                                },
                            ],
                            "name_overwrite": "online_agents",
                        },
                        "created_on": {
                            "icon": "forum:weni-600",
                            "fields": [
                                {
                                    "name": "agent",
                                    "value": "agent",
                                    "display": True,
                                    "hidden_name": False,
                                },
                                {
                                    "name": "table_dynamic_by_filter.chats_in_period",
                                    "value": "opened",
                                    "display": True,
                                    "hidden_name": False,
                                },
                                {
                                    "name": "closeds",
                                    "value": "closed",
                                    "display": True,
                                    "hidden_name": False,
                                },
                                {
                                    "name": "table_dynamic_by_filter.status",
                                    "value": "status",
                                    "display": True,
                                    "hidden_name": True,
                                },
                            ],
                            "name_overwrite": "chats_per_agents",
                        },
                    },
                    dashboard=dashboard_atendimento_humano,
                    position={"rows": [1, 3], "columns": [13, 18]},
                )

                self.create_reports(
                    pico_de_atendimento,
                    aguardando_atendimento,
                    em_andamento,
                    encerrados,
                )
        except Exception as exception:
            raise InvalidWidgetsObject(f"Error creating widgets: {exception}")

    def create_reports(
        self,
        pico_de_atendimento,
        aguardando_atendimento,
        em_andamento,
        encerrados,
    ):
        waiting = {
            "name": "waiting",
            "fields": [
                {
                    "name": "table_group.contact",
                    "value": "contact",
                    "display": True,
                    "hidden_name": False,
                },
                {
                    "name": "table_group.urn",
                    "value": "urn",
                    "display": True,
                    "hidden_name": False,
                },
                {
                    "name": "table_group.created_on",
                    "value": "created_on",
                    "display": True,
                    "hidden_name": False,
                },
                {
                    "name": "table_group.sector",
                    "value": "sector",
                    "display": True,
                    "hidden_name": False,
                },
                {
                    "name": "table_group.queue",
                    "value": "queue",
                    "display": True,
                    "hidden_name": False,
                },
            ],
            "filter": {
                "is_active": True,
                "attending": False,
                "user_id__isnull": True,
            },
            "is_default": False,
        }
        in_progress = {
            "name": "in_progress",
            "fields": [
                {
                    "name": "table_group.contact",
                    "value": "contact",
                    "display": True,
                    "hidden_name": False,
                },
                {
                    "name": "table_group.urn",
                    "value": "urn",
                    "display": True,
                    "hidden_name": False,
                },
                {
                    "name": "table_group.agent",
                    "value": "agent",
                    "display": True,
                    "hidden_name": False,
                },
                {
                    "name": "table_group.created_on",
                    "value": "created_on",
                    "display": True,
                    "hidden_name": False,
                },
                {
                    "name": "table_group.sector",
                    "value": "sector",
                    "display": True,
                    "hidden_name": False,
                },
                {
                    "name": "table_group.queue",
                    "value": "queue",
                    "display": True,
                    "hidden_name": False,
                },
            ],
            "filter": {"is_active": True, "attending": True, "user_id__isnull": False},
            "is_default": False,
        }
        closed = {
            "name": "closeds",
            "fields": [
                {
                    "name": "table_group.contact",
                    "value": "contact",
                    "display": True,
                    "hidden_name": False,
                },
                {
                    "name": "table_group.urn",
                    "value": "urn",
                    "display": True,
                    "hidden_name": False,
                },
                {
                    "name": "table_group.agent",
                    "value": "agent",
                    "display": True,
                    "hidden_name": False,
                },
                {
                    "name": "table_group.created_on",
                    "value": "created_on",
                    "display": True,
                    "hidden_name": False,
                },
                {
                    "name": "table_group.ended_at",
                    "value": "ended_at",
                    "display": True,
                    "hidden_name": False,
                },
                {
                    "name": "table_group.sector",
                    "value": "sector",
                    "display": True,
                    "hidden_name": False,
                },
                {
                    "name": "table_group.queue",
                    "value": "queue",
                    "display": True,
                    "hidden_name": False,
                },
                {
                    "name": "table_group.tags",
                    "value": "tags",
                    "display": True,
                    "hidden_name": False,
                },
            ],
            "filter": {"is_active": False},
            "live_filter": {"ended_at__gte": "today"},
            "is_default": False,
        }
        table_group_report = {
            "name": "Em andamento",
            "type": "table_group",
            "source": "rooms",
            "config": {
                "waiting": waiting,
                "in_progress": in_progress,
                "closed": closed,
            },
        }
        try:
            with transaction.atomic():
                Report.objects.create(
                    name="human_service_dashboard.peaks_in_human_service",
                    type="graph_column",
                    source="rooms",
                    config={
                        "operation": "timeseries_hour_group_count",
                        "live_filter": {
                            "created_on__gte": "today",
                        },
                    },
                    widget=pico_de_atendimento,
                )
                waiting_report = copy.deepcopy(table_group_report)
                waiting_report["widget"] = aguardando_atendimento
                waiting_report["config"]["waiting"]["is_default"] = True
                Report.objects.create(**waiting_report)

                in_progress_report = copy.deepcopy(table_group_report)
                in_progress_report["widget"] = em_andamento
                in_progress_report["config"]["in_progress"]["is_default"] = True
                Report.objects.create(**in_progress_report)

                closed_report = copy.deepcopy(table_group_report)
                closed_report["widget"] = encerrados
                closed_report["config"]["closed"]["is_default"] = True
                Report.objects.create(**closed_report)

        except Exception as exception:
            raise InvalidReportsObject(f"Error creating dashboard: {exception}")<|MERGE_RESOLUTION|>--- conflicted
+++ resolved
@@ -24,13 +24,7 @@
                     is_deletable=False,
                     is_editable=False,
                 )
-<<<<<<< HEAD
-                # TODO: Create widgets
-                # self.create_widgets(atendimento_humano)
-
-=======
                 return atendimento_humano
->>>>>>> 80e24238
         except Exception as exception:
             raise InvalidDashboardObject(f"Error creating dashboard: {exception}")
 
