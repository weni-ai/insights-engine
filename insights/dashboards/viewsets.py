import logging

from django.conf import settings
from django.db.models import Q
from django_filters.rest_framework import DjangoFilterBackend
from rest_framework import mixins, status, viewsets
from rest_framework.decorators import action
from rest_framework.permissions import IsAuthenticated
from rest_framework.response import Response
from django.shortcuts import get_object_or_404

from insights.authentication.permissions import (
    ProjectAuthPermission,
    FeatureFlagPermission,
)
from insights.dashboards.filters import DashboardFilter
from insights.dashboards.models import CONVERSATIONS_DASHBOARD_NAME, Dashboard
from insights.dashboards.usecases.flows_dashboard_creation import (
    CreateFlowsDashboard,
)
from insights.dashboards.utils import DefaultPagination
from insights.human_support.services import HumanSupportDashboardService
from insights.projects.models import Project
from insights.projects.tasks import check_nexus_multi_agents_status
from insights.projects.usecases.dashboard_dto import FlowsDashboardCreationDTO
from insights.sources.contacts.clients import FlowsContactsRestClient
from insights.sources.custom_status.client import CustomStatusRESTClient
from insights.widgets.models import Report, Widget
from insights.widgets.usecases.get_source_data import (
    get_source_data_from_widget,
)

from insights.human_support.services import HumanSupportDashboardService
from .serializers import (
    DashboardEditSerializer,
    DashboardIsDefaultSerializer,
    DashboardSerializer,
    DashboardWidgetsSerializer,
    ReportSerializer,
)
from .usecases import dashboard_filters

logger = logging.getLogger(__name__)


class DashboardViewSet(
    mixins.ListModelMixin, mixins.UpdateModelMixin, viewsets.GenericViewSet
):
    permission_classes = [IsAuthenticated, ProjectAuthPermission]
    serializer_class = DashboardSerializer
    pagination_class = DefaultPagination

    filter_backends = [DjangoFilterBackend]
    filterset_class = DashboardFilter

    def get_permissions(self):
        if self.action in [
            "monitoring_list_status",
            "monitoring_average_time_metrics",
            "monitoring_peaks_in_human_service",
            "finished",
            "analysis_finished_rooms_status",
            "monitoring_csat_score_by_agents",
            "analysis_peaks_in_human_service",
        ]:
            return [
                IsAuthenticated(),
                ProjectAuthPermission(),
            ]
        return super().get_permissions()

    def get_queryset(self):
        queryset = (
            Dashboard.objects.filter(project__authorizations__user=self.request.user)
            .exclude(
                Q(name="Resultados de fluxos")
                & ~Q(project_id__in=settings.PROJECT_ALLOW_LIST)
            )
            .exclude(
                Q(name=CONVERSATIONS_DASHBOARD_NAME)
                & Q(project__is_nexus_multi_agents_active=False),
            )
        )

        if settings.CONVERSATIONS_DASHBOARD_EXCLUDE_FROM_LIST_IF_INDEXER_IS_NOT_ACTIVE:
            queryset = queryset.exclude(
                Q(name=CONVERSATIONS_DASHBOARD_NAME)
                & (
                    Q(project__is_allowed=False)
                    & ~Q(project__uuid__in=settings.PROJECT_ALLOW_LIST)
                )
            )

        queryset = queryset.order_by("created_on")

        return queryset

    def list(self, request, *args, **kwargs):
        if project_uuid := request.query_params.get("project"):
            is_nexus_multi_agents_active = (
                Project.objects.filter(uuid=project_uuid)
                .values_list("is_nexus_multi_agents_active", flat=True)
                .first()
            )

            if not is_nexus_multi_agents_active:
                check_nexus_multi_agents_status.delay(project_uuid)

        return super().list(request, *args, **kwargs)

    def update(self, request, *args, **kwargs):
        partial = kwargs.pop("partial", False)
        instance = self.get_object()

        if not instance.is_editable:
            return Response(
                {"This dashboard is not editable."}, status=status.HTTP_403_FORBIDDEN
            )

        serializer = DashboardEditSerializer(
            instance, data=request.data, partial=partial
        )
        serializer.is_valid(raise_exception=True)
        self.perform_update(serializer)

        return Response(serializer.data)

    def destroy(self, request, *args, **kwargs):
        instance = self.get_object()

        if not instance.is_deletable:
            return Response(
                {"This dashboard is not deletable."}, status=status.HTTP_403_FORBIDDEN
            )

        self.perform_destroy(instance)
        return Response(status=status.HTTP_204_NO_CONTENT)

    def perform_destroy(self, instance):
        instance.delete()

    @action(detail=True, methods=["patch"])
    def is_default(self, request, pk=None):
        dashboard: Dashboard = self.get_object()

        serializer = DashboardIsDefaultSerializer(
            dashboard, data=request.data, partial=True
        )

        serializer.is_valid(raise_exception=True)
        serializer.save()

        return Response(serializer.data, status=status.HTTP_200_OK)

    @action(detail=True, methods=["get"])
    def list_widgets(self, request, pk=None):
        dashboard = self.get_object()

        widgets = Widget.objects.filter(dashboard=dashboard).order_by("created_on")

        paginator = DefaultPagination()
        result_page = paginator.paginate_queryset(widgets, request)

        serializer = DashboardWidgetsSerializer(result_page, many=True)

        return paginator.get_paginated_response(serializer.data)

    @action(detail=True, methods=["get"])
    def filters(self, request, pk=None):
        dashboard = self.get_object()
        filters = dashboard_filters.get_dash_filters(dashboard)

        return Response(filters)

    @action(
        detail=True, methods=["get"], url_path="widgets/(?P<widget_uuid>[^/.]+)/data"
    )
    def get_widget_data(self, request, pk=None, widget_uuid=None):
        dashboard = self.get_object()
        try:
            widget = Widget.objects.get(uuid=widget_uuid, dashboard=dashboard)

            # [STAGING] Mock widget data
            if str(widget.uuid) in settings.STG_MOCK_CUSTOM_FLOWRUNS:
                mock_data = {
                    "results": [
                        {"label": "Muito satisfeito", "value": 20.59, "full_value": 7},
                        {"label": "Satisfeito", "value": 14.71, "full_value": 5},
                        {"label": "Neutro", "value": 11.76, "full_value": 4},
                        {"label": "Insatisfeito", "value": 11.76, "full_value": 4},
                        {"label": "Muito insatisfeito", "value": 8.82, "full_value": 3},
                    ]
                }
                return Response(mock_data, status.HTTP_200_OK)

            filters = dict(request.data or request.query_params or {})
            filters.pop("project", None)
            is_live = filters.pop("is_live", False)
            serialized_source = get_source_data_from_widget(
                widget=widget,
                is_report=False,
                is_live=is_live,
                filters=filters,
                user_email=request.user.email,
            )
            return Response(serialized_source, status.HTTP_200_OK)
        except Exception as error:
            logger.exception(f"Error loading widget data: {error}")
            return Response(
                {"detail": "Failed to load widget data"},
                status=status.HTTP_400_BAD_REQUEST,
            )

    @action(
        detail=True, methods=["get"], url_path="widgets/(?P<widget_uuid>[^/.]+)/report"
    )
    def get_widget_report(self, request, pk=None, widget_uuid=None):
        dashboard = self.get_object()
        try:
            widget = Widget.objects.get(uuid=widget_uuid, dashboard=dashboard)
            report = widget.report
            serializer = ReportSerializer(report)
            return Response(serializer.data, status=status.HTTP_200_OK)
        except Widget.DoesNotExist:
            return Response(
                {"detail": "Widget not found."}, status=status.HTTP_404_NOT_FOUND
            )
        except Report.DoesNotExist:
            return Response(
                {"detail": "Report not found."}, status=status.HTTP_404_NOT_FOUND
            )

    @action(
        detail=True,
        methods=["get"],
        url_path="widgets/(?P<widget_uuid>[^/.]+)/report/data",
    )
    def get_report_data(self, request, pk=None, widget_uuid=None):
        dashboard = self.get_object()
        try:
            widget = Widget.objects.get(uuid=widget_uuid, dashboard=dashboard)
            filters = dict(request.data or request.query_params or {})
            filters.pop("project", None)
            is_live = filters.pop("is_live", False)
            serialized_source = get_source_data_from_widget(
                widget=widget,
                is_report=True,
                filters=filters,
                user_email=request.user.email,
                is_live=is_live,
            )
            return Response(serialized_source, status.HTTP_200_OK)
        except Exception as error:
            logger.exception(f"Error loading report data: {error}")
            return Response(
                {"detail": "Failed to load report data"},
                status=status.HTTP_400_BAD_REQUEST,
            )

    @action(detail=True, methods=["get"])
    def list_sources(self, request, pk=None):
        dashboard = self.get_object()
        widgets = dashboard.widgets.all()

        sources = [{"source": widget.source} for widget in widgets]

        paginator = DefaultPagination()
        paginated_sources = paginator.paginate_queryset(sources, request)

        return paginator.get_paginated_response(paginated_sources)

    @action(
        detail=True,
        methods=["get"],
        url_path="monitoring/list_status",
    )
    def monitoring_list_status(self, request, pk=None):
        dashboard = self.get_object()
        service = HumanSupportDashboardService(project=dashboard.project)
        filters = {key: value for key, value in request.query_params.items()}
        data = service.get_attendance_status(filters=filters)
        return Response(data, status=status.HTTP_200_OK)

    @action(
        detail=True,
        methods=["get"],
        url_path="monitoring/average_time_metrics",
    )
    def monitoring_average_time_metrics(self, request, pk=None):
        dashboard = self.get_object()
        service = HumanSupportDashboardService(project=dashboard.project)
        filters = {key: value for key, value in request.query_params.items()}
        data = service.get_time_metrics(filters=filters)
        return Response(data, status=status.HTTP_200_OK)

    @action(
        detail=True,
        methods=["get"],
        url_path="monitoring/csat/totals",
    )
    def monitoring_csat_totals(self, request, pk=None):
        dashboard = self.get_object()
        service = HumanSupportDashboardService(project=dashboard.project)
        data = service.csat_score_by_agents(
            user_request=request.user.email, filters=request.query_params
        )

        return Response(data, status=status.HTTP_200_OK)

    @action(detail=False, methods=["post"])
    def create_flows_dashboard(self, request, pk=None):
        project_uuid = request.query_params.get("project")

        if not project_uuid:
            return Response(
                {"detail": "project is required"},
                status=status.HTTP_400_BAD_REQUEST,
            )

        project = get_object_or_404(
            Project, uuid=project_uuid, authorizations__user=request.user
        )

        flow_dashboard = FlowsDashboardCreationDTO(
            project=project,
            dashboard_name=request.data.get("name"),
            funnel_amount=request.data.get("funnel_amount"),
            currency_type=request.data.get("currency_type"),
        )
        create_dashboard_instance = CreateFlowsDashboard(params=flow_dashboard)

        dash = create_dashboard_instance.create_dashboard()
        serialized_data = DashboardSerializer(dash)
        return Response(
            {"dashboard": serialized_data.data},
            status=status.HTTP_201_CREATED,
        )

    @action(
        detail=False,
        methods=["get"],
    )
    def get_contacts_results(self, request, pk=None, flow_uuid=None):
        project_uuid = request.query_params.get("project_uuid")

        if not project_uuid:
            return Response(
                {"detail": "project_uuid is required"},
                status=status.HTTP_400_BAD_REQUEST,
            )

        get_object_or_404(Project, uuid=project_uuid, authorizations__user=request.user)

        flow_uuid = request.query_params.get("flow_uuid")
        page_number = request.query_params.get("page_number")
        page_size = request.query_params.get("page_size")
        op_field = request.query_params.get("op_field")
        label = request.query_params.get("label")
        user = request.query_params.get("user_email")
        ended_at_gte = request.query_params.get("ended_at__gte")
        ended_at_lte = request.query_params.get("ended_at__lte")

        flows_contact_client = FlowsContactsRestClient()

        contacts_list = flows_contact_client.get_flows_contacts(
            flow_uuid=flow_uuid,
            page_number=page_number,
            page_size=page_size,
            project_uuid=project_uuid,
            op_field=op_field,
            label=label,
            user=user,
            ended_at_gte=ended_at_gte,
            ended_at_lte=ended_at_lte,
        )
        return Response(contacts_list, status.HTTP_200_OK)

    @action(
        detail=False,
        methods=["get"],
    )
    def get_custom_status(self, request, project=None):
        project_uuid = request.query_params.get("project")

        if not project_uuid:
            return Response(
                {"detail": "project is required"},
                status=status.HTTP_400_BAD_REQUEST,
            )

        project = get_object_or_404(
            Project, uuid=project_uuid, authorizations__user=request.user
        )

        custom_status_client = CustomStatusRESTClient(project)

        # Convert QueryDict properly to avoid list issues
        if request.data:
            query_filters = dict(request.data)
        else:
            query_filters = {key: value for key, value in request.query_params.items()}
        custom_status = custom_status_client.list(query_filters)

        return Response(custom_status, status.HTTP_200_OK)

    @action(
        detail=True,
        methods=["get"],
        url_path="monitoring/peaks_in_human_service",
    )
    def monitoring_peaks_in_human_service(self, request, pk=None):
        dashboard = self.get_object()
        service = HumanSupportDashboardService(project=dashboard.project)
<<<<<<< HEAD
        filters = {key: value for key, value in request.query_params.items()}
        results = service.get_peaks_in_human_service(filters=filters)
=======
        results = service.get_peaks_in_human_service(filters=request.query_params)
>>>>>>> 8943b391
        return Response({"results": results}, status=status.HTTP_200_OK)

    @action(
        detail=True,
        methods=["get"],
<<<<<<< HEAD
        url_path="finished",
    )
    def finished(self, request, pk=None):
        dashboard = self.get_object()
        service = HumanSupportDashboardService(project=dashboard.project)
        filters = {key: value for key, value in request.query_params.items()}
        data = service.get_finished_rooms(filters=filters)
        return Response(data, status=status.HTTP_200_OK)

    @action(
        detail=True,
        methods=["get"],
        url_path="analysis/finished_rooms_status",
    )
    def analysis_finished_rooms_status(self, request, pk=None):
        dashboard = self.get_object()
        service = HumanSupportDashboardService(project=dashboard.project)
        filters = {key: value for key, value in request.query_params.items()}
        data = service.get_analysis_status(filters=filters)
        return Response(data, status=status.HTTP_200_OK)

    @action(
        detail=True,
        methods=["get"],
        url_path="analysis/peaks_in_human_service",
    )
    def analysis_peaks_in_human_service(self, request, pk=None):
        dashboard = self.get_object()
        service = HumanSupportDashboardService(project=dashboard.project)
        filters = {key: value for key, value in request.query_params.items()}
        results = service.get_analysis_peaks_in_human_service(filters=filters)
=======
        url_path="monitoring/csat/totals",
    )
    def monitoring_csat_totals(self, request, pk=None):
        dashboard = self.get_object()
        service = HumanSupportDashboardService(project=dashboard.project)
        results = service.get_csat_ratings(filters=request.query_params)
>>>>>>> 8943b391
        return Response({"results": results}, status=status.HTTP_200_OK)

    @action(
        detail=True,
        methods=["get"],
<<<<<<< HEAD
        url_path="finished",
    )
    def finished(self, request, pk=None):
        dashboard = self.get_object()
        service = HumanSupportDashboardService(project=dashboard.project)
        # Convert QueryDict properly - get first value from lists
        filters = {}
        for key, value in request.query_params.items():
            filters[key] = value
        data = service.get_finished_rooms(filters=filters)
        return Response(data, status=status.HTTP_200_OK)

    @action(
        detail=True,
        methods=["get"],
        url_path="analysis/finished_rooms_status",
    )
    def analysis_finished_rooms_status(self, request, pk=None):
        dashboard = self.get_object()
        service = HumanSupportDashboardService(project=dashboard.project)
        filters = {key: value for key, value in request.query_params.items()}
        data = service.get_analysis_status(filters=filters)
        return Response(data, status=status.HTTP_200_OK)
=======
        url_path="monitoring/csat/ratings",
    )
    def monitoring_csat_ratings(self, request, pk=None):
        dashboard = self.get_object()
        service = HumanSupportDashboardService(project=dashboard.project)
        results = service.get_csat_ratings(filters=request.query_params)

        return Response(results.get("csat_ratings", {}), status=status.HTTP_200_OK)
>>>>>>> 8943b391
<|MERGE_RESOLUTION|>--- conflicted
+++ resolved
@@ -411,18 +411,13 @@
     def monitoring_peaks_in_human_service(self, request, pk=None):
         dashboard = self.get_object()
         service = HumanSupportDashboardService(project=dashboard.project)
-<<<<<<< HEAD
         filters = {key: value for key, value in request.query_params.items()}
         results = service.get_peaks_in_human_service(filters=filters)
-=======
-        results = service.get_peaks_in_human_service(filters=request.query_params)
->>>>>>> 8943b391
         return Response({"results": results}, status=status.HTTP_200_OK)
 
     @action(
         detail=True,
         methods=["get"],
-<<<<<<< HEAD
         url_path="finished",
     )
     def finished(self, request, pk=None):
@@ -454,20 +449,11 @@
         service = HumanSupportDashboardService(project=dashboard.project)
         filters = {key: value for key, value in request.query_params.items()}
         results = service.get_analysis_peaks_in_human_service(filters=filters)
-=======
-        url_path="monitoring/csat/totals",
-    )
-    def monitoring_csat_totals(self, request, pk=None):
-        dashboard = self.get_object()
-        service = HumanSupportDashboardService(project=dashboard.project)
-        results = service.get_csat_ratings(filters=request.query_params)
->>>>>>> 8943b391
         return Response({"results": results}, status=status.HTTP_200_OK)
 
     @action(
         detail=True,
         methods=["get"],
-<<<<<<< HEAD
         url_path="finished",
     )
     def finished(self, request, pk=None):
@@ -491,7 +477,21 @@
         filters = {key: value for key, value in request.query_params.items()}
         data = service.get_analysis_status(filters=filters)
         return Response(data, status=status.HTTP_200_OK)
-=======
+
+    @action(
+        detail=True,
+        methods=["get"],
+        url_path="monitoring/csat/totals",
+    )
+    def monitoring_csat_totals(self, request, pk=None):
+        dashboard = self.get_object()
+        service = HumanSupportDashboardService(project=dashboard.project)
+        results = service.get_csat_ratings(filters=request.query_params)
+        return Response({"results": results}, status=status.HTTP_200_OK)
+
+    @action(
+        detail=True,
+        methods=["get"],
         url_path="monitoring/csat/ratings",
     )
     def monitoring_csat_ratings(self, request, pk=None):
@@ -499,5 +499,4 @@
         service = HumanSupportDashboardService(project=dashboard.project)
         results = service.get_csat_ratings(filters=request.query_params)
 
-        return Response(results.get("csat_ratings", {}), status=status.HTTP_200_OK)
->>>>>>> 8943b391
+        return Response(results.get("csat_ratings", {}), status=status.HTTP_200_OK)