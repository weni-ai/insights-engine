import logging

from django.conf import settings
from django.http import QueryDict
from django.db.models import Q
from django_filters.rest_framework import DjangoFilterBackend
from rest_framework import mixins, status, viewsets
from rest_framework.decorators import action
from rest_framework.permissions import IsAuthenticated
from rest_framework.response import Response
from django.shortcuts import get_object_or_404

from insights.authentication.permissions import (
    ProjectAuthPermission,
    FeatureFlagPermission,
)
from insights.dashboards.filters import DashboardFilter
from insights.dashboards.models import CONVERSATIONS_DASHBOARD_NAME, Dashboard
from insights.dashboards.usecases.flows_dashboard_creation import (
    CreateFlowsDashboard,
)
from insights.dashboards.utils import DefaultPagination
from insights.human_support.services import HumanSupportDashboardService
from insights.projects.models import Project
from insights.projects.tasks import check_nexus_multi_agents_status
from insights.projects.usecases.dashboard_dto import FlowsDashboardCreationDTO
from insights.sources.contacts.clients import FlowsContactsRestClient
from insights.sources.custom_status.client import CustomStatusRESTClient
from insights.widgets.models import Report, Widget
from insights.widgets.usecases.get_source_data import (
    get_source_data_from_widget,
)

<<<<<<< HEAD
from insights.human_support.services import HumanSupportDashboardService
=======
from insights.core.filters import get_filters_from_query_params

>>>>>>> acee6234
from .serializers import (
    DashboardEditSerializer,
    DashboardIsDefaultSerializer,
    DashboardSerializer,
    DashboardWidgetsSerializer,
    ReportSerializer,
)
from .usecases import dashboard_filters

logger = logging.getLogger(__name__)


class DashboardViewSet(
    mixins.ListModelMixin, mixins.UpdateModelMixin, viewsets.GenericViewSet
):
    permission_classes = [IsAuthenticated, ProjectAuthPermission]
    serializer_class = DashboardSerializer
    pagination_class = DefaultPagination

    filter_backends = [DjangoFilterBackend]
    filterset_class = DashboardFilter

    def get_permissions(self):
        if self.action in [
            "monitoring_list_status",
            "monitoring_average_time_metrics",
            "monitoring_peaks_in_human_service",
            "finished",
            "analysis_finished_rooms_status",
            "monitoring_csat_score_by_agents",
            "analysis_peaks_in_human_service",
        ]:
            return [
                IsAuthenticated(),
                ProjectAuthPermission(),
            ]
        return super().get_permissions()

    def get_queryset(self):
        queryset = (
            Dashboard.objects.filter(project__authorizations__user=self.request.user)
            .exclude(
                Q(name="Resultados de fluxos")
                & ~Q(project_id__in=settings.PROJECT_ALLOW_LIST)
            )
            .exclude(
                Q(name=CONVERSATIONS_DASHBOARD_NAME)
                & Q(project__is_nexus_multi_agents_active=False),
            )
        )

        if settings.CONVERSATIONS_DASHBOARD_EXCLUDE_FROM_LIST_IF_INDEXER_IS_NOT_ACTIVE:
            queryset = queryset.exclude(
                Q(name=CONVERSATIONS_DASHBOARD_NAME)
                & (
                    Q(project__is_allowed=False)
                    & ~Q(project__uuid__in=settings.PROJECT_ALLOW_LIST)
                )
            )

        queryset = queryset.order_by("created_on")

        return queryset

    def list(self, request, *args, **kwargs):
        if project_uuid := request.query_params.get("project"):
            is_nexus_multi_agents_active = (
                Project.objects.filter(uuid=project_uuid)
                .values_list("is_nexus_multi_agents_active", flat=True)
                .first()
            )

            if not is_nexus_multi_agents_active:
                check_nexus_multi_agents_status.delay(project_uuid)

        return super().list(request, *args, **kwargs)

    def update(self, request, *args, **kwargs):
        partial = kwargs.pop("partial", False)
        instance = self.get_object()

        if not instance.is_editable:
            return Response(
                {"This dashboard is not editable."}, status=status.HTTP_403_FORBIDDEN
            )

        serializer = DashboardEditSerializer(
            instance, data=request.data, partial=partial
        )
        serializer.is_valid(raise_exception=True)
        self.perform_update(serializer)

        return Response(serializer.data)

    def destroy(self, request, *args, **kwargs):
        instance = self.get_object()

        if not instance.is_deletable:
            return Response(
                {"This dashboard is not deletable."}, status=status.HTTP_403_FORBIDDEN
            )

        self.perform_destroy(instance)
        return Response(status=status.HTTP_204_NO_CONTENT)

    def perform_destroy(self, instance):
        instance.delete()

    @action(detail=True, methods=["patch"])
    def is_default(self, request, pk=None):
        dashboard: Dashboard = self.get_object()

        serializer = DashboardIsDefaultSerializer(
            dashboard, data=request.data, partial=True
        )

        serializer.is_valid(raise_exception=True)
        serializer.save()

        return Response(serializer.data, status=status.HTTP_200_OK)

    @action(detail=True, methods=["get"])
    def list_widgets(self, request, pk=None):
        dashboard = self.get_object()

        widgets = Widget.objects.filter(dashboard=dashboard).order_by("created_on")

        paginator = DefaultPagination()
        result_page = paginator.paginate_queryset(widgets, request)

        serializer = DashboardWidgetsSerializer(result_page, many=True)

        return paginator.get_paginated_response(serializer.data)

    @action(detail=True, methods=["get"])
    def filters(self, request, pk=None):
        dashboard = self.get_object()
        filters = dashboard_filters.get_dash_filters(dashboard)

        return Response(filters)

    @action(
        detail=True, methods=["get"], url_path="widgets/(?P<widget_uuid>[^/.]+)/data"
    )
    def get_widget_data(self, request, pk=None, widget_uuid=None):
        dashboard = self.get_object()
        try:
            widget = Widget.objects.get(uuid=widget_uuid, dashboard=dashboard)

            # [STAGING] Mock widget data
            if str(widget.uuid) in settings.STG_MOCK_CUSTOM_FLOWRUNS:
                mock_data = {
                    "results": [
                        {"label": "Muito satisfeito", "value": 20.59, "full_value": 7},
                        {"label": "Satisfeito", "value": 14.71, "full_value": 5},
                        {"label": "Neutro", "value": 11.76, "full_value": 4},
                        {"label": "Insatisfeito", "value": 11.76, "full_value": 4},
                        {"label": "Muito insatisfeito", "value": 8.82, "full_value": 3},
                    ]
                }
                return Response(mock_data, status.HTTP_200_OK)

            filters = dict(request.data or request.query_params or {})
            filters.pop("project", None)
            is_live = filters.pop("is_live", False)
            serialized_source = get_source_data_from_widget(
                widget=widget,
                is_report=False,
                is_live=is_live,
                filters=filters,
                user_email=request.user.email,
            )
            return Response(serialized_source, status.HTTP_200_OK)
        except Exception as error:
            logger.exception(f"Error loading widget data: {error}")
            return Response(
                {"detail": "Failed to load widget data"},
                status=status.HTTP_400_BAD_REQUEST,
            )

    @action(
        detail=True, methods=["get"], url_path="widgets/(?P<widget_uuid>[^/.]+)/report"
    )
    def get_widget_report(self, request, pk=None, widget_uuid=None):
        dashboard = self.get_object()
        try:
            widget = Widget.objects.get(uuid=widget_uuid, dashboard=dashboard)
            report = widget.report
            serializer = ReportSerializer(report)
            return Response(serializer.data, status=status.HTTP_200_OK)
        except Widget.DoesNotExist:
            return Response(
                {"detail": "Widget not found."}, status=status.HTTP_404_NOT_FOUND
            )
        except Report.DoesNotExist:
            return Response(
                {"detail": "Report not found."}, status=status.HTTP_404_NOT_FOUND
            )

    @action(
        detail=True,
        methods=["get"],
        url_path="widgets/(?P<widget_uuid>[^/.]+)/report/data",
    )
    def get_report_data(self, request, pk=None, widget_uuid=None):
        dashboard = self.get_object()
        try:
            widget = Widget.objects.get(uuid=widget_uuid, dashboard=dashboard)
            filters = dict(request.data or request.query_params or {})
            filters.pop("project", None)
            is_live = filters.pop("is_live", False)
            serialized_source = get_source_data_from_widget(
                widget=widget,
                is_report=True,
                filters=filters,
                user_email=request.user.email,
                is_live=is_live,
            )
            return Response(serialized_source, status.HTTP_200_OK)
        except Exception as error:
            logger.exception(f"Error loading report data: {error}")
            return Response(
                {"detail": "Failed to load report data"},
                status=status.HTTP_400_BAD_REQUEST,
            )

    @action(detail=True, methods=["get"])
    def list_sources(self, request, pk=None):
        dashboard = self.get_object()
        widgets = dashboard.widgets.all()

        sources = [{"source": widget.source} for widget in widgets]

        paginator = DefaultPagination()
        paginated_sources = paginator.paginate_queryset(sources, request)

        return paginator.get_paginated_response(paginated_sources)

    @action(
        detail=True,
        methods=["get"],
        url_path="monitoring/list_status",
    )
    def monitoring_list_status(self, request, pk=None):
        dashboard = self.get_object()
        service = HumanSupportDashboardService(project=dashboard.project)
        filters = {key: value for key, value in request.query_params.items()}
        data = service.get_attendance_status(filters=filters)
        return Response(data, status=status.HTTP_200_OK)

    @action(
        detail=True,
        methods=["get"],
        url_path="monitoring/average_time_metrics",
    )
    def monitoring_average_time_metrics(self, request, pk=None):
        dashboard = self.get_object()
        service = HumanSupportDashboardService(project=dashboard.project)
        filters = {key: value for key, value in request.query_params.items()}
        data = service.get_time_metrics(filters=filters)
        return Response(data, status=status.HTTP_200_OK)

    @action(
        detail=True,
        methods=["get"],
        url_path="monitoring/csat/totals",
    )
    def monitoring_csat_totals(self, request, pk=None):
        dashboard = self.get_object()
        service = HumanSupportDashboardService(project=dashboard.project)
        data = service.csat_score_by_agents(
            user_request=request.user.email, filters=request.query_params
        )

        return Response(data, status=status.HTTP_200_OK)

    @action(detail=False, methods=["post"])
    def create_flows_dashboard(self, request, pk=None):
        project_uuid = request.query_params.get("project")

        if not project_uuid:
            return Response(
                {"detail": "project is required"},
                status=status.HTTP_400_BAD_REQUEST,
            )

        project = get_object_or_404(
            Project, uuid=project_uuid, authorizations__user=request.user
        )

        flow_dashboard = FlowsDashboardCreationDTO(
            project=project,
            dashboard_name=request.data.get("name"),
            funnel_amount=request.data.get("funnel_amount"),
            currency_type=request.data.get("currency_type"),
        )
        create_dashboard_instance = CreateFlowsDashboard(params=flow_dashboard)

        dash = create_dashboard_instance.create_dashboard()
        serialized_data = DashboardSerializer(dash)
        return Response(
            {"dashboard": serialized_data.data},
            status=status.HTTP_201_CREATED,
        )

    @action(
        detail=False,
        methods=["get"],
    )
    def get_contacts_results(self, request, pk=None, flow_uuid=None):
        project_uuid = request.query_params.get("project_uuid")

        if not project_uuid:
            return Response(
                {"detail": "project_uuid is required"},
                status=status.HTTP_400_BAD_REQUEST,
            )

        get_object_or_404(Project, uuid=project_uuid, authorizations__user=request.user)

        flow_uuid = request.query_params.get("flow_uuid")
        page_number = request.query_params.get("page_number")
        page_size = request.query_params.get("page_size")
        op_field = request.query_params.get("op_field")
        label = request.query_params.get("label")
        user = request.query_params.get("user_email")
        ended_at_gte = request.query_params.get("ended_at__gte")
        ended_at_lte = request.query_params.get("ended_at__lte")

        flows_contact_client = FlowsContactsRestClient()

        contacts_list = flows_contact_client.get_flows_contacts(
            flow_uuid=flow_uuid,
            page_number=page_number,
            page_size=page_size,
            project_uuid=project_uuid,
            op_field=op_field,
            label=label,
            user=user,
            ended_at_gte=ended_at_gte,
            ended_at_lte=ended_at_lte,
        )
        return Response(contacts_list, status.HTTP_200_OK)

    @action(
        detail=False,
        methods=["get"],
    )
    def get_custom_status(self, request, project=None):
        project_uuid = request.query_params.get("project")

        if not project_uuid:
            return Response(
                {"detail": "project is required"},
                status=status.HTTP_400_BAD_REQUEST,
            )

        project = get_object_or_404(
            Project, uuid=project_uuid, authorizations__user=request.user
        )

        custom_status_client = CustomStatusRESTClient(project)

        # Convert QueryDict properly to avoid list issues
        if request.data:
            query_filters = dict(request.data)
        else:
            query_filters = {key: value for key, value in request.query_params.items()}
        custom_status = custom_status_client.list(query_filters)

        return Response(custom_status, status.HTTP_200_OK)

    @action(
        detail=True,
        methods=["get"],
        url_path="monitoring/peaks_in_human_service",
    )
    def monitoring_peaks_in_human_service(self, request, pk=None):
        dashboard = self.get_object()
        service = HumanSupportDashboardService(project=dashboard.project)
        filters = get_filters_from_query_params(request.query_params)
        results = service.get_peaks_in_human_service(filters=filters)
        return Response({"results": results}, status=status.HTTP_200_OK)

    @action(
        detail=True,
        methods=["get"],
        url_path="finished",
    )
    def finished(self, request, pk=None):
        dashboard = self.get_object()
        service = HumanSupportDashboardService(project=dashboard.project)
        filters = get_filters_from_query_params(request.query_params)
        data = service.get_finished_rooms(filters=filters)
        return Response(data, status=status.HTTP_200_OK)

    @action(
        detail=True,
        methods=["get"],
        url_path="analysis/finished_rooms_status",
    )
    def analysis_finished_rooms_status(self, request, pk=None):
        dashboard = self.get_object()
        service = HumanSupportDashboardService(project=dashboard.project)
        filters = get_filters_from_query_params(request.query_params)
        data = service.get_analysis_status(filters=filters)
        return Response(data, status=status.HTTP_200_OK)

    @action(
        detail=True,
        methods=["get"],
        url_path="analysis/peaks_in_human_service",
    )
    def analysis_peaks_in_human_service(self, request, pk=None):
        dashboard = self.get_object()
        service = HumanSupportDashboardService(project=dashboard.project)
        filters = get_filters_from_query_params(request.query_params)
        results = service.get_analysis_peaks_in_human_service(filters=filters)
        return Response({"results": results}, status=status.HTTP_200_OK)

    @action(
        detail=True,
        methods=["get"],
        url_path="finished",
    )
    def finished(self, request, pk=None):
        dashboard = self.get_object()
        service = HumanSupportDashboardService(project=dashboard.project)
        # Convert QueryDict properly - get first value from lists
        filters = get_filters_from_query_params(request.query_params)
        data = service.get_finished_rooms(filters=filters)
        return Response(data, status=status.HTTP_200_OK)

    @action(
        detail=True,
        methods=["get"],
        url_path="monitoring/csat/totals",
    )
    def monitoring_csat_totals(self, request, pk=None):
        dashboard = self.get_object()
        service = HumanSupportDashboardService(project=dashboard.project)
        data = service.csat_score_by_agents(
            user_request=request.user.email, filters=request.query_params
        )

        return Response(data, status=status.HTTP_200_OK)

    @action(
        detail=True,
        methods=["get"],
        url_path="monitoring/csat/ratings",
    )
    def monitoring_csat_ratings(self, request, pk=None):
        dashboard = self.get_object()
        service = HumanSupportDashboardService(project=dashboard.project)
        results = service.get_csat_ratings(filters=request.query_params)

        return Response(results, status=status.HTTP_200_OK)<|MERGE_RESOLUTION|>--- conflicted
+++ resolved
@@ -12,7 +12,6 @@
 
 from insights.authentication.permissions import (
     ProjectAuthPermission,
-    FeatureFlagPermission,
 )
 from insights.dashboards.filters import DashboardFilter
 from insights.dashboards.models import CONVERSATIONS_DASHBOARD_NAME, Dashboard
@@ -31,12 +30,9 @@
     get_source_data_from_widget,
 )
 
-<<<<<<< HEAD
 from insights.human_support.services import HumanSupportDashboardService
-=======
 from insights.core.filters import get_filters_from_query_params
 
->>>>>>> acee6234
 from .serializers import (
     DashboardEditSerializer,
     DashboardIsDefaultSerializer,
