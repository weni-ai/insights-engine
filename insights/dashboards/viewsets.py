import logging

from django.conf import settings
from django.db.models import Q
from django_filters.rest_framework import DjangoFilterBackend
from rest_framework import mixins, status, viewsets
from rest_framework.decorators import action
from rest_framework.permissions import IsAuthenticated
from rest_framework.response import Response
from django.shortcuts import get_object_or_404

from insights.authentication.permissions import (
    ProjectAuthPermission,
)
from insights.dashboards.filters import DashboardFilter
from insights.dashboards.models import CONVERSATIONS_DASHBOARD_NAME, Dashboard
from insights.dashboards.usecases.flows_dashboard_creation import (
    CreateFlowsDashboard,
)
from insights.dashboards.utils import DefaultPagination
from insights.human_support.services import HumanSupportDashboardService
from insights.projects.models import Project
from insights.projects.tasks import check_nexus_multi_agents_status
from insights.projects.usecases.dashboard_dto import FlowsDashboardCreationDTO
from insights.sources.contacts.clients import FlowsContactsRestClient
from insights.sources.custom_status.client import CustomStatusRESTClient
from insights.widgets.models import Report, Widget
from insights.widgets.usecases.get_source_data import (
    get_source_data_from_widget,
)
from insights.core.filters import get_filters_from_query_params

from insights.human_support.services import HumanSupportDashboardService
from insights.core.filters import get_filters_from_query_params

from .serializers import (
    DashboardEditSerializer,
    DashboardIsDefaultSerializer,
    DashboardSerializer,
    DashboardWidgetsSerializer,
    ReportSerializer,
)
from .usecases import dashboard_filters

logger = logging.getLogger(__name__)


class DashboardViewSet(
    mixins.ListModelMixin, mixins.UpdateModelMixin, viewsets.GenericViewSet
):
    permission_classes = [IsAuthenticated, ProjectAuthPermission]
    serializer_class = DashboardSerializer
    pagination_class = DefaultPagination

    filter_backends = [DjangoFilterBackend]
    filterset_class = DashboardFilter

    def get_permissions(self):
        if self.action in [
            "monitoring_list_status",
            "monitoring_average_time_metrics",
            "monitoring_peaks_in_human_service",
            "finished",
            "analysis_finished_rooms_status",
            "monitoring_csat_score_by_agents",
            "analysis_peaks_in_human_service",
        ]:
            return [
                IsAuthenticated(),
                ProjectAuthPermission(),
            ]
        return super().get_permissions()

    def get_queryset(self):
        queryset = (
            Dashboard.objects.filter(project__authorizations__user=self.request.user)
            .exclude(
                Q(name="Resultados de fluxos")
                & ~Q(project_id__in=settings.PROJECT_ALLOW_LIST)
            )
            .exclude(
                Q(name=CONVERSATIONS_DASHBOARD_NAME)
                & Q(project__is_nexus_multi_agents_active=False),
            )
        )

        if settings.CONVERSATIONS_DASHBOARD_EXCLUDE_FROM_LIST_IF_INDEXER_IS_NOT_ACTIVE:
            queryset = queryset.exclude(
                Q(name=CONVERSATIONS_DASHBOARD_NAME)
                & (
                    Q(project__is_allowed=False)
                    & ~Q(project__uuid__in=settings.PROJECT_ALLOW_LIST)
                )
            )

        queryset = queryset.order_by("created_on")

        return queryset

    def list(self, request, *args, **kwargs):
        if project_uuid := request.query_params.get("project"):
            is_nexus_multi_agents_active = (
                Project.objects.filter(uuid=project_uuid)
                .values_list("is_nexus_multi_agents_active", flat=True)
                .first()
            )

            if not is_nexus_multi_agents_active:
                check_nexus_multi_agents_status.delay(project_uuid)

        return super().list(request, *args, **kwargs)

    def update(self, request, *args, **kwargs):
        partial = kwargs.pop("partial", False)
        instance = self.get_object()

        if not instance.is_editable:
            return Response(
                {"This dashboard is not editable."}, status=status.HTTP_403_FORBIDDEN
            )

        serializer = DashboardEditSerializer(
            instance, data=request.data, partial=partial
        )
        serializer.is_valid(raise_exception=True)
        self.perform_update(serializer)

        return Response(serializer.data)

    def destroy(self, request, *args, **kwargs):
        instance = self.get_object()

        if not instance.is_deletable:
            return Response(
                {"This dashboard is not deletable."}, status=status.HTTP_403_FORBIDDEN
            )

        self.perform_destroy(instance)
        return Response(status=status.HTTP_204_NO_CONTENT)

    def perform_destroy(self, instance):
        instance.delete()

    @action(detail=True, methods=["patch"])
    def is_default(self, request, pk=None):
        dashboard: Dashboard = self.get_object()

        serializer = DashboardIsDefaultSerializer(
            dashboard, data=request.data, partial=True
        )

        serializer.is_valid(raise_exception=True)
        serializer.save()

        return Response(serializer.data, status=status.HTTP_200_OK)

    @action(detail=True, methods=["get"])
    def list_widgets(self, request, pk=None):
        dashboard = self.get_object()

        widgets = Widget.objects.filter(dashboard=dashboard).order_by("created_on")

        paginator = DefaultPagination()
        result_page = paginator.paginate_queryset(widgets, request)

        serializer = DashboardWidgetsSerializer(result_page, many=True)

        return paginator.get_paginated_response(serializer.data)

    @action(detail=True, methods=["get"])
    def filters(self, request, pk=None):
        dashboard = self.get_object()
        filters = dashboard_filters.get_dash_filters(dashboard)

        return Response(filters)

    @action(
        detail=True, methods=["get"], url_path="widgets/(?P<widget_uuid>[^/.]+)/data"
    )
    def get_widget_data(self, request, pk=None, widget_uuid=None):
        dashboard = self.get_object()
        try:
            widget = Widget.objects.get(uuid=widget_uuid, dashboard=dashboard)

            # [STAGING] Mock widget data
            if str(widget.uuid) in settings.STG_MOCK_CUSTOM_FLOWRUNS:
                mock_data = {
                    "results": [
                        {"label": "Muito satisfeito", "value": 20.59, "full_value": 7},
                        {"label": "Satisfeito", "value": 14.71, "full_value": 5},
                        {"label": "Neutro", "value": 11.76, "full_value": 4},
                        {"label": "Insatisfeito", "value": 11.76, "full_value": 4},
                        {"label": "Muito insatisfeito", "value": 8.82, "full_value": 3},
                    ]
                }
                return Response(mock_data, status.HTTP_200_OK)

            filters = dict(request.data or request.query_params or {})
            filters.pop("project", None)
            is_live = filters.pop("is_live", False)
            serialized_source = get_source_data_from_widget(
                widget=widget,
                is_report=False,
                is_live=is_live,
                filters=filters,
                user_email=request.user.email,
            )
            return Response(serialized_source, status.HTTP_200_OK)
        except Exception as error:
            logger.exception(f"Error loading widget data: {error}")
            return Response(
                {"detail": "Failed to load widget data"},
                status=status.HTTP_400_BAD_REQUEST,
            )

    @action(
        detail=True, methods=["get"], url_path="widgets/(?P<widget_uuid>[^/.]+)/report"
    )
    def get_widget_report(self, request, pk=None, widget_uuid=None):
        dashboard = self.get_object()
        try:
            widget = Widget.objects.get(uuid=widget_uuid, dashboard=dashboard)
            report = widget.report
            serializer = ReportSerializer(report)
            return Response(serializer.data, status=status.HTTP_200_OK)
        except Widget.DoesNotExist:
            return Response(
                {"detail": "Widget not found."}, status=status.HTTP_404_NOT_FOUND
            )
        except Report.DoesNotExist:
            return Response(
                {"detail": "Report not found."}, status=status.HTTP_404_NOT_FOUND
            )

    @action(
        detail=True,
        methods=["get"],
        url_path="widgets/(?P<widget_uuid>[^/.]+)/report/data",
    )
    def get_report_data(self, request, pk=None, widget_uuid=None):
        dashboard = self.get_object()
        try:
            widget = Widget.objects.get(uuid=widget_uuid, dashboard=dashboard)
            filters = dict(request.data or request.query_params or {})
            filters.pop("project", None)
            is_live = filters.pop("is_live", False)
            serialized_source = get_source_data_from_widget(
                widget=widget,
                is_report=True,
                filters=filters,
                user_email=request.user.email,
                is_live=is_live,
            )
            return Response(serialized_source, status.HTTP_200_OK)
        except Exception as error:
            logger.exception(f"Error loading report data: {error}")
            return Response(
                {"detail": "Failed to load report data"},
                status=status.HTTP_400_BAD_REQUEST,
            )

    @action(detail=True, methods=["get"])
    def list_sources(self, request, pk=None):
        dashboard = self.get_object()
        widgets = dashboard.widgets.all()

        sources = [{"source": widget.source} for widget in widgets]

        paginator = DefaultPagination()
        paginated_sources = paginator.paginate_queryset(sources, request)

        return paginator.get_paginated_response(paginated_sources)

    @action(
        detail=True,
        methods=["get"],
        url_path="monitoring/list_status",
    )
    def monitoring_list_status(self, request, pk=None):
        dashboard = self.get_object()
        service = HumanSupportDashboardService(project=dashboard.project)
        filters = get_filters_from_query_params(request.query_params)
        data = service.get_attendance_status(filters=filters)
        return Response(data, status=status.HTTP_200_OK)

    @action(
        detail=True,
        methods=["get"],
        url_path="monitoring/average_time_metrics",
    )
    def monitoring_average_time_metrics(self, request, pk=None):
        dashboard = self.get_object()
        service = HumanSupportDashboardService(project=dashboard.project)
        filters = get_filters_from_query_params(request.query_params)
        data = service.get_time_metrics(filters=filters)
        return Response(data, status=status.HTTP_200_OK)

    @action(
        detail=True,
        methods=["get"],
        url_path="monitoring/csat/totals",
    )
    def monitoring_csat_totals(self, request, pk=None):
        dashboard = self.get_object()
        service = HumanSupportDashboardService(project=dashboard.project)
<<<<<<< HEAD
        print(f"[monitoring_csat_totals] request.query_params: {request.query_params}")
=======
        filters = get_filters_from_query_params(request.query_params)
>>>>>>> 828ebefe
        data = service.csat_score_by_agents(
            user_request=request.user.email, filters=filters
        )

        return Response(data, status=status.HTTP_200_OK)

    @action(detail=False, methods=["post"])
    def create_flows_dashboard(self, request, pk=None):
        project_uuid = request.query_params.get("project")

        if not project_uuid:
            return Response(
                {"detail": "project is required"},
                status=status.HTTP_400_BAD_REQUEST,
            )

        project = get_object_or_404(
            Project, uuid=project_uuid, authorizations__user=request.user
        )

        flow_dashboard = FlowsDashboardCreationDTO(
            project=project,
            dashboard_name=request.data.get("name"),
            funnel_amount=request.data.get("funnel_amount"),
            currency_type=request.data.get("currency_type"),
        )
        create_dashboard_instance = CreateFlowsDashboard(params=flow_dashboard)

        dash = create_dashboard_instance.create_dashboard()
        serialized_data = DashboardSerializer(dash)
        return Response(
            {"dashboard": serialized_data.data},
            status=status.HTTP_201_CREATED,
        )

    @action(
        detail=False,
        methods=["get"],
    )
    def get_contacts_results(self, request, pk=None, flow_uuid=None):
        project_uuid = request.query_params.get("project_uuid")

        if not project_uuid:
            return Response(
                {"detail": "project_uuid is required"},
                status=status.HTTP_400_BAD_REQUEST,
            )

        get_object_or_404(Project, uuid=project_uuid, authorizations__user=request.user)

        flow_uuid = request.query_params.get("flow_uuid")
        page_number = request.query_params.get("page_number")
        page_size = request.query_params.get("page_size")
        op_field = request.query_params.get("op_field")
        label = request.query_params.get("label")
        user = request.query_params.get("user_email")
        ended_at_gte = request.query_params.get("ended_at__gte")
        ended_at_lte = request.query_params.get("ended_at__lte")

        flows_contact_client = FlowsContactsRestClient()

        contacts_list = flows_contact_client.get_flows_contacts(
            flow_uuid=flow_uuid,
            page_number=page_number,
            page_size=page_size,
            project_uuid=project_uuid,
            op_field=op_field,
            label=label,
            user=user,
            ended_at_gte=ended_at_gte,
            ended_at_lte=ended_at_lte,
        )
        return Response(contacts_list, status.HTTP_200_OK)

    @action(
        detail=False,
        methods=["get"],
    )
    def get_custom_status(self, request, project=None):
        project_uuid = request.query_params.get("project")

        if not project_uuid:
            return Response(
                {"detail": "project is required"},
                status=status.HTTP_400_BAD_REQUEST,
            )

        project = get_object_or_404(
            Project, uuid=project_uuid, authorizations__user=request.user
        )

        custom_status_client = CustomStatusRESTClient(project)

        # Convert QueryDict properly to avoid list issues
        if request.data:
            query_filters = dict(request.data)
        else:
            query_filters = {key: value for key, value in request.query_params.items()}
        custom_status = custom_status_client.list_custom_status(query_filters)

        return Response(custom_status, status.HTTP_200_OK)

    @action(
        detail=True,
        methods=["get"],
        url_path="monitoring/peaks_in_human_service",
    )
    def monitoring_peaks_in_human_service(self, request, pk=None):
        dashboard = self.get_object()
        service = HumanSupportDashboardService(project=dashboard.project)
        filters = get_filters_from_query_params(request.query_params)
        results = service.get_peaks_in_human_service(filters=filters)
        return Response({"results": results}, status=status.HTTP_200_OK)

    @action(
        detail=True,
        methods=["get"],
        url_path="finished",
    )
    def finished(self, request, pk=None):
        dashboard = self.get_object()
        service = HumanSupportDashboardService(project=dashboard.project)
        filters = get_filters_from_query_params(request.query_params)
        data = service.get_finished_rooms(filters=filters)
        return Response(data, status=status.HTTP_200_OK)

    @action(
        detail=True,
        methods=["get"],
        url_path="analysis/finished_rooms_status",
    )
    def analysis_finished_rooms_status(self, request, pk=None):
        dashboard = self.get_object()
        service = HumanSupportDashboardService(project=dashboard.project)
        filters = get_filters_from_query_params(request.query_params)
        data = service.get_analysis_status(filters=filters)
        return Response(data, status=status.HTTP_200_OK)

    @action(
        detail=True,
        methods=["get"],
        url_path="analysis/peaks_in_human_service",
    )
    def analysis_peaks_in_human_service(self, request, pk=None):
        dashboard = self.get_object()
        service = HumanSupportDashboardService(project=dashboard.project)
        filters = get_filters_from_query_params(request.query_params)
        results = service.get_analysis_peaks_in_human_service(filters=filters)
        return Response({"results": results}, status=status.HTTP_200_OK)

    @action(
        detail=True,
        methods=["get"],
        url_path="monitoring/csat/ratings",
    )
    def monitoring_csat_ratings(self, request, pk=None):
        dashboard = self.get_object()
        service = HumanSupportDashboardService(project=dashboard.project)
        results = service.get_csat_ratings(filters=request.query_params)

        return Response(results, status=status.HTTP_200_OK)<|MERGE_RESOLUTION|>--- conflicted
+++ resolved
@@ -303,11 +303,9 @@
     def monitoring_csat_totals(self, request, pk=None):
         dashboard = self.get_object()
         service = HumanSupportDashboardService(project=dashboard.project)
-<<<<<<< HEAD
         print(f"[monitoring_csat_totals] request.query_params: {request.query_params}")
-=======
-        filters = get_filters_from_query_params(request.query_params)
->>>>>>> 828ebefe
+        filters = get_filters_from_query_params(request.query_params)
+        print(f"[monitoring_csat_totals] filters: {filters}")
         data = service.csat_score_by_agents(
             user_request=request.user.email, filters=filters
         )
