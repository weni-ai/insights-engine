--- conflicted
+++ resolved
@@ -306,16 +306,14 @@
         service = HumanSupportDashboardService(project=dashboard.project)
         print(f"[monitoring_csat_totals] request.query_params: {request.query_params}")
         filters = get_filters_from_query_params(request.query_params)
-<<<<<<< HEAD
         print(f"[monitoring_csat_totals] filters: {filters}")
-=======
-
->>>>>>> 7d6eb0a6
+
         data = service.csat_score_by_agents(
             user_request=request.user.email, filters=filters
         )
 
         pagination_urls = get_cursor_based_pagination_urls(request, data)
+        print(f"[monitoring_csat_totals] pagination_urls: {pagination_urls}")
         response_data = {
             "results": data.get("results", []),
             "pagination": {
