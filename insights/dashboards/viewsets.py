import logging

from django.conf import settings
from django.db.models import Q
from django_filters.rest_framework import DjangoFilterBackend
from rest_framework import mixins, status, viewsets
from rest_framework.decorators import action
from rest_framework.permissions import IsAuthenticated
from rest_framework.response import Response
from django.shortcuts import get_object_or_404

from insights.authentication.permissions import (
    ProjectAuthPermission,
    FeatureFlagPermission,
)
from insights.dashboards.filters import DashboardFilter
from insights.dashboards.models import CONVERSATIONS_DASHBOARD_NAME, Dashboard
from insights.dashboards.usecases.flows_dashboard_creation import (
    CreateFlowsDashboard,
)
from insights.dashboards.utils import DefaultPagination
from insights.human_support.services import HumanSupportDashboardService
from insights.projects.models import Project
from insights.projects.tasks import check_nexus_multi_agents_status
from insights.projects.usecases.dashboard_dto import FlowsDashboardCreationDTO
from insights.sources.contacts.clients import FlowsContactsRestClient
from insights.sources.custom_status.client import CustomStatusRESTClient
from insights.widgets.models import Report, Widget
from insights.widgets.usecases.get_source_data import (
    get_source_data_from_widget,
)

from insights.human_support.services import HumanSupportDashboardService
from .serializers import (
    DashboardEditSerializer,
    DashboardIsDefaultSerializer,
    DashboardSerializer,
    DashboardWidgetsSerializer,
    ReportSerializer,
)
from .usecases import dashboard_filters

logger = logging.getLogger(__name__)


class DashboardViewSet(
    mixins.ListModelMixin, mixins.UpdateModelMixin, viewsets.GenericViewSet
):
    permission_classes = [IsAuthenticated, ProjectAuthPermission]
    serializer_class = DashboardSerializer
    pagination_class = DefaultPagination

    filter_backends = [DjangoFilterBackend]
    filterset_class = DashboardFilter

    def get_permissions(self):
        if self.action in [
            "monitoring_list_status",
            "monitoring_average_time_metrics",
            "monitoring_peaks_in_human_service",
            "finished",
            "analysis_finished_rooms_status",
<<<<<<< HEAD
            "monitoring_csat_score_by_agents",
=======
            "analysis_peaks_in_human_service",
>>>>>>> 9ab64089
        ]:
            return [
                IsAuthenticated(),
                ProjectAuthPermission(),
            ]
        return super().get_permissions()

    def get_queryset(self):
        queryset = (
            Dashboard.objects.filter(project__authorizations__user=self.request.user)
            .exclude(
                Q(name="Resultados de fluxos")
                & ~Q(project_id__in=settings.PROJECT_ALLOW_LIST)
            )
            .exclude(
                Q(name=CONVERSATIONS_DASHBOARD_NAME)
                & Q(project__is_nexus_multi_agents_active=False),
            )
        )

        if settings.CONVERSATIONS_DASHBOARD_EXCLUDE_FROM_LIST_IF_INDEXER_IS_NOT_ACTIVE:
            queryset = queryset.exclude(
                Q(name=CONVERSATIONS_DASHBOARD_NAME)
                & (
                    Q(project__is_allowed=False)
                    & ~Q(project__uuid__in=settings.PROJECT_ALLOW_LIST)
                )
            )

        queryset = queryset.order_by("created_on")

        return queryset

    def list(self, request, *args, **kwargs):
        if project_uuid := request.query_params.get("project"):
            is_nexus_multi_agents_active = (
                Project.objects.filter(uuid=project_uuid)
                .values_list("is_nexus_multi_agents_active", flat=True)
                .first()
            )

            if not is_nexus_multi_agents_active:
                check_nexus_multi_agents_status.delay(project_uuid)

        return super().list(request, *args, **kwargs)

    def update(self, request, *args, **kwargs):
        partial = kwargs.pop("partial", False)
        instance = self.get_object()

        if not instance.is_editable:
            return Response(
                {"This dashboard is not editable."}, status=status.HTTP_403_FORBIDDEN
            )

        serializer = DashboardEditSerializer(
            instance, data=request.data, partial=partial
        )
        serializer.is_valid(raise_exception=True)
        self.perform_update(serializer)

        return Response(serializer.data)

    def destroy(self, request, *args, **kwargs):
        instance = self.get_object()

        if not instance.is_deletable:
            return Response(
                {"This dashboard is not deletable."}, status=status.HTTP_403_FORBIDDEN
            )

        self.perform_destroy(instance)
        return Response(status=status.HTTP_204_NO_CONTENT)

    def perform_destroy(self, instance):
        instance.delete()

    @action(detail=True, methods=["patch"])
    def is_default(self, request, pk=None):
        dashboard: Dashboard = self.get_object()

        serializer = DashboardIsDefaultSerializer(
            dashboard, data=request.data, partial=True
        )

        serializer.is_valid(raise_exception=True)
        serializer.save()

        return Response(serializer.data, status=status.HTTP_200_OK)

    @action(detail=True, methods=["get"])
    def list_widgets(self, request, pk=None):
        dashboard = self.get_object()

        widgets = Widget.objects.filter(dashboard=dashboard).order_by("created_on")

        paginator = DefaultPagination()
        result_page = paginator.paginate_queryset(widgets, request)

        serializer = DashboardWidgetsSerializer(result_page, many=True)

        return paginator.get_paginated_response(serializer.data)

    @action(detail=True, methods=["get"])
    def filters(self, request, pk=None):
        dashboard = self.get_object()
        filters = dashboard_filters.get_dash_filters(dashboard)

        return Response(filters)

    @action(
        detail=True, methods=["get"], url_path="widgets/(?P<widget_uuid>[^/.]+)/data"
    )
    def get_widget_data(self, request, pk=None, widget_uuid=None):
        dashboard = self.get_object()
        try:
            widget = Widget.objects.get(uuid=widget_uuid, dashboard=dashboard)

            # [STAGING] Mock widget data
            if str(widget.uuid) in settings.STG_MOCK_CUSTOM_FLOWRUNS:
                mock_data = {
                    "results": [
                        {"label": "Muito satisfeito", "value": 20.59, "full_value": 7},
                        {"label": "Satisfeito", "value": 14.71, "full_value": 5},
                        {"label": "Neutro", "value": 11.76, "full_value": 4},
                        {"label": "Insatisfeito", "value": 11.76, "full_value": 4},
                        {"label": "Muito insatisfeito", "value": 8.82, "full_value": 3},
                    ]
                }
                return Response(mock_data, status.HTTP_200_OK)

            filters = dict(request.data or request.query_params or {})
            filters.pop("project", None)
            is_live = filters.pop("is_live", False)
            serialized_source = get_source_data_from_widget(
                widget=widget,
                is_report=False,
                is_live=is_live,
                filters=filters,
                user_email=request.user.email,
            )
            return Response(serialized_source, status.HTTP_200_OK)
        except Exception as error:
            logger.exception(f"Error loading widget data: {error}")
            return Response(
                {"detail": "Failed to load widget data"},
                status=status.HTTP_400_BAD_REQUEST,
            )

    @action(
        detail=True, methods=["get"], url_path="widgets/(?P<widget_uuid>[^/.]+)/report"
    )
    def get_widget_report(self, request, pk=None, widget_uuid=None):
        dashboard = self.get_object()
        try:
            widget = Widget.objects.get(uuid=widget_uuid, dashboard=dashboard)
            report = widget.report
            serializer = ReportSerializer(report)
            return Response(serializer.data, status=status.HTTP_200_OK)
        except Widget.DoesNotExist:
            return Response(
                {"detail": "Widget not found."}, status=status.HTTP_404_NOT_FOUND
            )
        except Report.DoesNotExist:
            return Response(
                {"detail": "Report not found."}, status=status.HTTP_404_NOT_FOUND
            )

    @action(
        detail=True,
        methods=["get"],
        url_path="widgets/(?P<widget_uuid>[^/.]+)/report/data",
    )
    def get_report_data(self, request, pk=None, widget_uuid=None):
        dashboard = self.get_object()
        try:
            widget = Widget.objects.get(uuid=widget_uuid, dashboard=dashboard)
            filters = dict(request.data or request.query_params or {})
            filters.pop("project", None)
            is_live = filters.pop("is_live", False)
            serialized_source = get_source_data_from_widget(
                widget=widget,
                is_report=True,
                filters=filters,
                user_email=request.user.email,
                is_live=is_live,
            )
            return Response(serialized_source, status.HTTP_200_OK)
        except Exception as error:
            logger.exception(f"Error loading report data: {error}")
            return Response(
                {"detail": "Failed to load report data"},
                status=status.HTTP_400_BAD_REQUEST,
            )

    @action(detail=True, methods=["get"])
    def list_sources(self, request, pk=None):
        dashboard = self.get_object()
        widgets = dashboard.widgets.all()

        sources = [{"source": widget.source} for widget in widgets]

        paginator = DefaultPagination()
        paginated_sources = paginator.paginate_queryset(sources, request)

        return paginator.get_paginated_response(paginated_sources)

    @action(
        detail=True,
        methods=["get"],
        url_path="monitoring/list_status",
    )
    def monitoring_list_status(self, request, pk=None):
        dashboard = self.get_object()
        service = HumanSupportDashboardService(project=dashboard.project)
        filters = {key: value for key, value in request.query_params.items()}
        data = service.get_attendance_status(filters=filters)
        return Response(data, status=status.HTTP_200_OK)

    @action(
        detail=True,
        methods=["get"],
        url_path="monitoring/average_time_metrics",
    )
    def monitoring_average_time_metrics(self, request, pk=None):
        dashboard = self.get_object()
        service = HumanSupportDashboardService(project=dashboard.project)
        filters = {key: value for key, value in request.query_params.items()}
        data = service.get_time_metrics(filters=filters)
<<<<<<< HEAD
        return Response(data, status=status.HTTP_200_OK)

    @action(
        detail=True,
        methods=["get"],
        url_path="monitoring/csat/totals",
    )
    def monitoring_csat_totals(self, request, pk=None):
        dashboard = self.get_object()
        service = HumanSupportDashboardService(project=dashboard.project)
        data = service.csat_score_by_agents(
            user_request=request.user.email, filters=request.query_params
        )

=======
>>>>>>> 9ab64089
        return Response(data, status=status.HTTP_200_OK)

    @action(detail=False, methods=["post"])
    def create_flows_dashboard(self, request, pk=None):
        project_uuid = request.query_params.get("project")

        if not project_uuid:
            return Response(
                {"detail": "project is required"},
                status=status.HTTP_400_BAD_REQUEST,
            )

        project = get_object_or_404(
            Project, uuid=project_uuid, authorizations__user=request.user
        )

        flow_dashboard = FlowsDashboardCreationDTO(
            project=project,
            dashboard_name=request.data.get("name"),
            funnel_amount=request.data.get("funnel_amount"),
            currency_type=request.data.get("currency_type"),
        )
        create_dashboard_instance = CreateFlowsDashboard(params=flow_dashboard)

        dash = create_dashboard_instance.create_dashboard()
        serialized_data = DashboardSerializer(dash)
        return Response(
            {"dashboard": serialized_data.data},
            status=status.HTTP_201_CREATED,
        )

    @action(
        detail=False,
        methods=["get"],
    )
    def get_contacts_results(self, request, pk=None, flow_uuid=None):
        project_uuid = request.query_params.get("project_uuid")

        if not project_uuid:
            return Response(
                {"detail": "project_uuid is required"},
                status=status.HTTP_400_BAD_REQUEST,
            )

        get_object_or_404(Project, uuid=project_uuid, authorizations__user=request.user)

        flow_uuid = request.query_params.get("flow_uuid")
        page_number = request.query_params.get("page_number")
        page_size = request.query_params.get("page_size")
        op_field = request.query_params.get("op_field")
        label = request.query_params.get("label")
        user = request.query_params.get("user_email")
        ended_at_gte = request.query_params.get("ended_at__gte")
        ended_at_lte = request.query_params.get("ended_at__lte")

        flows_contact_client = FlowsContactsRestClient()

        contacts_list = flows_contact_client.get_flows_contacts(
            flow_uuid=flow_uuid,
            page_number=page_number,
            page_size=page_size,
            project_uuid=project_uuid,
            op_field=op_field,
            label=label,
            user=user,
            ended_at_gte=ended_at_gte,
            ended_at_lte=ended_at_lte,
        )
        return Response(contacts_list, status.HTTP_200_OK)

    @action(
        detail=False,
        methods=["get"],
    )
    def get_custom_status(self, request, project=None):
        project_uuid = request.query_params.get("project")

        if not project_uuid:
            return Response(
                {"detail": "project is required"},
                status=status.HTTP_400_BAD_REQUEST,
            )

        project = get_object_or_404(
            Project, uuid=project_uuid, authorizations__user=request.user
        )

        custom_status_client = CustomStatusRESTClient(project)

        # Convert QueryDict properly to avoid list issues
        if request.data:
            query_filters = dict(request.data)
        else:
            query_filters = {key: value for key, value in request.query_params.items()}
        custom_status = custom_status_client.list(query_filters)

        return Response(custom_status, status.HTTP_200_OK)

    @action(
        detail=True,
        methods=["get"],
        url_path="monitoring/peaks_in_human_service",
    )
    def monitoring_peaks_in_human_service(self, request, pk=None):
        dashboard = self.get_object()
        service = HumanSupportDashboardService(project=dashboard.project)
        filters = {key: value for key, value in request.query_params.items()}
        results = service.get_peaks_in_human_service(filters=filters)
        return Response({"results": results}, status=status.HTTP_200_OK)

    @action(
        detail=True,
        methods=["get"],
        url_path="finished",
    )
    def finished(self, request, pk=None):
        dashboard = self.get_object()
        service = HumanSupportDashboardService(project=dashboard.project)
<<<<<<< HEAD
        # Convert QueryDict properly - get first value from lists
        filters = {}
        for key, value in request.query_params.items():
            filters[key] = value
=======
        filters = {key: value for key, value in request.query_params.items()}
>>>>>>> 9ab64089
        data = service.get_finished_rooms(filters=filters)
        return Response(data, status=status.HTTP_200_OK)

    @action(
        detail=True,
        methods=["get"],
        url_path="analysis/finished_rooms_status",
    )
    def analysis_finished_rooms_status(self, request, pk=None):
        dashboard = self.get_object()
        service = HumanSupportDashboardService(project=dashboard.project)
        filters = {key: value for key, value in request.query_params.items()}
        data = service.get_analysis_status(filters=filters)
<<<<<<< HEAD
        return Response(data, status=status.HTTP_200_OK)
=======
        return Response(data, status=status.HTTP_200_OK)

    @action(
        detail=True,
        methods=["get"],
        url_path="analysis/peaks_in_human_service",
    )
    def analysis_peaks_in_human_service(self, request, pk=None):
        dashboard = self.get_object()
        service = HumanSupportDashboardService(project=dashboard.project)
        filters = {key: value for key, value in request.query_params.items()}
        results = service.get_analysis_peaks_in_human_service(filters=filters)
        return Response({"results": results}, status=status.HTTP_200_OK)
>>>>>>> 9ab64089
<|MERGE_RESOLUTION|>--- conflicted
+++ resolved
@@ -60,11 +60,8 @@
             "monitoring_peaks_in_human_service",
             "finished",
             "analysis_finished_rooms_status",
-<<<<<<< HEAD
             "monitoring_csat_score_by_agents",
-=======
             "analysis_peaks_in_human_service",
->>>>>>> 9ab64089
         ]:
             return [
                 IsAuthenticated(),
@@ -294,7 +291,6 @@
         service = HumanSupportDashboardService(project=dashboard.project)
         filters = {key: value for key, value in request.query_params.items()}
         data = service.get_time_metrics(filters=filters)
-<<<<<<< HEAD
         return Response(data, status=status.HTTP_200_OK)
 
     @action(
@@ -309,8 +305,6 @@
             user_request=request.user.email, filters=request.query_params
         )
 
-=======
->>>>>>> 9ab64089
         return Response(data, status=status.HTTP_200_OK)
 
     @action(detail=False, methods=["post"])
@@ -429,14 +423,46 @@
     def finished(self, request, pk=None):
         dashboard = self.get_object()
         service = HumanSupportDashboardService(project=dashboard.project)
-<<<<<<< HEAD
+        filters = {key: value for key, value in request.query_params.items()}
+        data = service.get_finished_rooms(filters=filters)
+        return Response(data, status=status.HTTP_200_OK)
+
+    @action(
+        detail=True,
+        methods=["get"],
+        url_path="analysis/finished_rooms_status",
+    )
+    def analysis_finished_rooms_status(self, request, pk=None):
+        dashboard = self.get_object()
+        service = HumanSupportDashboardService(project=dashboard.project)
+        filters = {key: value for key, value in request.query_params.items()}
+        data = service.get_analysis_status(filters=filters)
+        return Response(data, status=status.HTTP_200_OK)
+
+    @action(
+        detail=True,
+        methods=["get"],
+        url_path="analysis/peaks_in_human_service",
+    )
+    def analysis_peaks_in_human_service(self, request, pk=None):
+        dashboard = self.get_object()
+        service = HumanSupportDashboardService(project=dashboard.project)
+        filters = {key: value for key, value in request.query_params.items()}
+        results = service.get_analysis_peaks_in_human_service(filters=filters)
+        return Response({"results": results}, status=status.HTTP_200_OK)
+
+    @action(
+        detail=True,
+        methods=["get"],
+        url_path="finished",
+    )
+    def finished(self, request, pk=None):
+        dashboard = self.get_object()
+        service = HumanSupportDashboardService(project=dashboard.project)
         # Convert QueryDict properly - get first value from lists
         filters = {}
         for key, value in request.query_params.items():
             filters[key] = value
-=======
-        filters = {key: value for key, value in request.query_params.items()}
->>>>>>> 9ab64089
         data = service.get_finished_rooms(filters=filters)
         return Response(data, status=status.HTTP_200_OK)
 
@@ -450,20 +476,4 @@
         service = HumanSupportDashboardService(project=dashboard.project)
         filters = {key: value for key, value in request.query_params.items()}
         data = service.get_analysis_status(filters=filters)
-<<<<<<< HEAD
-        return Response(data, status=status.HTTP_200_OK)
-=======
-        return Response(data, status=status.HTTP_200_OK)
-
-    @action(
-        detail=True,
-        methods=["get"],
-        url_path="analysis/peaks_in_human_service",
-    )
-    def analysis_peaks_in_human_service(self, request, pk=None):
-        dashboard = self.get_object()
-        service = HumanSupportDashboardService(project=dashboard.project)
-        filters = {key: value for key, value in request.query_params.items()}
-        results = service.get_analysis_peaks_in_human_service(filters=filters)
-        return Response({"results": results}, status=status.HTTP_200_OK)
->>>>>>> 9ab64089
+        return Response(data, status=status.HTTP_200_OK)